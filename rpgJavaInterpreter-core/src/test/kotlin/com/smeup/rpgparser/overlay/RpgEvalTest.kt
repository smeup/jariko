--- conflicted
+++ resolved
@@ -14,13 +14,8 @@
     @Test
     fun EVAL_runtime() {
         RpgSystem.addProgramFinder(ResourceProgramFinder("/"))
-<<<<<<< HEAD
         val cu = com.smeup.rpgparser.assertASTCanBeProduced("overlay/EVALH", considerPosition = true, withMuteSupport = true)
         cu.resolveAndValidate()
-=======
-        val cu = assertASTCanBeProduced("overlay/EVALH", considerPosition = true, withMuteSupport = true)
-        cu.resolveAndValidate(DummyDBInterface)
->>>>>>> 2e785de3
 
         val interpreter = InternalInterpreter(JavaSystemInterface())
         interpreter.execute(cu, mapOf())
