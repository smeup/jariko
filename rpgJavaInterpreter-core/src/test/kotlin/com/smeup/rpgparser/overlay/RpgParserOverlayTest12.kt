--- conflicted
+++ resolved
@@ -53,16 +53,12 @@
 
     @Test
     fun parseMUTE12_01_ast() {
-<<<<<<< HEAD
         val cu = assertASTCanBeProduced("overlay/MUTE12_01", considerPosition = true, withMuteSupport = true)
         val f1 = cu.dataDefinitions.find { it.name == "§F1" }!!
         val uibds = cu.dataDefinitions.find { it.name == "£UIBDS" }!!
         assertEquals(36, f1.fields.size)
         assertEquals(36, uibds.fields.size)
         assertEquals(uibds.type, f1.type)
-=======
-        assertASTCanBeProduced("overlay/MUTE12_01", considerPosition = true, withMuteSupport = true)
->>>>>>> db9a9f22
     }
 
     @Test
@@ -189,10 +185,6 @@
     @Test
     @Ignore // Not yet implemented
     fun parseMUTE12_06_ast() {
-<<<<<<< HEAD
-
-=======
->>>>>>> db9a9f22
         assertASTCanBeProduced("overlay/MUTE12_06", considerPosition = true, withMuteSupport = true)
     }
 
