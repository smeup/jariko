package com.smeup.rpgparser.overlay

import com.smeup.rpgparser.assertASTCanBeProduced
import com.smeup.rpgparser.assertCanBeParsed
import com.smeup.rpgparser.executeAnnotations
import com.smeup.rpgparser.interpreter.DummyDBInterface
import com.smeup.rpgparser.interpreter.InternalInterpreter
import com.smeup.rpgparser.jvminterop.JavaSystemInterface
import com.smeup.rpgparser.parsing.parsetreetoast.resolve
import com.smeup.rpgparser.rgpinterop.DirRpgProgramFinder
import com.smeup.rpgparser.rgpinterop.RpgSystem
import org.junit.Ignore
import org.junit.Test
import java.io.File

@Ignore
public class RpgParserOverlayTest03 {

    @Test
    fun parseMUTE03_09_syntax() {
        assertCanBeParsed("overlay/MUTE03_09", withMuteSupport = true)
    }

    @Test
    fun parseMUTE03_09_ast() {
        assertASTCanBeProduced("overlay/MUTE03_09", considerPosition = true, withMuteSupport = true)
    }

    @Test
    fun parseMUTE03_09_runtime() {
        RpgSystem.addProgramFinder(DirRpgProgramFinder(File("src/test/resources/overlay")))
<<<<<<< HEAD
        val cu = assertASTCanBeProduced("overlay/MUTE03_09", considerPosition = true, withMuteSupport = true)
        cu.resolve()
=======
        val cu = assertASTCanBeProduced("overlay/MUTE03_09_NOAR", considerPosition = true, withMuteSupport = true)
        cu.resolve(DummyDBInterface)
>>>>>>> 102b0f01

        val interpreter = InternalInterpreter(JavaSystemInterface())
        interpreter.execute(cu, mapOf())
        val annotations = interpreter.systemInterface.getExecutedAnnotation().toSortedMap()
        var failed: Int = executeAnnotations(annotations)
        if (failed > 0) {
            throw AssertionError("$failed/${annotations.size} failed annotation(s) ")
        }
    }
}<|MERGE_RESOLUTION|>--- conflicted
+++ resolved
@@ -29,13 +29,8 @@
     @Test
     fun parseMUTE03_09_runtime() {
         RpgSystem.addProgramFinder(DirRpgProgramFinder(File("src/test/resources/overlay")))
-<<<<<<< HEAD
         val cu = assertASTCanBeProduced("overlay/MUTE03_09", considerPosition = true, withMuteSupport = true)
-        cu.resolve()
-=======
-        val cu = assertASTCanBeProduced("overlay/MUTE03_09_NOAR", considerPosition = true, withMuteSupport = true)
         cu.resolve(DummyDBInterface)
->>>>>>> 102b0f01
 
         val interpreter = InternalInterpreter(JavaSystemInterface())
         interpreter.execute(cu, mapOf())
