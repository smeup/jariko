package com.smeup.rpgparser.parsing

import com.smeup.rpgparser.*
import com.smeup.rpgparser.interpreter.*
import com.smeup.rpgparser.jvminterop.JavaSystemInterface
import com.smeup.rpgparser.parsing.parsetreetoast.RpgType
import com.smeup.rpgparser.parsing.parsetreetoast.resolveAndValidate
import org.junit.Ignore
import org.junit.Test
import kotlin.test.assertEquals

open class RpgParserDataStruct : AbstractTest() {

    @Test
    fun parseSTRUCT_01_MYDS_isRecognizedCorrectly() {
        val cu = assertASTCanBeProduced("struct/STRUCT_01", true)
        cu.resolveAndValidate()

        val dataDefinition = cu.getDataDefinition("MYDS")
        assertEquals(0, dataDefinition.fields[0].startOffset)
        assertEquals(5, dataDefinition.fields[0].endOffset)
        assertEquals(5, dataDefinition.fields[1].startOffset)
        assertEquals(15, dataDefinition.fields[1].endOffset)
        assertEquals(15, dataDefinition.elementSize())
    }

    @Test
    fun parseSTRUCT_01() {
        assertCanBeParsed("struct/STRUCT_01", withMuteSupport = true)

        val cu = assertASTCanBeProduced("struct/STRUCT_01", true)

        cu.resolveAndValidate()

        val MYDS = cu.getDataDefinition("MYDS")
        val FLD1 = MYDS.getFieldByName("FLD1")
        val FLD2 = MYDS.getFieldByName("FLD2")
        assertEquals(null, FLD1.explicitStartOffset)
        assertEquals(null, FLD1.explicitEndOffset)
        assertEquals(0, FLD1.startOffset)
        assertEquals(5, FLD1.endOffset)
        assertEquals(null, FLD2.explicitStartOffset)
        assertEquals(null, FLD2.explicitEndOffset)
        assertEquals(5, FLD2.startOffset)
        assertEquals(15, FLD2.endOffset)

        assertEquals(5, FLD1.size)
        assertEquals(5, FLD1.elementSize())

        assertEquals(10, FLD2.size)
        assertEquals(10, FLD2.elementSize())

        assertEquals(DataStructureType(listOf(
                // In datastruct if not specified default to ZONED (S)
                FieldType("FLD1", NumberType(5, 0, "S")),
                FieldType("FLD2", StringType(10))
        ), 15), MYDS.type)

        assertEquals(15, MYDS.elementSize())

        execute(cu, mapOf())
    }

    /**
     * Test for QUALIFIED support
     */
    @Test
    fun parseSTRUCT_02() {
        assertCanBeParsed("struct/STRUCT_02", withMuteSupport = true)

        val cu = assertASTCanBeProduced("struct/STRUCT_02", true)
        cu.resolveAndValidate()
        execute(cu, mapOf())
    }

    @Test
    fun parseSTRUCT_03_recognizeOffsets() {
        assertCanBeParsed("struct/STRUCT_03", withMuteSupport = true)

        val cu = assertASTCanBeProduced("struct/STRUCT_03", true)
        cu.resolveAndValidate()

        val CURTIMSTP = cu.getDataDefinition("CURTIMSTP")
        val CURTIMDATE = CURTIMSTP.getFieldByName("CURTIMDATE")
        val CURRYEAR = CURTIMSTP.getFieldByName("CURRYEAR")
        val CURRMONTH = CURTIMSTP.getFieldByName("CURRMONTH")
        val CURRDAY = CURTIMSTP.getFieldByName("CURRDAY")
        val CURRHRS = CURTIMSTP.getFieldByName("CURRHRS")
        val CURRMINS = CURTIMSTP.getFieldByName("CURRMINS")
        val CURRSECS = CURTIMSTP.getFieldByName("CURRSECS")

        assertEquals(0, CURTIMDATE.explicitStartOffset)
        assertEquals(0, CURRYEAR.explicitStartOffset)
        assertEquals(4, CURRMONTH.explicitStartOffset)
        assertEquals(6, CURRDAY.explicitStartOffset)
        assertEquals(8, CURRHRS.explicitStartOffset)
        assertEquals(10, CURRMINS.explicitStartOffset)
        assertEquals(12, CURRSECS.explicitStartOffset)

        assertEquals(8, CURTIMDATE.explicitEndOffset)
        assertEquals(4, CURRYEAR.explicitEndOffset)
        assertEquals(6, CURRMONTH.explicitEndOffset)
        assertEquals(8, CURRDAY.explicitEndOffset)
        assertEquals(10, CURRHRS.explicitEndOffset)
        assertEquals(12, CURRMINS.explicitEndOffset)
        assertEquals(16, CURRSECS.explicitEndOffset)

        assertEquals(Pair(0, 8), CURTIMDATE.offsets)
        assertEquals(Pair(0, 4), CURRYEAR.offsets)
        assertEquals(Pair(4, 6), CURRMONTH.offsets)
        assertEquals(Pair(6, 8), CURRDAY.offsets)
        assertEquals(Pair(8, 10), CURRHRS.offsets)
        assertEquals(Pair(10, 12), CURRMINS.offsets)
        assertEquals(Pair(12, 16), CURRSECS.offsets)
    }

    @Test
    fun parseSTRUCT_03() {
        assertCanBeParsed("struct/STRUCT_03", withMuteSupport = true)

        val cu = assertASTCanBeProduced("struct/STRUCT_03", true)
        val si = CollectorSystemInterface().apply {
            printOutput = true
        }
        cu.resolveAndValidate()
        execute(cu, mapOf(), si)
    }

    @Test
    @Ignore // I am not sure we should handle the definition of two consecutive DS
    fun parseSTRUCT_04() {
        assertCanBeParsed("struct/STRUCT_04", withMuteSupport = true)

        val cu = assertASTCanBeProduced("struct/STRUCT_04", true)
        cu.resolveAndValidate()
        execute(cu, mapOf())
    }

    /**
     * Test for TEMPLATE and LIKEDS support
     */
    @Test
    fun parseSTRUCT_05() {
        assertCanBeParsed("struct/STRUCT_05", withMuteSupport = true)

        val cu = assertASTCanBeProduced("struct/STRUCT_05", true)
        cu.resolveAndValidate()
        execute(cu, mapOf())
    }

    /**
     * Test for all data type
     */
    @Test
    fun parseSTRUCT_06_ast() {
        assertCanBeParsed("struct/STRUCT_06", withMuteSupport = true)

        val cu = assertASTCanBeProduced("struct/STRUCT_06", true)
        cu.resolveAndValidate()

        val MYDS = cu.getDataDefinition("MYDS")

        val FILLER1 = MYDS.getFieldByName("FILLER1")
        assertEquals(Pair(0, 6), FILLER1.offsets)
        assertEquals(StringType(6), FILLER1.type)
        assertEquals(6, FILLER1.size)

        val PAC030 = MYDS.getFieldByName("PAC030")
        assertEquals(Pair(6, 8), PAC030.offsets)
        assertEquals(NumberType(3, 0, "P"), PAC030.type)
        assertEquals(2, PAC030.size)

        val PAC040 = MYDS.getFieldByName("PAC040")
        assertEquals(Pair(14, 17), PAC040.offsets)
        assertEquals(NumberType(4, 0, "P"), PAC040.type)
        assertEquals(3, PAC040.size)

        val PAC113 = MYDS.getFieldByName("PAC113")
        assertEquals(NumberType(8, 3, "P"), PAC113.type)
        assertEquals(6, PAC113.size)

        val INT001 = MYDS.getFieldByName("INT001")
        assertEquals(NumberType(3, 0, "I"), INT001.type)
        assertEquals(1, INT001.size)
    }

    @Test
    fun numberTypeSizeForPackedInteger() {
        assertEquals(1, NumberType(1, 0, "P").size)
        assertEquals(2, NumberType(2, 0, "P").size)
        assertEquals(2, NumberType(3, 0, "P").size)
        assertEquals(3, NumberType(4, 0, "P").size)
        assertEquals(3, NumberType(5, 0, "P").size)
        assertEquals(4, NumberType(6, 0, "P").size)
        assertEquals(4, NumberType(7, 0, "P").size)
        assertEquals(5, NumberType(8, 0, "P").size)
        assertEquals(5, NumberType(9, 0, "P").size)
        assertEquals(6, NumberType(10, 0, "P").size)
    }

    @Test
    fun numberTypeSizeForPackedDecimal() {
        assertEquals(6, NumberType(8, 3, "P").size)
    }

    /**
     * Test for all data type
     */
    @Test
    fun parseSTRUCT_06() {
        assertCanBeParsed("struct/STRUCT_06", withMuteSupport = true)

        val cu = assertASTCanBeProduced("struct/STRUCT_06", true)
        cu.resolveAndValidate()
        execute(cu, mapOf())
    }

    @Test
    fun compressionIntoDSofPackedValue() {
        val PAC030 = FieldDefinition(
            name = "PAC030",
            type = NumberType(3, 0, RpgType.PACKED),
            explicitStartOffset = null,
            explicitEndOffset = null,
            calculatedStartOffset = 6,
            calculatedEndOffset = 8,
            overriddenContainer = null,
            position = null,
            declaredArrayInLineOnThisField = null
        )
        val encodedValue = PAC030.toDataStructureValue(IntValue(999))
        assertEquals(2, encodedValue.value.length)
    }

//    private fun stringFromBytes(vararg bytes: Int) : String {
//        return String(bytes.map {
//            if (it > 127) {
//                it - 256
//            } else {
//                it
//            }.toByte()
//        }.toByteArray())
//    }
//
//    @Test
//    fun encodeToZonedTest() {
//        val e = stringFromBytes(0xF5)
//        val a = encodeToZoned(BigDecimal(5), 1, 0)
//        assertEquals(stringFromBytes(0xF5), encodeToZoned(BigDecimal(5), 1, 0))
//        assertEquals(stringFromBytes(0xD5), encodeToZoned(BigDecimal(-5), 1, 0))
//        assertEquals(stringFromBytes(0x03, 0x04, 0xD5), encodeToZoned(BigDecimal(-345), 3, 0))
//    }

    /**
     * Test for all data type
     */
    @Test
    @Ignore
    open fun parseSTRUCT_06_runtime() {
        assertCanBeParsed("struct/STRUCT_06", withMuteSupport = true)

<<<<<<< HEAD
        val cu = assertASTCanBeProduced("struct/STRUCT_06", true)
        cu.resolveAndValidate()
=======
        val cu = assertASTCanBeProduced(
            exampleName = "struct/STRUCT_06",
            considerPosition = true,
            withMuteSupport = true
        )
        cu.resolveAndValidate(DummyDBInterface)
>>>>>>> 2e785de3

        val interpreter = InternalInterpreter(JavaSystemInterface())
        interpreter.execute(cu, mapOf())

        val annotations = interpreter.systemInterface.getExecutedAnnotation().toSortedMap()
        val failed: Int = executeAnnotations(annotations)
        if (failed > 0) {
            throw AssertionError("$failed/${annotations.size} failed annotation(s) ")
        }
    }
    /**
     * Test for all data type
     */
    @Test
    fun parseSTRUCT_07_runtime() {
        assertCanBeParsed("struct/STRUCT_07", withMuteSupport = true)

<<<<<<< HEAD
        val cu = assertASTCanBeProduced("struct/STRUCT_07", true)
        cu.resolveAndValidate()
=======
        val cu = assertASTCanBeProduced(
            exampleName = "struct/STRUCT_07",
            considerPosition = true,
            withMuteSupport = true
        )
        cu.resolveAndValidate(DummyDBInterface)
>>>>>>> 2e785de3

        val interpreter = InternalInterpreter(JavaSystemInterface())
        interpreter.execute(cu, mapOf())

        val annotations = interpreter.systemInterface.getExecutedAnnotation().toSortedMap()
        val failed: Int = executeAnnotations(annotations)
        if (failed > 0) {
            throw AssertionError("$failed/${annotations.size} failed annotation(s) ")
        }
    }
}<|MERGE_RESOLUTION|>--- conflicted
+++ resolved
@@ -259,17 +259,12 @@
     open fun parseSTRUCT_06_runtime() {
         assertCanBeParsed("struct/STRUCT_06", withMuteSupport = true)
 
-<<<<<<< HEAD
-        val cu = assertASTCanBeProduced("struct/STRUCT_06", true)
-        cu.resolveAndValidate()
-=======
         val cu = assertASTCanBeProduced(
             exampleName = "struct/STRUCT_06",
             considerPosition = true,
             withMuteSupport = true
         )
-        cu.resolveAndValidate(DummyDBInterface)
->>>>>>> 2e785de3
+        cu.resolveAndValidate()
 
         val interpreter = InternalInterpreter(JavaSystemInterface())
         interpreter.execute(cu, mapOf())
@@ -287,17 +282,12 @@
     fun parseSTRUCT_07_runtime() {
         assertCanBeParsed("struct/STRUCT_07", withMuteSupport = true)
 
-<<<<<<< HEAD
-        val cu = assertASTCanBeProduced("struct/STRUCT_07", true)
-        cu.resolveAndValidate()
-=======
         val cu = assertASTCanBeProduced(
             exampleName = "struct/STRUCT_07",
             considerPosition = true,
             withMuteSupport = true
         )
-        cu.resolveAndValidate(DummyDBInterface)
->>>>>>> 2e785de3
+        cu.resolveAndValidate()
 
         val interpreter = InternalInterpreter(JavaSystemInterface())
         interpreter.execute(cu, mapOf())
