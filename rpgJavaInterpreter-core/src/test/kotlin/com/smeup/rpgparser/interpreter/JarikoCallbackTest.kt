/*
 * Copyright 2019 Sme.UP S.p.A.
 *
 * Licensed under the Apache License, Version 2.0 (the "License");
 * you may not use this file except in compliance with the License.
 * You may obtain a copy of the License at
 *
 *     https://www.apache.org/licenses/LICENSE-2.0
 *
 * Unless required by applicable law or agreed to in writing, software
 * distributed under the License is distributed on an "AS IS" BASIS,
 * WITHOUT WARRANTIES OR CONDITIONS OF ANY KIND, either express or implied.
 * See the License for the specific language governing permissions and
 * limitations under the License.
 */

package com.smeup.rpgparser.interpreter

import com.smeup.dbnative.DBNativeAccessConfig
import com.smeup.rpgparser.AbstractTest
import com.smeup.rpgparser.execution.*
import com.smeup.rpgparser.jvminterop.JavaSystemInterface
import com.smeup.rpgparser.parsing.facade.Copy
import com.smeup.rpgparser.parsing.facade.CopyId
import com.smeup.rpgparser.parsing.facade.SourceReference
import com.smeup.rpgparser.parsing.facade.SourceReferenceType
import com.smeup.rpgparser.parsing.parsetreetoast.ToAstConfiguration
import com.smeup.rpgparser.rpginterop.DirRpgProgramFinder
import com.smeup.rpgparser.smeup.dbmock.TABDS01LDbMock
import com.smeup.rpgparser.utils.Format
import com.smeup.rpgparser.utils.compile
import org.junit.Assert
import java.io.ByteArrayOutputStream
import java.io.File
import java.util.*
import kotlin.test.*
import kotlin.test.DefaultAsserter.assertTrue

/**
 * Test suite to test Jariko callback features
 * */
class JarikoCallbackTest : AbstractTest() {

    @Test
    fun onEnterStatement() {
        val systemInterface = JavaSystemInterface().apply { onDisplay = { _, _ -> run {} } }
        var enteredTimes = 0
        executePgm(systemInterface = systemInterface, programName = "HELLO", configuration = Configuration().apply {
            jarikoCallback.onEnterStatement = { _: Int, _: SourceReference -> enteredTimes++ }
            options = Options().apply { debuggingInformation = true }
        })
        Assert.assertEquals(3, enteredTimes)
    }

    @Test
    fun onEnterStatementWithCall() {
        val expectedEnteredTimes = mapOf("CAL01" to 5, "CAL02" to 4)
        val actualEnteredTimes = mutableMapOf("CAL01" to 0, "CAL02" to 0)
        val systemInterface = JavaSystemInterface().apply { onDisplay = { _, _ -> run {} } }
        executePgm(systemInterface = systemInterface, programName = "CAL01", configuration = Configuration().apply {
            jarikoCallback.onEnterStatement = { _: Int, sourceReference: SourceReference ->
                println(sourceReference)
                actualEnteredTimes[sourceReference.sourceId] = actualEnteredTimes[sourceReference.sourceId]!! + 1
            }
            options = Options().apply { debuggingInformation = true }
        })
        Assert.assertEquals(expectedEnteredTimes, actualEnteredTimes)
    }

    @Test
    fun programLifeCycle() {
        val enteredTimes = mutableMapOf("CAL04" to 0, "CAL02" to 0)
        val exitedTimes = mutableMapOf("CAL04" to 0, "CAL02" to 0)
        val systemInterface = JavaSystemInterface().apply { onDisplay = { _, _ -> run {} } }
        executePgm(systemInterface = systemInterface, programName = "CAL04", configuration = Configuration().apply {
            jarikoCallback.onEnterPgm = {
                    programName: String, symbolTable: ISymbolTable ->
                println("onEnterPgm - programName: $programName, symbolTable: $symbolTable")
                enteredTimes[programName] = enteredTimes[programName]!! + 1
            }
            jarikoCallback.onExitPgm = {
                    programName: String, symbolTable: ISymbolTable, _: Throwable? ->
                println("onExitPgm - programName: $programName, symbolTable: $symbolTable")
                exitedTimes[programName] = exitedTimes[programName]!! + 1
            }
        })
        Assert.assertEquals(1, enteredTimes["CAL04"])
        Assert.assertEquals(1, exitedTimes["CAL04"])
        Assert.assertEquals(5, enteredTimes["CAL02"])
        Assert.assertEquals(5, exitedTimes["CAL02"])
    }

    @Test
    fun onEnterStatementWithCopyBlock() {

        lateinit var copyDefinitions: Map<CopyId, String>
        lateinit var pgm: String
        lateinit var postProcessed: String
        val configuration = Configuration().apply {
            options = Options().apply {
                debuggingInformation = true
                dumpSourceOnExecutionError = true
            }
            jarikoCallback = JarikoCallback().apply {
                afterAstCreation = { ast -> postProcessed = ast.source!! }
                onEnterStatement = { lineNumber: Int, sourceReference: SourceReference ->
                    if (sourceReference.sourceReferenceType == SourceReferenceType.Copy) {
                        println("Copy - copyId: ${sourceReference.sourceId}, relativeLineNumber: ${sourceReference.relativeLine}, lineNumber: $lineNumber")
                    } else {
                        println("Program - relativeLineNumber: ${sourceReference.relativeLine}, lineNumber: $lineNumber")
                    }
                    val src = when (sourceReference.sourceReferenceType) {
                        SourceReferenceType.Copy -> copyDefinitions[CopyId(member = sourceReference.sourceId.uppercase(Locale.getDefault()))]
                        SourceReferenceType.Program -> pgm
                    }
                    require(src != null)
                    val relativeStatement = src.lines()[sourceReference.relativeLine - 1]
                    println("relativeStatement: $relativeStatement")
                    val absoluteStatement = postProcessed.lines()[lineNumber - 1]
                    println("absoluteStatement: $absoluteStatement")
                    Assert.assertEquals(absoluteStatement, relativeStatement)
                }
            }
        }
        executeInlinePgmContainingCopy(configuration = configuration, consumeSources = { myPgm, myCopyDefinitions ->
            pgm = myPgm
            copyDefinitions = myCopyDefinitions
        })
    }

    @Test
    fun copyLifeCycleWithInlinePgm() {
        val copiesWillEnter = mutableSetOf<CopyId>()
        val copiesDidEnter = mutableSetOf<CopyId>()
        val copiesWillExit = mutableSetOf<CopyId>()
        val copiesDidExit = mutableSetOf<CopyId>()
        val enterSequence = mutableListOf<String>()
        val exitSequence = mutableListOf<String>()
        val configuration = Configuration().apply {
            options = Options().apply { debuggingInformation = true }
            jarikoCallback = JarikoCallback().apply {
                onEnterCopy = { copyId ->
                    println("entering $copyId")
                    enterSequence.add(copyId.member)
                    copiesDidEnter.add(copyId)
                }
                onExitCopy = { copyId ->
                    println("exiting $copyId")
                    exitSequence.add(copyId.member)
                    copiesDidExit.add(copyId)
                }
            }
        }
        val expectedEnterSequence = listOf("COPY1", "COPY2", "COPY21", "COPY22")
        val expectedExitSequence = listOf("COPY1", "COPY21", "COPY22", "COPY2")
        executeInlinePgmContainingCopy(configuration, consumeSources = { _, copyDefinitions ->
            copyDefinitions.keys.forEach { copyId ->
                copiesWillEnter.add(copyId)
                copiesWillExit.add(copyId)
            }
        })
        Assert.assertEquals(copiesWillEnter, copiesDidEnter)
        Assert.assertEquals(copiesWillExit, copiesDidExit)
        Assert.assertEquals(expectedEnterSequence, enterSequence)
        Assert.assertEquals(expectedExitSequence, exitSequence)
    }

    @Test
    fun copyLifeCycle() {
        var entered = 0
        var exited = 0
        val configuration = Configuration().apply {
            options = Options().apply { debuggingInformation = true }
            jarikoCallback = JarikoCallback().apply {
                onEnterCopy = {
                    println("Entering $it")
                    entered++
                }
                onExitCopy = {
                    println("Exiting $it")
                    exited++
                }
            }
        }
        executePgm(programName = "TSTCPY01", configuration = configuration)
        Assert.assertEquals(2, entered)
        Assert.assertEquals(2, exited)
    }

    private fun executeInlinePgmContainingCopy(
        configuration: Configuration,
        consumeSources: (pgm: String, copyDefinitions: Map<CopyId, String>) -> Unit
    ) {
        val pgm = """
2    D Msg             S             30      
3    C                   EVAL      Msg = 'Include COPY1'
4    C      Msg          DSPLY
5    I/COPY COPY1
6    C                   EVAL      Msg = 'Include COPY2'
7    C      Msg          DSPLY
8    I/COPY COPY2     
9    C                   EVAL      Msg = 'Exit from COPY2'
10   C      Msg          DSPLY
        """.trimEnd()
        val copy1 = """
2    D Msg1            S             30
3    C                   EVAL      Msg1 = 'I AM COPY1'
4    C      Msg1         DSPLY
        """
        val copy2 = """
2    D Msg2            S             30
3    C                   EVAL      Msg2 = 'I AM COPY2'
4    C      Msg2         DSPLY
5    C                   EVAL      Msg2 = 'Include COPY21'
6    C      Msg2         DSPLY
7     /COPY COPY21     
8    C      Msg2         EVAL      Msg2 = 'After COPY21'
9    C      Msg2         DSPLY
10   C                   EVAL      Msg2 = 'Include COPY22'
11   C      Msg2         DSPLY
12    /COPY COPY22     
        """
        val copy21 = """
2    D Msg21           S             30
3    C                   EVAL      Msg21 = 'I AM COPY21'
4    C      Msg21        DSPLY
        """
        val copy22 = """
2    D Msg22           S             30
3    C                   EVAL      Msg21 = 'I AM COPY22'
4    C      Msg22        DSPLY
        """
        val copyDefinitions = mapOf(
            CopyId(member = "COPY1") to copy1,
            CopyId(member = "COPY2") to copy2,
            CopyId(member = "COPY21") to copy21,
            CopyId(member = "COPY22") to copy22
        )

        consumeSources.invoke(pgm, copyDefinitions)
        val systemInterface = object : JavaSystemInterface() {
            override fun findCopy(copyId: CopyId): Copy? {
                return copyDefinitions[copyId]?.let { Copy.fromInputStream(it.byteInputStream(charset("UTF-8"))) }
            }
            override fun display(value: String) {
                // println(value)
            }
        }
        executePgm(programName = pgm, systemInterface = systemInterface, configuration = configuration)
    }

    @Test
    fun procedure1CallBackTest() {
        val systemInterface = JavaSystemInterface().apply { onDisplay = { _, _ -> run {} } }
        var enteredTimes = 0
        var exitedTimes = 0
        val functionParams = mutableListOf<FunctionValue>()
        executePgm(systemInterface = systemInterface, programName = "PROCEDURE1", configuration = Configuration().apply {
            jarikoCallback.onEnterFunction = { functionName: String, params: List<FunctionValue>, _: ISymbolTable ->
                enteredTimes++
                functionParams.addAll(params)
                Assert.assertEquals("CALL1", functionName)
                Assert.assertEquals(11, params[0].value.asInt().value)
                Assert.assertEquals(22, params[1].value.asInt().value)
                Assert.assertEquals(ZeroValue, params[2].value)
            }
            jarikoCallback.onExitFunction = { functionName: String, _: Value ->
                exitedTimes++
                Assert.assertEquals("CALL1", functionName)
                Assert.assertEquals(33, functionParams[2].value.asInt().value)
            }
        })
        Assert.assertEquals(enteredTimes, exitedTimes)
    }

    @Test
    fun procedure2CallBackTest() {
        val systemInterface = JavaSystemInterface().apply { onDisplay = { _, _ -> run {} } }
        var enteredTimes = 0
        var exitedTimes = 0
        val functionParams = mutableListOf<FunctionValue>()
        executePgm(systemInterface = systemInterface, programName = "PROCEDURE2", configuration = Configuration().apply {
            jarikoCallback.onEnterFunction = { functionName: String, params: List<FunctionValue>, _: ISymbolTable ->
                enteredTimes++
                functionParams.addAll(params)
                Assert.assertEquals("CALL1", functionName)
                Assert.assertEquals(11, params[0].value.asInt().value)
                Assert.assertEquals(22, params[1].value.asInt().value)
            }
            jarikoCallback.onExitFunction = { functionName: String, returnValue: Value ->
                exitedTimes++
                Assert.assertEquals("CALL1", functionName)
                Assert.assertEquals(33, returnValue.asInt().value)
            }
        })
        Assert.assertEquals(enteredTimes, exitedTimes)
    }

    @Test
    fun executeERROR01CallBackTest() {
        // Runtime error in program
        executePgmCallBackTest("ERROR01", SourceReferenceType.Program, "ERROR01", listOf(4))
    }

    @Test
    fun executeERROR01SourceLineTest() {
        executeSourceLineTest("ERROR01")
    }

    @Test
    fun executeERROR02CallBackTest() {
        // Syntax error in program
        executePgmCallBackTest("ERROR02", SourceReferenceType.Program, "ERROR02", listOf(6, 7))
    }

    @Test
    fun executeERROR02SourceLineTest() {
        executeSourceLineTest("ERROR02")
    }

    @Test
    fun executeERROR03CallBackTest() {
        // Invalid opcode in cpy
        executePgmCallBackTest("ERROR03", SourceReferenceType.Copy, "QILEGEN,CPERR01", listOf(7, 5))
    }

    @Test
    fun executeERROR03SourceLineTest() {
        executeSourceLineTest("ERROR03")
    }

    @Test
    fun executeERROR04CallBackTest() {
        // Syntax error in cpy
        executePgmCallBackTest("ERROR04", SourceReferenceType.Copy, "QILEGEN,CPERR02", listOf(5))
    }

    @Test
    fun executeERROR04SourceLineTest() {
        executeSourceLineTest("ERROR04")
    }

    @Test
    fun executeERROR05CallBackTest() {
        // Validating AST in copy
        executePgmCallBackTest("ERROR05", SourceReferenceType.Copy, "QILEGEN,CPERR03", listOf(5, 6))
    }

    @Test
    fun executeERROR05SourceLineTest() {
        executeSourceLineTest("ERROR05")
    }

    @Test
    fun executeERROR06CallBackTest() {
        // More than one error in data definitions
        executePgmCallBackTest("ERROR06", SourceReferenceType.Program, "ERROR06", listOf(7, 8, 10, 11, 12, 13))
    }

    @Test
    fun executeERROR06SourceLineTest() {
        executeSourceLineTest("ERROR06")
    }

    /**
     * This test is ignored because there is a mock implementation for SQL statements.
     */
    @Test
    @Ignore
    fun executeERROR07CallBackTest() {
        // Repeated not supported operation code
        executePgmCallBackTest("ERROR07", SourceReferenceType.Program, "ERROR07", listOf(6, 9))
    }

    /**
     * This test is ignored because there is a mock implementation for SQL statements.
     */
    @Test
    @Ignore
    fun executeERROR07SourceLineTest() {
        executeSourceLineTest("ERROR07")
    }

    @Test
    fun executeERROR08CallBackTest() {
        // Errors in block statements
        executePgmCallBackTest("ERROR08", SourceReferenceType.Program, "ERROR08", listOf(7, 8, 9, 14, 15, 16, 21, 22))
    }

    @Test
    fun executeERROR08SourceLineTest() {
        executeSourceLineTest("ERROR08")
    }

    @Test
    fun executeERROR09CallBackTest() {
        executePgmCallBackTest("ERROR09", SourceReferenceType.Program, "ERROR09", listOf(6, 7, 7, 8, 8))
    }

    @Test
    fun executeERROR09SourceLineTest() {
        executeSourceLineTest("ERROR09")
    }

    @Test
    fun executeERROR10CallBackTest() {
        executePgmCallBackTest("ERROR10", SourceReferenceType.Program, "ERROR10", listOf(5, 6))
    }

    @Test
    fun executeERROR10SourceLineTest() {
        executeSourceLineTest("ERROR10")
    }

    @Test
    fun executeERROR11CallBackTest() {
        executePgmCallBackTest("ERROR11", SourceReferenceType.Program, "ERROR11", listOf(5))
    }

    @Test
    fun executeERROR11SourceLineTest() {
        executeSourceLineTest("ERROR11")
    }

    @Test
    fun executeERROR12CallBackTest() {
        executePgmCallBackTest("ERROR12", SourceReferenceType.Program, "ERROR12", listOf(7))
    }

    @Test
    fun executeERROR13ShouldNotThrowStackOverflowError() {
        executeSourceLineTest(pgm = "ERROR13", throwableConsumer = {
            it.printStackTrace()
            assertTrue(
                message = "java.lang.StackOverflowError should not be present",
                actual = it.message!!.indexOf("java.lang.StackOverflowError") == -1
            )
        })
    }

    @Test
    fun executeERROR13CallBackTest() {
        executePgmCallBackTest("ERROR13", SourceReferenceType.Program, "ERROR13", listOf(9, 10))
    }

    @Test
    fun executeERROR14CallBackTest() {
        executePgmCallBackTest("ERROR14", SourceReferenceType.Program, "ERROR14", listOf(5))
    }

    @Test
    fun executeERROR15CallBackTest() {
        executePgmCallBackTest("ERROR15", SourceReferenceType.Program, "ERROR15", listOf(16))
    }

    @Test
    fun executeERROR16CallBackTest() {
        executePgmCallBackTest("ERROR16", SourceReferenceType.Program, "ERROR16", listOf(12), createMockReloadConfig())
    }

    @Test
    fun executeERROR16SourceLineTest() {
        executeSourceLineTest("ERROR16")
    }

    @Test
    fun executeERROR17CallBackTest() {
        executePgmCallBackTest("ERROR17", SourceReferenceType.Program, "ERROR17", listOf(12))
    }

    @Test
    fun executeERROR17SourceLineTest() {
        executeSourceLineTest("ERROR17")
    }

    @Test
    fun executeERROR18CallBackTest() {
        executePgmCallBackTest("ERROR18", SourceReferenceType.Program, "ERROR18", listOf(10))
    }

    @Test
    fun executeERROR18SourceLineTest() {
        executeSourceLineTest("ERROR18")
    }

    @Test
    fun executeERROR19CallBackTest() {
        // In this case the error occurs inside APIERR1
        executePgmCallBackTest("APIERR1", SourceReferenceType.Program, "APIERR1", listOf(7, 7, 7))
    }

    @Test
    fun executeERROR19SourceLineTest() {
        // In this case the error occurs inside APIERR1
        executeSourceLineTest("APIERR1")
    }

    @Test
    fun executeERROR20SourceLineTest() {
        executeSourceLineTest("ERROR20")
    }

    @Test
    fun executeERROR21CallBackTest() {
        executePgmCallBackTest("ERROR21", SourceReferenceType.Program, "ERROR21", listOf(9, 10))
    }

    @Test
    fun executeERROR21SourceLineTest() {
        executeSourceLineTest("ERROR21")
    }

    @Test
    fun executeERROR20CallBackTest() {
        executePgmCallBackTest("ERROR20", SourceReferenceType.Program, "ERROR20", listOf(7, 8))
    }

    @Test
    fun executeERROR22CallBackTest() {
        executePgmCallBackTest("ERROR22", SourceReferenceType.Program, "ERROR22", listOf(10, 11))
    }

    @Test
    fun executeERROR22SourceLineTest() {
        executeSourceLineTest("ERROR22")
    }

    @Test
    fun executeERROR23CallBackTest() {
        executePgmCallBackTest("ERROR23", SourceReferenceType.Program, "ERROR23", mapOf(
            9 to "Factor 2 cannot be null at: Position(start=Line 9, Column 11, end=Line 9, Column 16) com.smeup.rpgparser.RpgParser\$FactorContext",
            14 to "Factor 1 cannot be null at: Position(start=Line 14, Column 11, end=Line 14, Column 25) com.smeup.rpgparser.RpgParser\$FactorContext"
        ))
    }

    @Test
    fun executeERROR24CallBackTest() {
        executePgmCallBackTest("ERROR24", SourceReferenceType.Program, "ERROR24", mapOf(
            8 to "Initialization value is incorrect. Must be 'YYYY-MM-DD' at: Position(start=Line 8, Column 5, end=Line 8, Column 81) com.smeup.rpgparser.RpgParser\$DspecContext",
            9 to "Initialization value is incorrect. Must be 'YYYY-MM-DD' at: Position(start=Line 9, Column 5, end=Line 9, Column 85) com.smeup.rpgparser.RpgParser\$DspecContext"
        ))
    }

    @Test
    fun executeERROR25CallBackTest() {
        executePgmCallBackTest("ERROR25", SourceReferenceType.Program, "ERROR25", mapOf(
            8 to "For JUL format the date must be between 1940 and 2039 at: Position(start=Line 8, Column 5, end=Line 8, Column 81) com.smeup.rpgparser.RpgParser\$DspecContext",
            9 to "For JUL format the date must be between 1940 and 2039 at: Position(start=Line 9, Column 5, end=Line 9, Column 85) com.smeup.rpgparser.RpgParser\$DspecContext"
        ))
    }

    @Test
    fun executeERROR26CallBackTest() {
        executePgmCallBackTest("ERROR26", SourceReferenceType.Program, "ERROR26", mapOf(
            8 to "For ISO format the date must be between 0001 and 9999 at: Position(start=Line 8, Column 5, end=Line 8, Column 81) com.smeup.rpgparser.RpgParser\$DspecContext",
            9 to "Initialization value is incorrect. Must be 'YYYY-MM-DD' at: Position(start=Line 9, Column 5, end=Line 9, Column 85) com.smeup.rpgparser.RpgParser\$DspecContext"
        ))
    }

    @Test
    fun executeERROR23SourceLineTest() {
        executeSourceLineTest("ERROR23")
    }

    @Test
    fun executeERROR27CallBackTest() {
        executePgmCallBackTest("ERROR27", SourceReferenceType.Program, "ERROR27", mapOf(
            10 to "No element of the collection was transformed to a non-null value.",
            11 to "An operation is not implemented: IN£UDLDA                           \n" +
                    " at Position(start=Line 11, Column 25, end=Line 11, Column 81) com.smeup.rpgparser.RpgParser\$Cspec_fixed_standardContext"
        ))
    }

    @Test
    fun executeERROR27SourceLineTest() {
        executeSourceLineTest("ERROR27")
    }

    @Test
    fun executeERROR29CallBackTest() {
        executePgmCallBackTest("ERROR29", SourceReferenceType.Program, "ERROR29", mapOf(
            11 to "MOVE/MOVEL for BooleanType have to be 0, 1 or blank"
        ))
    }

    @Test
    fun executeERROR29SourceLineTest() {
        executeSourceLineTest("ERROR29")
    }

    @Test
    fun executeERROR30CallBackTest() {
        executePgmCallBackTest("ERROR30", SourceReferenceType.Program, "ERROR30", mapOf(
            11 to "MOVE/MOVEL for BooleanType have to be 0, 1 or blank"
        ))
    }

    @Test
    fun executeERROR30SourceLineTest() {
        executeSourceLineTest("ERROR30")
    }

    @Test
    fun executeERROR31CallBackTest() {
        executePgmCallBackTest("ERROR31", SourceReferenceType.Program, "ERROR31", mapOf(
            11 to "MOVE/MOVEL for BooleanType have to be 0, 1 or blank"
        ))
    }

    @Test
    fun executeERROR31SourceLineTest() {
        executeSourceLineTest("ERROR31")
    }

    @Test
    fun executeERROR32CallBackTest() {
        executePgmCallBackTest("ERROR32", SourceReferenceType.Program, "ERROR32", mapOf(
            11 to "MOVE/MOVEL for BooleanType have to be 0, 1 or blank"
        ))
    }

    @Test
    fun executeERROR32SourceLineTest() {
        executeSourceLineTest("ERROR32")
    }

    @Test
    fun executeERROR33CallBackTest() {
        executePgmCallBackTest("ERROR33", SourceReferenceType.Program, "ERROR33", mapOf(
            11 to "MOVE/MOVEL for BooleanType have to be 0, 1 or blank"
        ))
    }

    @Test
    fun executeERROR33SourceLineTest() {
        executeSourceLineTest("ERROR33")
    }

    @Test
    fun executeERROR34CallBackTest() {
        executePgmCallBackTest("ERROR34", SourceReferenceType.Program, "ERROR34", mapOf(
            11 to "MOVE/MOVEL for BooleanType have to be 0, 1 or blank"
        ))
    }

    @Test
    fun executeERROR34SourceLineTest() {
        executeSourceLineTest("ERROR34")
    }

    @Test
    fun executeERROR35CallBackTest() {
        executePgmCallBackTest(
            pgm = "ERROR35",
            sourceReferenceType = SourceReferenceType.Program,
            sourceId = "ERROR35",
            lines = listOf(9, 10))
    }

    @Test
    fun executeERROR35CSourceLineTest() {
        executeSourceLineTest(pgm = "ERROR35")
    }

    /**
     * NOTE: This is error is thrown because Reload does not support '*START' and '*END' constants yet.
     * When this feature gets supported please restore it on Jariko side by following these steps:
     * - Remove this test or mark it as ignored
     * - Remove the [@Ignore] decorator from the [MULANGT50FileAccess1Test.executeMUDRNRAPU00248] test
     * - Remove the runtime error (it should be in [Expression.createKList] if not moved)
     */
    @Test
    fun executeERROR36CallBackTest() {
        TABDS01LDbMock().usePopulated {
            executePgmCallBackTest(
                pgm = "ERROR36",
                sourceReferenceType = SourceReferenceType.Program,
                sourceId = "ERROR36",
                lines = listOf(6),
                reloadConfig = it.createReloadConfig()
            )
        }
    }

    @Test
    fun executeERROR36SourceLineTest() {
        executeSourceLineTest(pgm = "ERROR36")
    }

    /**
     * NOTE: At the current state of implementation dynamic memory allocation and pointers are NOT fully supported
     * If this behaviour changes and [ReallocExpr] is expanded to support every type of pointer, please remove this test
     */
    @Test
    fun executeERROR37CallBackTest() {
        executePgmCallBackTest(
            pgm = "ERROR37",
            sourceReferenceType = SourceReferenceType.Program,
            sourceId = "ERROR37",
            lines = listOf(9)
        )
    }

    @Test
    fun executeERROR37SourceLineTest() {
        executeSourceLineTest(pgm = "ERROR37")
    }

    /**
     * NOTE: At the current state of implementation dynamic memory allocation and pointers are NOT fully supported
     * If this behaviour changes and [ReallocExpr] is expanded to support every type of pointer, please remove this test
     */
    @Test
    fun executeERROR38CallBackTest() {
        executePgmCallBackTest(
            pgm = "ERROR38",
            sourceReferenceType = SourceReferenceType.Program,
            sourceId = "ERROR38",
            lines = listOf(12)
        )
    }

    @Test
    fun executeERROR38SourceLineTest() {
        executeSourceLineTest(pgm = "ERROR38")
    }

    @Test
    fun executeERROR41CallBackTest() {
        executePgmCallBackTest("ERROR41", SourceReferenceType.Program, "ERROR41", mapOf(
            24 to "Cannot coerce sub-string `0052 ` to NumberType(entireDigits=3, decimalDigits=2, rpgType=S)."
        ))
    }

    @Test
    fun executeERROR41SourceLineTest() {
        executeSourceLineTest("ERROR41")
    }

    @Test
    fun executeERROR42CallBackTest() {
        executePgmCallBackTest("ERROR42", SourceReferenceType.Program, "ERROR42", mapOf(
            24 to "Cannot coerce sub-string `0052 ` to NumberType(entireDigits=3, decimalDigits=2, rpgType=S)."
        ))
    }

    @Test
    fun executeERROR42SourceLineTest() {
        executeSourceLineTest("ERROR42")
    }

    @Test
    fun executeERROR43CallBackTest() {
        executePgmCallBackTest("ERROR43", SourceReferenceType.Program, "ERROR43", mapOf(
            23 to "Cannot coerce sub-string `0005 ` to NumberType(entireDigits=5, decimalDigits=0, rpgType=S)."
        ))
    }

    @Test
    fun executeERROR43SourceLineTest() {
        executeSourceLineTest("ERROR43")
    }

    @Test
    fun executeERROR44CallBackTest() {
        executePgmCallBackTest("ERROR44", SourceReferenceType.Program, "ERROR44", mapOf(
            8 to "Error calling program or procedure - Could not find program MISSING"
        ))
    }

    @Test
    fun executeERROR44SourceLineTest() {
        executeSourceLineTest("ERROR44")
    }

    @Test
<<<<<<< HEAD
    fun executeERROR45CallBackTest() {
        executePgmCallBackTest("ERROR45", SourceReferenceType.Program, "ERROR45", mapOf(
            18 to "Factor 2 and Result with different type and size."
        ))
    }

    @Test
    fun executeERROR45SourceLineTest() {
        executeSourceLineTest("ERROR45")
    }

    @Test
    fun executeERROR46CallBackTest() {
        executePgmCallBackTest("ERROR46", SourceReferenceType.Program, "ERROR46", mapOf(
            18 to "Factor 2 and Result with different type and size."
        ))
    }

    @Test
    fun executeERROR46SourceLineTest() {
        executeSourceLineTest("ERROR46")
=======
    fun traceEmittedTest() {
        val startTraces = mutableListOf<JarikoTrace>()
        var finishCount = 0

        val systemInterface = JavaSystemInterface().apply { onDisplay = { _, _ -> run {} } }
        val configuration = Configuration().apply {
            jarikoCallback.startJarikoTrace = { trace ->
                startTraces.add(trace)
            }
            jarikoCallback.finishJarikoTrace = {
                finishCount += 1
            }
        }
        executePgm("TRACETST1", configuration = configuration, systemInterface = systemInterface)

        assert(startTraces.isNotEmpty())
        assert(finishCount > 0)
    }

    @Test
    fun traceOpenedAlsoClosedTest() {
        val startTraces = mutableListOf<JarikoTrace>()
        var finishCount = 0

        val systemInterface = JavaSystemInterface().apply { onDisplay = { _, _ -> run {} } }
        val configuration = Configuration().apply {
            jarikoCallback.startJarikoTrace = { trace ->
                startTraces.add(trace)
            }
            jarikoCallback.finishJarikoTrace = {
                finishCount += 1
            }
        }
        executePgm("TRACETST1", configuration = configuration, systemInterface = systemInterface)
        assertEquals(startTraces.size, finishCount)
    }

    @Test
    fun traceSymtblTest() {
        val traces = mutableListOf<JarikoTrace>()
        val systemInterface = JavaSystemInterface().apply { onDisplay = { _, _ -> run {} } }
        val configuration = Configuration().apply {
            jarikoCallback.startJarikoTrace = { trace ->
                traces.add(trace)
            }
        }
        executePgm("TRACETST1", configuration = configuration, systemInterface = systemInterface)
        val symtblTraces = traces.filter { it.kind == JarikoTraceKind.SymbolTable }

        // (INIT + LOAD) * (n.called programs + n.called procedures = 4)
        assertEquals(symtblTraces.size, 8)

        assertEquals(symtblTraces.filter { it.description == "INIT" }.size, 4)
        assertEquals(symtblTraces.filter { it.description == "LOAD" }.size, 4)
    }

    @Test
    fun traceCompositeStatementTest() {
        val traces = mutableListOf<JarikoTrace>()
        val systemInterface = JavaSystemInterface().apply { onDisplay = { _, _ -> run {} } }
        val configuration = Configuration().apply {
            jarikoCallback.startJarikoTrace = { trace ->
                traces.add(trace)
            }
        }
        executePgm("TRACETST1", configuration = configuration, systemInterface = systemInterface)
        val compositeTraces = traces.filter { it.kind == JarikoTraceKind.CompositeStatement }

        // 2 for each called program
        assertEquals(compositeTraces.size, 4)

        assertEquals(compositeTraces.filter { it.description == "IF" }.size, 4)
    }

    @Test
    fun traceProgramTest() {
        val traces = mutableListOf<JarikoTrace>()
        val systemInterface = JavaSystemInterface().apply { onDisplay = { _, _ -> run {} } }
        val configuration = Configuration().apply {
            jarikoCallback.startJarikoTrace = { trace ->
                traces.add(trace)
            }
        }
        executePgm("TRACETST1", configuration = configuration, systemInterface = systemInterface)
        val programTraces = traces.filter { it.kind == JarikoTraceKind.CallStmt }

        // Only one call
        assertEquals(programTraces.size, 1)

        assertEquals(programTraces.filter { it.description == "TRACETST2" }.size, 1)
    }

    @Test
    fun traceSubroutineTest() {
        val traces = mutableListOf<JarikoTrace>()
        val systemInterface = JavaSystemInterface().apply { onDisplay = { _, _ -> run {} } }
        val configuration = Configuration().apply {
            jarikoCallback.startJarikoTrace = { trace ->
                traces.add(trace)
            }
        }
        executePgm("TRACETST1", configuration = configuration, systemInterface = systemInterface)
        val programTraces = traces.filter { it.kind == JarikoTraceKind.ExecuteSubroutine }

        // 1 subroutine call per program
        assertEquals(programTraces.size, 2)

        assertEquals(programTraces.filter { it.description == "SR" }.size, 2)
    }

    @Test
    fun traceParsingTest() {
        val traces = mutableListOf<JarikoTrace>()
        val systemInterface = JavaSystemInterface().apply { onDisplay = { _, _ -> run {} } }
        val configuration = Configuration().apply {
            jarikoCallback.startJarikoTrace = { trace ->
                traces.add(trace)
            }
        }
        executePgm("TRACETST1", configuration = configuration, systemInterface = systemInterface)
        val parsingTraces = traces.filter { it.kind == JarikoTraceKind.Parsing }

        // (RPGLOAD + LEXER + PARSER + RCONTEXT + CHKPTREE + AST) * (n.called programs = 2)
        assertEquals(parsingTraces.size, 12)

        assertEquals(parsingTraces.filter { it.description == "RPGLOAD" }.size, 2)
        assertEquals(parsingTraces.filter { it.description == "LEXER" }.size, 2)
        assertEquals(parsingTraces.filter { it.description == "PARSER" }.size, 2)
        assertEquals(parsingTraces.filter { it.description == "RCONTEXT" }.size, 2)
        assertEquals(parsingTraces.filter { it.description == "CHKPTREE" }.size, 2)
        assertEquals(parsingTraces.filter { it.description == "AST" }.size, 2)
    }

    @Test
    fun traceFunctionCallTest() {
        val traces = mutableListOf<JarikoTrace>()
        val systemInterface = JavaSystemInterface().apply { onDisplay = { _, _ -> run {} } }
        val configuration = Configuration().apply {
            jarikoCallback.startJarikoTrace = { trace ->
                traces.add(trace)
            }
        }
        executePgm("TRACETST1", configuration = configuration, systemInterface = systemInterface)
        val functionCallTraces = traces.filter { it.kind == JarikoTraceKind.FunctionCall }

        // Two in the root program
        assertEquals(functionCallTraces.size, 2)

        assertEquals(functionCallTraces.filter { it.description == "CALL1" }.size, 2)
    }

    @Test
    fun traceMainExecutionContextTest() {
        val traces = mutableListOf<JarikoTrace>()
        val systemInterface = JavaSystemInterface().apply { onDisplay = { _, _ -> run {} } }
        val configuration = Configuration().apply {
            jarikoCallback.startJarikoTrace = { trace ->
                traces.add(trace)
            }
        }
        executePgm("TRACETST1", configuration = configuration, systemInterface = systemInterface)
        val mainExecutionTraces = traces.filter { it.kind == JarikoTraceKind.MainExecutionContext }

        // Only one main execution context
        assertEquals(mainExecutionTraces.size, 1)
    }

    @Test
    fun traceRpgProgramTest() {
        val traces = mutableListOf<JarikoTrace>()
        val systemInterface = JavaSystemInterface().apply { onDisplay = { _, _ -> run {} } }
        val configuration = Configuration().apply {
            jarikoCallback.startJarikoTrace = { trace ->
                traces.add(trace)
            }
        }
        executePgm("TRACETST1", configuration = configuration, systemInterface = systemInterface)
        val rpgProgramTraces = traces.filter { it.kind == JarikoTraceKind.RpgProgram }

        // TRACETST1, TRACETST2
        assertEquals(rpgProgramTraces.size, 2)

        assertEquals(rpgProgramTraces.filter { it.description == "TRACETST1" }.size, 1)
        assertEquals(rpgProgramTraces.filter { it.description == "TRACETST2" }.size, 1)
>>>>>>> f348f40d
    }

    @Test
    fun bypassSyntaxErrorTest() {
        val configuration = Configuration().apply {
            options = Options().apply {
                toAstConfiguration = ToAstConfiguration().apply {
                    // Consider all errors as not blocking
                    afterPhaseErrorContinue = { true }
                }
            }
        }
        var myMessage: String? = null
        val systemInterface = JavaSystemInterface().apply {
            onDisplay = { message, _ -> myMessage = message.trim() }
        }
        executePgm("ERROR15", configuration = configuration, systemInterface = systemInterface)
        assertEquals(
            expected = "HELLO WORLD!!!",
            actual = myMessage,
            message = "DSPLY must be called because 1 is always equal to 1"
        )
    }

    /**
     * This test simulates what a precompiler might do throws the use of the beforeParsing callback
     * In ERROR01.rpgle I will comment C specification to avoid a division by zero errors
     * */
    @Test
    fun beforeParsingTest() {
        val programName = "ERROR01"
        // the first execution will go wrong
        kotlin.runCatching {
            executePgm(programName = programName)
        }.onSuccess {
            Assert.fail("Program must exit with error")
        }
        // Now implement logic where before parsing I will comment C spec
        val configuration = Configuration().apply {
            jarikoCallback.beforeParsing = { it.replace("     C ", "     C*") }
        }
        kotlin.runCatching {
            executePgm(programName = programName, configuration = configuration)
        }.onFailure {
            Assert.fail("Program must not exit with error")
        }
    }

    @Test
    fun beforeCopyInclusionTest() {
        val expectedIncludedCopies = listOf(CopyId(file = "QILEGEN", member = "TSTCPY01"))
        val includedCopies = mutableListOf<CopyId>()
        val configuration = Configuration().apply {
            jarikoCallback = JarikoCallback().apply {
                beforeCopyInclusion = { copyId, source ->
                    includedCopies.add(copyId)
                    source
                }
            }
        }
        executePgm(programName = "TSTCPY01", configuration = configuration)
        assertEquals(expectedIncludedCopies, includedCopies)
    }

    @Test
    fun afterCopiesInclusionTest() {
        val program = "TSTCPY01"
        val expectedIncludedCopies = listOf(CopyId(file = "QILEGEN", member = "TSTCPY01"))
        lateinit var includedCopies: List<CopyId>
        val configuration = Configuration().apply {
            options.debuggingInformation = true
            jarikoCallback = JarikoCallback().apply {
                afterCopiesInclusion = { copyBlocks ->
                    if (MainExecutionContext.getParsingProgramStack().peek().name == program) {
                        includedCopies = copyBlocks.map { copyBlock -> copyBlock.copyId }
                    }
                }
            }
        }
        executePgm(programName = program, configuration = configuration)
        assertEquals(expectedIncludedCopies, includedCopies)
    }

    @Test
    fun onCallPgmError() {
        var catchedError: ErrorEvent? = null
        val configuration = Configuration().apply {
            jarikoCallback.onCallPgmError = { errorEvent ->
                catchedError = errorEvent
            }
        }
        executePgm(programName = "ERRCALLER", configuration = configuration)
        assertNotNull(catchedError)
    }

    /**
     * Tests the handling of encoding errors during the compilation unit processing.
     * This test simulates a scenario where an encoding error occurs while compiling a program.
     * It sets up callbacks to capture both encoding errors and general errors, then attempts to compile
     * a program with a known encoding issue. The test asserts that both the encoding error and the general
     * error callbacks are triggered, indicating that the error handling mechanisms are functioning as expected.
     * NB: When the encoding errors in ERROR28 are resolved, this test will fail and should be adapted
     * to mock another kind of encoding error
     */
    @Test
    @Ignore("This test is not working because the encoding error in ERROR28.rpgle was " +
            "due to the fact that we will try to compile also ast with errors")
    fun onCompilationUnitEncodingErrorTest() {
        // Flags to track if callbacks are triggered
        var enteredInOnCompilationUnitEncodingError = false
        var enteredInOnError = false

        // Configuration setup with callbacks for encoding errors and general errors
        val configuration = Configuration().apply {
            jarikoCallback.onCompilationUnitEncodingError = { _, _, _ ->
                enteredInOnCompilationUnitEncodingError = true
            }
            jarikoCallback.onError = { _ ->
                enteredInOnError = true
            }
        }

        // Path to the resources directory containing the program to compile
        val resourcePath = File({}.javaClass.getResource("/smeup/QILEGEN").file).parentFile

        // Attempt to compile the program, expecting an encoding error
        {}.javaClass.getResource("/smeup/ERROR28.rpgle").openStream().use { inputStream ->
            val programFinders = listOf(DirRpgProgramFinder(resourcePath))
            kotlin.runCatching {
                compile(
                    src = inputStream,
                    out = ByteArrayOutputStream(),
                    format = Format.BIN,
                    programFinders = programFinders,
                    configuration = configuration
                )
            }.onSuccess {
                Assert.fail("Program must exit with error")
            }
        }

        // Assert that both encoding and general error callbacks were triggered
        Assert.assertTrue(enteredInOnCompilationUnitEncodingError)
        Assert.assertTrue(enteredInOnError)
    }

    private fun createMockReloadConfig(): ReloadConfig {

        val metadata = mapOf(
            "FILE01" to FileMetadata(
                name = "FILE01",
                tableName = "FILE01",
                recordFormat = "FILE01",
                fields = listOf(
                    DbField("FIELD1", StringType(10)),
                    DbField("FIELD1", StringType(10)),
                    DbField("FIELD3", StringType(10))
                ),
                accessFields = listOf("FIELD1")
            ),
            "FILE02" to FileMetadata(
                name = "FILE02",
                tableName = "FILE02",
                recordFormat = "FILE02",
                fields = listOf(
                    DbField("FIELD1", StringType(100)),
                    DbField("FIELD1", StringType(10)),
                    DbField("FIELD3", StringType(10))
                ),
                accessFields = listOf("FIELD1")
            )
        )
        val metadataProducer = { file: String -> metadata[file]!! }
        return ReloadConfig(DBNativeAccessConfig(connectionsConfig = emptyList()), metadataProducer = metadataProducer)
    }
}<|MERGE_RESOLUTION|>--- conflicted
+++ resolved
@@ -774,29 +774,6 @@
     }
 
     @Test
-<<<<<<< HEAD
-    fun executeERROR45CallBackTest() {
-        executePgmCallBackTest("ERROR45", SourceReferenceType.Program, "ERROR45", mapOf(
-            18 to "Factor 2 and Result with different type and size."
-        ))
-    }
-
-    @Test
-    fun executeERROR45SourceLineTest() {
-        executeSourceLineTest("ERROR45")
-    }
-
-    @Test
-    fun executeERROR46CallBackTest() {
-        executePgmCallBackTest("ERROR46", SourceReferenceType.Program, "ERROR46", mapOf(
-            18 to "Factor 2 and Result with different type and size."
-        ))
-    }
-
-    @Test
-    fun executeERROR46SourceLineTest() {
-        executeSourceLineTest("ERROR46")
-=======
     fun traceEmittedTest() {
         val startTraces = mutableListOf<JarikoTrace>()
         var finishCount = 0
@@ -981,7 +958,30 @@
 
         assertEquals(rpgProgramTraces.filter { it.description == "TRACETST1" }.size, 1)
         assertEquals(rpgProgramTraces.filter { it.description == "TRACETST2" }.size, 1)
->>>>>>> f348f40d
+    }
+
+    @Test
+    fun executeERROR45CallBackTest() {
+        executePgmCallBackTest("ERROR45", SourceReferenceType.Program, "ERROR45", mapOf(
+            18 to "Factor 2 and Result with different type and size."
+        ))
+    }
+
+    @Test
+    fun executeERROR45SourceLineTest() {
+        executeSourceLineTest("ERROR45")
+    }
+
+    @Test
+    fun executeERROR46CallBackTest() {
+        executePgmCallBackTest("ERROR46", SourceReferenceType.Program, "ERROR46", mapOf(
+            18 to "Factor 2 and Result with different type and size."
+        ))
+    }
+
+    @Test
+    fun executeERROR46SourceLineTest() {
+        executeSourceLineTest("ERROR46")
     }
 
     @Test
