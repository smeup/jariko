/*
 * Copyright 2019 Sme.UP S.p.A.
 *
 * Licensed under the Apache License, Version 2.0 (the "License");
 * you may not use this file except in compliance with the License.
 * You may obtain a copy of the License at
 *
 *     https://www.apache.org/licenses/LICENSE-2.0
 *
 * Unless required by applicable law or agreed to in writing, software
 * distributed under the License is distributed on an "AS IS" BASIS,
 * WITHOUT WARRANTIES OR CONDITIONS OF ANY KIND, either express or implied.
 * See the License for the specific language governing permissions and
 * limitations under the License.
 */

package com.smeup.rpgparser.evaluation

import com.smeup.rpgparser.*
import com.smeup.rpgparser.execution.*
import com.smeup.rpgparser.interpreter.*
import com.smeup.rpgparser.jvminterop.JavaSystemInterface
import com.smeup.rpgparser.jvminterop.JvmProgramRaw
import com.smeup.rpgparser.parsing.ast.CompilationUnit
import com.smeup.rpgparser.parsing.parsetreetoast.AstResolutionError
import com.smeup.rpgparser.parsing.parsetreetoast.resolveAndValidate
import com.smeup.rpgparser.utils.asInt
import org.junit.Ignore
import org.junit.Test
import org.junit.experimental.categories.Category
import java.math.BigDecimal
import java.text.SimpleDateFormat
import java.time.LocalDate
import java.time.format.DateTimeFormatter
import java.util.*
import kotlin.test.*

open class InterpreterTest : AbstractTest() {

    @Test
    fun doubleVarDefinitionWithDifferentTypeShouldThrowAnError() {
        val systemInterface = JavaSystemInterface()

        val source = """
|     D n               S              1  0 inz(00)
|     D n               S              1  0 inz(00)
|     C                   SETON                                          LR
        """.trimMargin()

        val program = getProgram(source, systemInterface)
        assertFailsWith(AstResolutionError::class) {
            program.singleCall(listOf())
        }
    }

    @Test
    fun executeCALCFIB_initialDeclarations_dec() {
        val cu = assertASTCanBeProduced("CALCFIB_1", true)
        cu.resolveAndValidate()
        val interpreter = execute(cu, mapOf("ppdat" to StringValue("3")))
        assertIsIntValue(interpreter["NBR"], 3)
    }

    @Test
    fun executeCALCFIB_initialDeclarations_inz() {
        val cu = assertASTCanBeProduced("CALCFIB_1", true)
        cu.resolveAndValidate()

        assertTrue(cu.getDataDefinition("ppdat").initializationValue == null)
        assertTrue(cu.getDataDefinition("NBR").initializationValue == null)
        assertTrue(cu.getDataDefinition("RESULT").initializationValue != null)
        assertTrue(cu.getDataDefinition("COUNT").initializationValue == null)
        assertTrue(cu.getDataDefinition("A").initializationValue != null)
        assertTrue(cu.getDataDefinition("B").initializationValue != null)

        val interpreter = execute(cu, mapOf("ppdat" to StringValue("3")))
        assertIsIntValue(interpreter["RESULT"], 0)
        assertIsIntValue(interpreter["A"], 0)
        assertIsIntValue(interpreter["B"], 1)
    }

    @Test
    fun executeCALCFIB_otherClauseOfSelect() {
        val cu = assertASTCanBeProduced("CALCFIB_2", true)
        cu.resolveAndValidate()
        val si = CollectorSystemInterface()
        val logHandler = ListLogHandler()
        val interpreter = execute(cu, mapOf("ppdat" to StringValue("10")), si, listOf(logHandler))
        val assignments = logHandler.getAssignments()
        // The ppdat variable is not varying length 8
        assertEquals(StringValue("10".padEnd(8, ' ')).value, assignments[0].action)
        assertIsIntValue(interpreter["NBR"], 10)
        assertEquals(listOf("10"), si.displayed)
    }

    private fun assertFibonacci(input: String, output: String) {
        val cu = assertASTCanBeProduced("CALCFIB", true)
        cu.resolveAndValidate()
        val si = CollectorSystemInterface()
        val logHandler = ListLogHandler()
        execute(cu, mapOf("ppdat" to StringValue(input)), si, listOf(logHandler))
        assertEquals(listOf("FIBONACCI OF: ${input.padEnd(8)} IS: $output"), si.displayed.map { it.trim() })
        assertEquals(logHandler.getExecutedSubroutineNames()[0], "FIB")
    }

    @Test
    fun executeCALCFIB_for_value_0() {
        assertFibonacci("0", "0")
    }

    @Test
    fun executeCALCFIB_for_value_1() {
        assertFibonacci("1", "1")
    }

    @Test
    fun executeCALCFIB_for_value_2() {
        assertFibonacci("2", "1")
    }

    @Test
    fun executeCALCFIB_for_value_3() {
        assertFibonacci("3", "2")
    }

    @Test
    fun executeCALCFIB_for_value_4() {
        assertFibonacci("4", "3")
    }

    @Test
    fun executeCALCFIB_for_value_10() {
        assertFibonacci("10", "55")
    }

    @Test
    fun executeHELLO() {
        val cu = assertASTCanBeProduced("HELLO", true)
        cu.resolveAndValidate()
        val si = CollectorSystemInterface()
        val logHandler = ListLogHandler()
        execute(cu, mapOf(), si, listOf(logHandler))
        assertEquals(listOf("Hello World!"), si.displayed)
        assertEquals(logHandler.getExecutedSubroutines().size, 0)
    }

    @Test
    fun executeCallToFibonacciWrittenInRpg() {
        val cu = assertASTCanBeProduced("CALCFIBCAL", true)
        cu.resolveAndValidate()
        val si = CollectorSystemInterface()
        val logHandler = ListLogHandler()
        si.programs["CALCFIB"] = rpgProgram("CALCFIB")
        execute(cu, mapOf("ppdat" to StringValue("10")), si, listOf(logHandler))
        assertEquals(listOf("FIBONACCI OF: 10       IS: 55"), si.displayed.map { it.trim() })
        assertEquals(1, logHandler.getExecutedSubroutines().size)
    }

    @Test
    fun executeCallToFibonacciWrittenOnTheJvm() {
        val cu = assertASTCanBeProduced("CALCFIBCAL", true)
        cu.resolveAndValidate()
        val si = CollectorSystemInterface()
        val logHandler = ListLogHandler()
        si.programs["CALCFIB"] = object : JvmProgramRaw("CALCFIB", listOf(ProgramParam("ppdat", StringType(8, false)))) {
            override fun execute(systemInterface: SystemInterface, params: LinkedHashMap<String, Value>): List<Value> {
                val n = params["ppdat"]!!.asString().value.asInt()
                var t1 = 0
                var t2 = 1

                for (i in 1..n) {
                    val sum = t1 + t2
                    t1 = t2
                    t2 = sum
                }
                systemInterface.display("FIBONACCI OF: $n IS: $t1")
                return listOf(params["ppdat"]!!)
            }
        }
        execute(cu, mapOf("ppdat" to StringValue("10")), si, listOf(logHandler))
        assertEquals(listOf("FIBONACCI OF: 10 IS: 55"), si.displayed)
        assertEquals(logHandler.getExecutedSubroutines().size, 0)
    }

    @Test
    fun executeFibonacciWrittenInRpgAsProgram() {
        val cu = assertASTCanBeProduced("CALCFIB", true)
        cu.resolveAndValidate()
        val si = CollectorSystemInterface()
        val rpgProgram = RpgProgram(cu)
        rpgProgram.execute(si, linkedMapOf("ppdat" to StringValue("10")))
        assertEquals(1, rpgProgram.params().size)
        assertEquals(ProgramParam("ppdat", StringType(8, false)), rpgProgram.params()[0])
        assertEquals(listOf("FIBONACCI OF: 10       IS: 55"), si.displayed.map { it.trim() })
    }

    @Test
    fun executeHELLOCASE() {
        assertEquals(listOf("Hello World!"), outputOf("HELLOCASE"))
    }

    @Test
    fun executeHELLOPLIST() {
        val msg = "Hello World!"
        val parms: Map<String, Value> = mapOf("msG" to StringValue(msg))
        assertEquals(listOf(msg), outputOf("HELLOPLIST", parms))
    }

    @Test
    fun executeHELLOTRIM() {
        assertEquals(listOf("Hello World!"), outputOf("HELLOTRIM"))
    }

    @Test
    fun executeHELLO1() {
        assertEquals(listOf("Hello World"), outputOf("HELLO1"))
    }

    @Test
    fun executeHELLOCHARS() {
        assertEquals(listOf("OK"), outputOf("HELLOCHARS"))
    }

    @Test
    fun executeHELLOEQU() {
        assertEquals(listOf("Cb is equal to C and Cb does not differ from C"), outputOf("HELLOEQU"))
    }

    @Test
    fun executeHELLOPAD() {
        assertEquals(listOf("X padded"), outputOf("HELLOPAD"))
    }

    @Test
    fun executeLEN() {
        assertEquals(listOf(
            "Hello World! 23",
            "%LEN(B_01) is 1",
            "%LEN(B_02) is 20",
            "%LEN(B_03) is 0",
            "%LEN(B_03) is 1",
            "%LEN(B_03) is 5",
            "%LEN(B_04) is 0",
            "%LEN(B_05) is 5",
            "%LEN(B_06) is 6"
        ), outputOf("LEN"))
    }

    @Test
    fun executeSQRT() {
        assertEquals(listOf("489.76933346"), outputOf("SQRT"))
    }

    @Test
    fun executeROUNDING01() {
        assertEquals(listOf("34"), outputOf("ROUNDING01"))
    }

    @Test
    fun executeSETONSETOF() {
        assertEquals(listOf("Before",
            "56=off57=off",
            "After set",
            "56=on",
            "After off",
            "56=off57=off"), outputOf("SETONOF01"))
    }

    @Test @Ignore
    fun executeSETOFLF() {
        assertEquals(listOf("Before",
            "LR Of",
            "After set",
            "LR Off"), outputOf("SETOFLR"))
    }

    @Test
    fun executeDCONST() {
        assertEquals(listOf("60"), outputOf("DCONST"))
    }

    // this test tries to assign in different ways a constant and
    // it expects that assignment fails
    @Test
    fun executeDCONST_assignments() {
        val eval = """
     Dy                C                   CONST(30)
     C                   Eval      y = 12            
        """
        val move = """
     Dx                C                   CONST(30)
     Dy                C                   CONST(30)
     C                   move      x             y            
        """
        val add = """
     Dy                C                   CONST(30)
     C                   add       1             y    
        """
        listOf(eval, move, add).forEach { source ->
            kotlin.runCatching {
                println("Executing:$source")
                getProgram(nameOrSource = source).singleCall(emptyList())
            }.onSuccess {
                fail(message = "Program:\n$source\ndid not have to be executed properly.")
            }.onFailure {
                assert(it.message!!.indexOf("is a const and cannot be assigned") != -1) {
                    "Exception message doesn't contain expected message but contains:\n${it.message}"
                }
            }
        }
    }

    @Test
    fun executeCALLDEFVAR() {
        assertEquals(listOf("", "R"), outputOf("CALLDEFVAR"))
    }

    @Test
    fun executeCALLDEF01_dataDefinitionsInSelect() {
        assertEquals(listOf("OK"), outputOf("CALLDEF01"))
    }

    @Test
    fun executeCALLDEF02_dataDefinitionsInNestedStatements() {
        assertEquals(listOf("OK"), outputOf("CALLDEF02"))
    }

    @Test
    fun executeHELLOVARST() {
        assertEquals(listOf("Eq", "Hello-World", "Hello-World"), outputOf("HELLOVARST"))
    }

    @Test
    fun executeVARST1() {
        assertEquals(listOf("A", "A", "A", "AA", "A"), outputOf("VARST1"))
    }

    @Test
    fun executeCLEARDEC() {
        assertStartsWith(outputOf("CLEARDEC"), "Counter:")
    }

    @Test
    fun executeTIMESTDIFF() {
        assertStartsWith(outputOf("TIMESTDIFF"), "Elapsed time:")
    }

    @Test
    fun executeSUBDURTEST() {
        assertStartsWith(outputOf("SUBDURTEST"), "1100")
    }

    @Test
    fun executeSUBDURTES2() {
        assertEquals(listOf("40208"), outputOf("SUBDURTES2"))
    }

    @Test
    fun executeDIFFTEST2() {
        assertEquals(listOf("40208"), outputOf("DIFFTEST2"))
    }

    @Test @Ignore
    fun executeDAYOFWEEK() {
        val currentDayOfWeek = SimpleDateFormat("u").format(Date())
        assertEquals(listOf(currentDayOfWeek), outputOf("DAYOFWEEK"))
    }

    @Test
    fun executeCALCFIBCA5() {
        assertEquals(listOf("FIBONACCI OF: 10       IS: 55"), outputOf("CALCFIBCA5"))
    }

    @Test
    fun executeCAL01_callingRPGPgm() {
        assertEquals(listOf("1"), outputOf("CAL01"))
    }

    @Test
    fun executeCAL03_recursive() {
        val parms = mapOf("P1" to StringValue(" "))
        assertEquals(listOf("", "HELLO"), outputOf("CAL03", parms))
    }

    @Test
    fun executeZERO() {
        assertEquals(listOf("0", "69", "0"), outputOf("ZERO"))
    }

    @Test
    fun executeZEROS1() {
        assertEquals(listOf("33"), outputOf("ZEROS1"))
    }

    @Test
    fun executeMOVEL01() {
        assertEquals(listOf("1111.1"), outputOf("MOVEL01"))
    }

    @Test
    fun executeMOVEL02() {
        assertEquals(listOf("78425"), outputOf("MOVEL02"))
    }

    @Test
    fun executeMOVEL03_zeros() {
        assertEquals(listOf("0"), outputOf("MOVEL03"))
    }

    @Test
    fun executeMOVEL04_all1() {
        assertEquals(listOf("11111"), outputOf("MOVEL04"))
    }

    @Test
    fun executeMOVEL05_allChar() {
        assertEquals(listOf("aaaaa"), outputOf("MOVEL05"))
    }

    @Test
    fun executeMOVEL06_blanks() {
        assertEquals(listOf(""), outputOf("MOVEL06"))
    }

    @Test
    fun executeMOVEL07() {
        assertEquals(
            listOf("0"),
            outputOf("MOVEL07")
        )
    }

    @Test
    fun executeMOVELDEF1_variable_definition_after_first_usage() {
        assertEquals(listOf("02"), outputOf("MOVELDEF1"))
    }

    @Test
    fun executeMOVEAMUT13() {
        assertEquals(listOf("ABCDEFGHIL         1",
            "BBBBBBBBBBBBBBBBBBBB",
            "AAAAAAAAAAAAAAAAAAAA",
            "  ABCDEFGHILMNOPQRST",
            "  ABCDEFGHILMNOPQRST",
            "XXXXXXXXXXXXXXXXXXXX",
            "XXXXXXXXXXXXXXXXXXXX",
            "XXXXXXXXXXXXXXXXXXXX",
            "XXXXXXXXXXXXXXXXXXXX",
            "XXXXXXXXXXXXXXXXXXXX"),
            outputOf("MOVEAMUT13"))
    }

    @Test
    fun executeMOVEAP0904_p_with_chars() {
        assertEquals(listOf("ABCDEFGHIL",
            "",
            "",
            "",
            "",
            "",
            "",
            "",
            "",
            ""),
            outputOf("MOVEAP0904"))
    }

    @Test
    fun executeMOVEAPNBR_p_with_Numbers() {
        assertEquals(listOf("10", "11", "12", "10", "0"), outputOf("MOVEAPNBR"))
    }

    @Test
    fun executeMOVEA01() {
        assertEquals(listOf("ABCD", "ABCD", "ABCD", "CDCD", "ABCD", "ABCD"), outputOf("MOVEA01"))
    }

    @Test
    fun executeMOVEA01NBR() {
        assertEquals(listOf("1234", "1234", "56", "1234"), outputOf("MOVEA01NBR"))
    }

    @Test
    fun executeMOVEAC1_arrayToArrayOfChars() {
        assertEquals(listOf("123", "456", "789", "0DD"), outputOf("MOVEAC1"))
    }

    @Test
    fun executeMOVEAC2_arrayToSubArrayOfChars() {
        assertEquals(listOf("AAA", "123", "456", "789", "0EE"), outputOf("MOVEAC2"))
    }

    @Test
    fun executeMOVEAC4_subArrayToArrayOfChars() {
        assertEquals(listOf("345", "678", "90C", "DDD", "EEE"), outputOf("MOVEAC4"))
    }

    @Test
    fun executeMOVEAC5_subArrayToSubArrayOfChars() {
        assertEquals(listOf("AAA", "345", "678", "90D", "EEE"), outputOf("MOVEAC5"))
    }

    @Test
    fun executeMOVEAC6_subArrayToCharValue() {
        assertEquals(listOf("34567890ILMNOPQ"), outputOf("MOVEAC6"))
    }

    @Test
    fun executeMOVEAC7_arrayToCharValue() {
        assertEquals(listOf("1234567890MNOPQ"), outputOf("MOVEAC7"))
    }

    @Test
    fun executeMOVEA01B() {
        assertEquals(listOf("ABCD", "ABCD", "1234", "5678"), outputOf("MOVEA01B"))
    }

    @Test
    fun executeMOVEA02() {
        assertEquals(listOf("1234", "5678", "90CD"), outputOf("MOVEA02"))
    }

    @Test
    fun executeMOVEA03() {
        assertEquals(listOf("ABCD", "1234", "5678"), outputOf("MOVEA03"))
    }

    @Test
    fun executeMOVEA04() {
        assertEquals(listOf("ABCD", "1234", "56CD"), outputOf("MOVEA04"))
    }

    @Test
    fun executeMOVELDECLA_declaringVarsWithMOVEL() {
        assertEquals(listOf("XXXXX", "YYYYY"), outputOf("MOVELDECLA"))
    }

    @Test @Ignore
    fun executeRESULTTARG_resultAsExpressionRefenecingArray() {
        assertEquals(listOf("15.3"), outputOf("RESULTTARG"))
    }

    @Test
    fun executeXFOOT1() {
        assertEquals(listOf("15.3"), outputOf("XFOOT1"))
    }

    @Test
    fun executeXFOOT2DEF_creatingVariable() {
        assertEquals(listOf("15.3"), outputOf("XFOOT2DEF"))
    }

    @Test
    fun executeXFOOTBIF() {
        assertEquals(listOf("15.3"), outputOf("XFOOTBIF"))
    }

    @Test
    fun executeDEFINE01() {
        assertEquals(listOf("Hello"), outputOf("DEFINE01"))
    }

    @Test
    fun executeDEFINE02_defineOfVarCreatedByAnotherDefine() {
        assertEquals(listOf("Hello"), outputOf("DEFINE02"))
    }

    @Test
    fun executeMOVEA05() {
        assertEquals(listOf("ABCD", "ABCD", "ABCD", "", "", ""), outputOf("MOVEA05"))
    }

    @Test
    fun executeARRAY10() {
        assertEquals(listOf("AB  CD  EF"), outputOf("ARRAY10"))
    }

    @Test
    fun executeEVALARRAY1() {
        assertEquals(listOf("ABCDEFGHIL", "ABCDEFGHIL", "ABCDEFGHIL", "  XXXXXXXXXXXXXXXXXX"), outputOf("EVALARRAY1"))
    }

    @Test
    fun executeEVALARRAY2() {
        val expected = listOf("1(A) 2(B) 6( )", "1(A) 2(B) 5(E)", "1(A ) 2(B )", "1(A) 2(B)")
        assertEquals(expected, "EVALARRAY2".outputOf())
    }

    @Test
    /**
     * Test the '+' operator with arrays
     */
    fun executeEVALARRAY3() {
        val expected = listOf("1(A ) 2(B ) 3( C) 4(  )", "1(1) 2(4) 3(3) 4(0)")
        assertEquals(expected, "EVALARRAY3".outputOf())
    }

    @Test
    fun executeARRAY12() {
        assertCanBeParsed(exampleName = "ARRAY12", printTree = true)
        assertEquals(listOf("AA", "BB"), outputOf("ARRAY12"))
    }

    @Test
    fun executeSTRNOTVA() {
        assertEquals(listOf("AB  CD  EF"), outputOf("STRNOTVA"))
    }

    @Test
    fun executeARRAY11() {
        assertEquals(listOf("ABCDEF", "ABCDEF"), outputOf("ARRAY11"))
    }

    @Test
    fun executeSORTA() {
        assertEquals(listOf("A", "B", "C", "D", "A", "B", "C", "D", "D", "C", "B", "A", "4", "3", "2", "1"), outputOf("SORTA"))
    }

    @Test @Ignore
    fun executeLOOKUP_OPCODE() {
        assertEquals("""
Test 1
68 OFF
69 ON-
10    
Test 2
68 OFF
69 ON-
 3    
Test 3
68 OFF
69 OFF
 1    
Test 4
68 OFF 
69 OFF 
 1     
Test 5 
68 ON- 
69 OFF 
 9     
Test 6 
68 OFF 
69 ON- 
 7               
        """.trimIndent().lines().map(String::trim),
            outputOf("LOOKUP_OP1"))
    }

    @Test
    fun executeLOOKUP_OP2() {
        assertEquals(listOf("68 OFF", "69 OFF"), outputOf("LOOKUP_OP2"))
    }

    @Test
    fun executeLOOKUP_OP3() {
        assertEquals(listOf("68 ON-", "69 OFF"), outputOf("LOOKUP_OP3"))
    }

    @Test @Ignore
    fun executeLOOKUP_OPCODE_GoodArray() {
        assertEquals("""
Test 1
68 ON-
69 OFF
10    
Test 2
68 OFF
69 ON-
 4    
Test 3
68 OFF
69 ON-
 4    
Test 4
68 OFF
69 OFF
 1    
Test 5
68 ON-
69 OFF
 9    
Test 6
68 OFF
69 OFF
 1    
        """.trimIndent().lines().map(String::trim),
            outputOf("LOOKUP_OP9"))
    }

    @Test @Ignore
    fun executeSCANARRAY() {
        assertEquals(listOf("4"), outputOf("SCANARRAY"))
    }

    @Test
    fun executePROCEDURE1() {
        assertEquals(listOf("33"), outputOf("PROCEDURE1"))
    }

    @Test
    fun executePROCEDURE1UsingMemoryStorage() {
        val configuration = Configuration(memorySliceStorage = IMemorySliceStorage.createMemoryStorage(mutableMapOf()))
        assertEquals(listOf("33"), outputOf("PROCEDURE1", configuration = configuration))
    }

    @Test
    fun executePROCEDURE2_callAsFunction() {
        assertEquals(listOf("33"), outputOf("PROCEDURE2"))
    }

    @Test
    fun executePROCEDURE3_constExpressionWithTypeCast() {
        assertEquals(listOf("33"), outputOf("PROCEDURE3"))
    }

    @Test
    fun executePROCEDURE4_errorModifyingConstParameter() {
        // TODO Define a better exception
        assertFailsWith(Throwable::class) {
            outputOf("PROCEDURE4")
        }
    }

    @Test
    fun executePROCEDURE5_localVarNames() {
        assertEquals(listOf("33"), outputOf("PROCEDURE5"))
    }

    @Test
    fun executePROCEDURE6_shadowingOfVars() {
        assertEquals(listOf("25"), outputOf("PROCEDURE6"))
    }

    @Test
    fun executeCALLER_CALLED_pgm_with_RT() {
        assertEquals(listOf(
            "Executing CALLER",
            "x initialized at: 18",
            "x is now: 6",
            "Calling CALLED",
            "Executing CALLED",
            "x initialized at: 9",
            "x is now: 3",
            "Calling CALLED",
            "Executing CALLED",
            "x initialized at: 3",
            "x is now: 1"
        ),
            outputOf("CALLER"))
    }

    @Test
    fun executeCALLER2_callProgramPassingStringValueDirectlyOnParm() {
        assertEquals(listOf("ABCDEFGHIJ"), outputOf("CALLER2"))
    }

    @Test
    fun executeCAL01_callingJavaPgm() {
        val si = CollectorSystemInterface()
        var javaPgmCalled = false
        si.programs["CAL02"] = object : JvmProgramRaw("CAL02", listOf(
            ProgramParam("NBR", NumberType(8, 0)))) {
            override fun execute(systemInterface: SystemInterface, params: LinkedHashMap<String, Value>): List<Value> {
                javaPgmCalled = true
                val nbr = params["NBR"]
                if (nbr!!.asInt().value.toInt() == 0) {
                    return listOf(IntValue(1))
                } else {
                    return listOf(IntValue(2))
                }
            }
        }
        execute("CAL01", emptyMap(), si)
        assertTrue(javaPgmCalled, "Java pgm CAL02 was not called")
        assertEquals(si.displayed.map { it.trim() }, listOf("1"))
    }

    @Test
    fun executeFORDOWNBY() {
        assertEquals(outputOf("FORDOWNBY"), listOf("12", "9", "6", "3"))
    }

    @Test
    fun executeMOVE() {
        assertEquals(
            listOf("ZYXWA", "ABCDE", "FGHIJ", "     ".trim(), "ZY123", "ZY456", "99123", "99456", "ZYXYY", "DE", "DE", "DE"),
            outputOf("MOVE")
        )
    }

    @Test
    fun executeMOVE01() {
        assertEquals(
            listOf("0"),
            outputOf("MOVE01")
        )
    }

    @Test
    fun executeMOVEP() {
        assertEquals(listOf("  ABC", "  123", "  456", "456", "  ABC", "BC", "  ABC", "  ABC"), outputOf("MOVEP"))
    }

    @Test
    fun executeMOVEL() {
        assertEquals(
            listOf("AYXWV", "ABCDE", "ABCDE", "XXXX ".trim(), "123WV", "456WV", "12399", "45699", "YYXWV", "AB", "12345", "123.45", "1234.5", "AB", "AB"),
            outputOf("MOVEL")
        )
    }

    @Test
    fun executeMOVELP() {
        assertEquals(
            listOf("ABC  ".trim(), "123  ".trim(), "456  ".trim(), "45600", "ABC  ".trim(), "AB"),
            outputOf("MOVELP")
        )
    }

    @Test
    fun executeMOVELP2() {
        assertEquals(
            listOf("AAAA      ".trim(), "AAAAAAAA            ".trim(), "AAAAA".trim(), "AAAAA            ".trim(), "AAA".trim(), "AAAAAAA".trim(), "AAA         ".trim(), "AAAA".trim(), "AAAAA   ".trim()),
            outputOf("MOVELP2")
        )
    }

    @Test
    fun executeDOWTEST() {
        assertEquals(outputOf("DOWTEST"), listOf("COUNTER IS NOW 21"))
    }

    @Test
    fun executeDOVAR01_ModifyingEndVarAffectsDO() {
        assertEquals("DOVAR01".outputOf(), listOf("N = 101", "I = 96"))
    }

    @Test
    fun executeDOVAR02_ModifyingStartVarDoesntAffectDO() {
        assertEquals("DOVAR02".outputOf(), listOf("N = 11", "I = 6"))
    }

    @Test
    fun executeDO_TST01() {
        val si = CollectorSystemInterface().apply { printOutput = true }
        assertStartsWith(outputOf("DO_TST01", si = si), "DO_TST01(91ms) Spent")
    }

    @Test
    fun executeDO_TST02() {
        assertEquals(listOf("Body"), outputOf("DO_TST02"))
    }

    @Test @Category(PerformanceTest::class)
    fun executeDOW_PERF() {
        assertEquals(outputOf("DOW_PERF"), listOf("COUNTER IS NOW 100000001"))
    }

    @Test @Category(PerformanceTest::class)
    fun executeDOW_LEAVE_PERF() {
        assertEquals(outputOf("DOW_LEAVE_PERF"), listOf("COUNTER IS NOW 100000001"))
    }

    @Test
    fun executePLUSEQUAL() {
        assertEquals(outputOf("PLUSEQUAL"), listOf("COUNTER IS NOW 6"))
    }

    @Test
    fun executeREMTEST() {
        assertEquals(listOf("1", "1", "-1", "-1"), outputOf("REMTEST"))
    }

    @Test
    fun executeASSIGN() {
        assertEquals(listOf("x is now 2", "y is now 162", "z is now 12", "w is now 198359290368"), outputOf("ASSIGN"))
    }

    @Test
    fun executeUNLIMIT_S() {
        val expected = listOf(
            "",
            "UnlInited",
            "Assignment by string literal",
            "Assignment by reference of the same type",
            "Assignment from StringType to UnlimitedStringType",
            "Assignment from StringType to UnlimitedStringType",
            "Concat literal A with literal B",
            "ok blank",
            "Concat UnlimitedStringType with StringType",
            "Concat StringType                                 with UnlimitedStringType",
            "0"
        )
        assertEquals(expected, outputOf("UNLIMIT_S"))
    }

    @Test
    fun executeUNLIMIT_DS() {
        val expected = listOf(
            "",
            "UnlInited",
            "",
            "UnlInited",
            "DS1.Msg1",
            "DS1.Unlimit",
            "DS2.Msg1",
            "DS2.Unlimit",
            "DS1 <> DS2",
            "DS1.Msg1 content = DS2.Msg content",
            "DS1.Unlimit content = DS2.Unlimit content",
            "DS1 = DS2",
            "Compare unlimited with literal",
            "Compare unlimited with limited",
            "Compare uninitialized unlimited with *BLANKS",
            "Reset an unlimited and compare with *BLANKS",
            "Assignment from a boolean"
        )
        assertEquals(expected, "UNLIMIT_DS".outputOf())
    }

    @Test
    fun executeUNLIMIT_BIF() {
        val expected = listOf(
            "%INT",
            "1234",
            "%DEC",
            "1.50"
        )
        assertEquals(expected, outputOf("UNLIMIT_BIF"))
    }

    @Test
    fun executePOWER() {
        assertEquals(listOf("i is now 8"), outputOf("POWER"))
    }

    @Test
    fun executeMultiplicationAndDivisionWithoutSpaces() {
        assertEquals(listOf("x is now 6", "y is now 2", "z is now 0"), outputOf("CALC"))
    }

    @Test
    fun executeMULTILNE() {
        assertEquals(listOf("V1x.5_"), outputOf("MULTILINE"))
    }

    @Test
    fun executeXLATEBIF() {
        assertEquals(listOf("RPG DEPT", "RPG Dept", "999-9999"), outputOf("XLATEBIF"))
    }

    @Test
    fun executeREPLACEBIF() {
        assertEquals(listOf("Pippo world!", "Hello Pippo!", "Hello Pippoorld!", "Hello Pippold!", "Hello Pippoworld!", "%20 ef", "abc%20ef"),
            outputOf("REPLACEBIF"))
    }

    @Test
    fun executeBIFEDITC() {
        // I don't know exactly what expected result should be
        // Now the important thing is that it doesn't throw an exception
        "BIFEDITC".outputOf()
    }

    @Test
    fun executeBIFEDITC_1() {
        assertEquals(listOf("x   123,456   123,456  1,234.56  1,234.56       .00X"), outputOf("BIFEDITC_1"))
    }

    @Test
    fun executeXLATEBIF2() {
        assertEquals(listOf("http://xxx.smaup.comuuuuuu"), outputOf("XLATEBIF2"))
    }

    @Test
    fun executeBIFEDITC_2() {
        assertEquals(listOf("x   123,456   123,456  1,234.56X",
            "x  1,234.56          X",
            "x  1,234.50X"),
            outputOf("BIFEDITC_2"))
    }

    @Test
    fun executeBIFEDITC_3() {
        assertEquals(listOf("x  123456  123456  1234.56X",
            "x  1234.56      .00X",
            "x  1234.50X"),
            outputOf("BIFEDITC_3"))
    }
    @Test
    fun executeBIFEDITC_4() {
        assertEquals(listOf("x  123456  123456  1234.56X",
            "x  1234.56         X",
            "x  1234.50X"),
            outputOf("BIFEDITC_4"))
    }

    @Test
    fun executeBIFEDITC_J() {
        assertEquals(listOf("x   123,456    123,456-  1,234.56 X",
            "x  1,234.56-       .00 X",
            "x  1,234.50 X"),
            outputOf("BIFEDITC_J"))
    }

    @Test
    @Ignore // we are working on DECEDIT
    fun executeBIFEDITC_Y() {
        assertEquals(listOf("x  12/34/56  12/34/56  12/34/56X",
            "x  12/34/56   0/00/00X",
            "x  12/34/50 12/34/5678  0/00/12X",
            "x   1/23/45X"),
            outputOf("BIFEDITC_Y"))
    }

    @Test
    fun executeNEGATIVINI() {
        assertEquals(listOf("< 0"), outputOf("NEGATIVINI"))
    }

    @Test
    fun executeBIFEDITC_Z() {
        assertEquals(listOf("x  123456  123456  123456  123456        X"), outputOf("BIFEDITC_Z"))
    }

    @Test
    fun executeVAR01() {
        assertEquals(listOf("NOT EQ"), outputOf("VAR01"))
    }

    @Test
    fun executeARRAY01() {
        assertEquals(listOf("X-Y"), outputOf("ARRAY01"))
    }

    @Test
    fun executeCTDATA() {
        assertEquals(expected =
        ("001\n" +
                "d01\n" +
                "A01\n" +
                "c01\n" +
                "B01\n" +
                "b01\n" +
                "C01\n" +
                "901\n" +
                "101\n" +
                "D01\n" +
                "H01\n" +
                "E01\n" +
                "201\n" +
                "e01\n" +
                "a01\n" +
                "x01\n" +
                "X01").lines(),
            actual = outputOf("CTDATA").map(String::trim))
    }

    @Test
    fun executeARRAY02_arrayWithComments() {
        assertEquals(expected =
        ("abc\n" +
                "123\n" +
                "abc\n" +
                "123\n" +
                "abc\n" +
                "123\n" +
                "abc\n" +
                "123\n" +
                "abc\n" +
                "123\n" +
                "abc\n" +
                "xxx").lines(),
            actual = outputOf("ARRAY02").map(String::trim))
    }

    @Test
    fun executeARRAY03_arrayWithCommentsPERRCD_1() {
        assertEquals(expected =
        ("abc\n" +
                "123\n" +
                "abc\n" +
                "123\n" +
                "abc\n" +
                "123\n" +
                "abc\n" +
                "123\n" +
                "abc\n" +
                "123\n" +
                "abc\n" +
                "xxx").lines(),
            actual = outputOf("ARRAY02").map(String::trim))
    }

    @Test
    fun executeARRAY04_arrayWithCommentsAndDataReference() {
        assertEquals(expected =
        ("abc\n" +
                "123\n" +
                "abc\n" +
                "123\n" +
                "abc\n" +
                "123\n" +
                "abc\n" +
                "123\n" +
                "abc\n" +
                "123\n" +
                "abc\n" +
                "xxx").lines(),
            actual = outputOf("ARRAY04").map(String::trim))
    }

    @Test
    fun executeARRAY05NAM_namedCompileTimeArrays() {
        assertEquals(expected =
        ("100\n" +
                "100\n" +
                "100\n" +
                "100\n" +
                "100").lines(),
            actual = outputOf("ARRAY05NAM").map(String::trim))
    }

    @Test
    fun executeBIFARRAY() {
        assertEquals(listOf("001001d01d01A01A01c01c01B01B01b01b01C01C019019011011", "10"), outputOf("BIFARRAY"))
    }

    @Test
    fun executeSCANTEST() {
        assertEquals(listOf("0", "4", "1", "5", "0", "0"), "SCANTEST".outputOf())
    }

    @Test
    fun executeCLEARSUBR() {
        assertEquals(listOf("Result = 5"), outputOf("CLEARSUBR"))
    }

    @Test
    fun executeZADD() {
        assertEquals(listOf("5", "11", "88"), outputOf("ZADD"))
    }

    @Test
    fun executeSTARALL_ZADD() {
        assertEquals(listOf("51515"), outputOf("STARALL_ZADD"))
    }

    @Test
    fun executeSTARALL_MOVE() {
        assertEquals(listOf("WWWWWWWWWW"), outputOf("STARALL_MOVE"))
    }

    @Test
    fun executeSTARALL_EVAL() {
        assertEquals(listOf("11111"), outputOf("STARALL_EVAL"))
    }

    @Test
    fun EVALwithTypeError() {
        val systemInterface = JavaSystemInterface()

        val source = """
|     D n               S              1  0 inz(00)
|     C                   Eval      n = 'Hello World!'
|     C                   SETON                                          LR
        """.trimMargin()

        val program = getProgram(source, systemInterface)
        assertFailsWith(IllegalArgumentException::class) {
            program.singleCall(listOf())
        }
    }

    @Test
    fun executeMOVELOVAL() {
        assertEquals(listOf("99-"), outputOf("MOVELOVAL"))
    }

    @Test
    fun executeCHECK() {
        assertEquals(listOf("Wrong char at 6", "Wrong char at 7", "No wrong chars 0"), outputOf("CHECK"))
    }

    @Test
    fun executeCHECKR() {
        assertEquals(listOf("Wrong char at 1", "No wrong chars 0", "Wrong char at 6"), outputOf("CHECKR"))
    }

    @Test
    fun executeLOGICAL_conditions() {
        assertEquals(listOf("A<=B", "OK"), outputOf("LOGICAL"))
    }

    @Test
    fun executeBOOLSTRING_conversion() {
        assertEquals(listOf("B<>1", "B=0", "0"), outputOf("BOOLSTRING"))
    }

    @Test
    fun executeDSNUMERIC() {
        assertEquals(listOf("Result is: 3"), outputOf("DSNUMERIC"))
    }

    // TODO implement DataStructureType coercion
    @Test @Ignore
    fun executeDSCHARS() {
        assertEquals(listOf("Result is: X 1Y 2"), outputOf("DSCHARS"))
    }

    @Test
    fun executeDSCHARS2() {
        assertEquals(listOf("A123456789"), outputOf("DSCHARS2"))
    }

    @Test
    fun executeDSCHARS3_assign_whole_DS() {
        assertEquals(listOf("20200901", "BERWSD"), outputOf("DSCHARS3"))
    }

    @Test
    fun executeDSCHARS4_assign_ds_subfields() {
        assertEquals(listOf("20200901", "BERWSD"), outputOf("DSCHARS4"))
    }

    @Test
    fun executeDSCHARS5_clear_ds_fields() {
        assertEquals(listOf("TEST", ""), outputOf("DSCHARS5"))
    }

    @Test
    fun executeDSCHAR6_string_to_ds_field() {
        assertEquals(listOf("1"), outputOf("DSCHARS6"))
    }

    @Test
    fun executeDS_CALLED_with_String_parameter() {
        assertEquals(listOf("James", "Bond", "007"),
            outputOf("DS_CALLED", initialValues = mapOf("P1" to StringValue("JamesBond   7"))))
    }

    @Test
    fun executeDS_CALLED_with_DS_parameter() {
        assertEquals(listOf("James", "Bond", "007"),
            outputOf("DS_CALLED", initialValues = mapOf("P1" to DataStructValue("JamesBond   7"))))
    }

    @Test
    fun executeFRSTCHRCOM_CommentInFirstChars() {
        assertEquals(listOf("Hello!"), outputOf("FRSTCHRCOM"))
    }

    @Test
    fun executeZADDERR() {
        assertFailsWith(IllegalStateException::class) {
            execute("ZADDERR", emptyMap())
        }
    }

    @Test
    fun executeZADDNOERR() {
        assertEquals(listOf("88"), outputOf("ZADDNOERR"))
    }

    @Test
    fun executeZADD_DefiningData() {
        assertEquals(listOf("88"), outputOf("ZADD2"))
    }

    @Test
    fun executeSUBSTTEST() {
        assertEquals(listOf("x)yy"), outputOf("SUBSTTEST"))
    }

    @Test
    fun executeASSIGNSUBS() {
        assertEquals(listOf("-xyz--", "-xyz", "-xyz -"), outputOf("ASSIGNSUBS"), message = "We can't handle %SUBST(X)=Y")
    }

    @Test
    fun executeABSTEST() {
        assertEquals(listOf("X is 1.23"), outputOf("ABSTEST"), message = "We can't handle %ABS(X)")
    }

    // TODO understand why this test does not pass
    @Test @Ignore
    fun executeJCODFISD() {
        val parms = mapOf("CFDS" to StringValue("LNZNLN09B63H501J"),
            "FISICA" to BooleanValue(false),
            "OMONIM" to BooleanValue(false),
            "SINTAX" to BooleanValue(false),
            "CHKDIG" to BooleanValue(false)
        )
        assertEquals(outputOf("JCODFISD", parms), emptyList())
    }

    @Test
    fun executeReturn01() {
        assertEquals(listOf("Starting"), outputOf("RETURN01"))
    }

    @Test
    fun executeReturn02() {
        assertEquals(listOf("Starting"), outputOf("RETURN02"))
    }

    @Test
    fun executeGoto01() {
        assertEquals(listOf("1", "2", "3", "4"), outputOf("GOTO01"))
    }

    @Test
    fun executeGoto02() {
        assertEquals(listOf("1", "2", "3", "4"), outputOf("GOTO02"))
    }

    @Test
    fun executeGoto02N() {
        assertEquals(listOf("1", "2", "3", "4"), outputOf("GOTO02N"))
    }

    @Test
    fun executeGotoENDSR() {
        assertEquals(listOf("1", "2", "3"), outputOf("GOTOENDSR"))
    }

    @Test
    fun executeLEAVESR() {
        assertEquals(listOf("1", "2", "3"), outputOf("LEAVESR"))
    }

    @Test
    fun executeCABLEOK() {
        assertEquals(listOf("Test OK"), outputOf("CABLEOK"))
    }

    @Test
    fun executeCABLEOK2() {
        assertEquals(listOf("Test OK"), outputOf("CABLEOK2"))
    }

    @Test
    fun executeCABLEKO() {
        assertEquals(listOf("Test KO"), outputOf("CABLEKO"))
    }

    @Test
    fun executeCABGEOK() {
        assertEquals(listOf("Test OK"), outputOf("CABGEOK"))
    }

    @Test
    fun executeCABGEOK2() {
        assertEquals(listOf("Test OK"), outputOf("CABGEOK2"))
    }

    @Test
    fun executeCABGEKO() {
        assertEquals(listOf("Test KO"), outputOf("CABGEKO"))
    }

    @Test
    fun executeCABEQOK() {
        assertEquals(listOf("Test OK"), outputOf("CABEQOK"))
    }

    @Test
    fun executeCABEQKO() {
        assertEquals(listOf("Test KO"), outputOf("CABEQKO"))
    }

    @Test
    fun executeCABNEOK() {
        assertEquals(listOf("Test OK"), outputOf("CABNEOK"))
    }

    @Test
    fun executeCABNEKO() {
        assertEquals(listOf("Test KO"), outputOf("CABNEKO"))
    }

    @Test
    fun executeFCONSTRES() {
        assertEquals(listOf("FLAG=ON", "FLAG=OFF", "IN34=OFF", "IN34=ON", "STR=BLANK", "STR=NOBLANK", "IN35=OFF"), outputOf(programName = "FCONSTRES"))
    }

    @Test
    fun executeCAB_OK() {
        assertEquals(listOf("Test OK"), outputOf("CAB_OK"))
    }

    @Test
    fun executeCAB_OKINDLower() {
        assertEquals(listOf("Test OK", "42ON"), outputOf("CAB_OKINDL"))
    }

    @Test
    fun executeCAB_OKINDGreater() {
        assertEquals(listOf("Test OK", "41ON"), outputOf("CAB_OKINDG"))
    }

    @Test
    fun executeCAB_OKINDEqual() {
        assertEquals(listOf("Test OK", "43ON"), outputOf("CAB_OKINDE"))
    }

    @Test
    fun executeERRCALLER_errorIndicatorOnCall() {
        assertEquals(listOf("10", "No Error", "Got Error"), outputOf("ERRCALLER"))
    }

    @Test @Ignore
    fun executeRTCALLER_lrIndicatorOnCall() {
        assertEquals(listOf("End LR", "End RT"), outputOf("RTCALLER"))
    }

    @Test
    fun executeProgramWithAVarNamedLen() {
        assertEquals(listOf("10"), outputOf("VARNAMEDLEN"))
    }

    @Test
    fun executeECHO() {
        assertEquals(listOf("Hello"), outputOf("ECHO", mapOf("inTxt" to StringValue("Hello"))))
    }

    @Test
    fun executeFIZZBUZZ() {
        assertEquals(listOf("7"),
            outputOf("mute/FIZZBUZZ", mapOf("NBRPAR" to StringValue("7"), "RESULT" to StringValue(""))))

        assertEquals(listOf("FIZZ"),
            outputOf("mute/FIZZBUZZ", mapOf("NBRPAR" to StringValue("3"), "RESULT" to StringValue(""))))

        assertEquals(listOf("BUZZ"),
            outputOf("mute/FIZZBUZZ", mapOf("NBRPAR" to StringValue("5"), "RESULT" to StringValue(""))))

        assertEquals(listOf("FIZZBUZZ"),
            outputOf("mute/FIZZBUZZ", mapOf("NBRPAR" to StringValue("30"), "RESULT" to StringValue(""))))
    }

    @Test
    fun executeECHO2() {
        assertEquals(listOf("Hello"), outputOf("ECHO2", mapOf("inTxt" to StringValue("Hello"))))
    }

    @Test
    fun executeCOLDFILEFN() {
        assertEquals(listOf("0", "0"), outputOf("COLDFILEFN"))
    }

    @Test
    fun executeDOU() {
        assertEquals(listOf("1", "2", "3"), outputOf("DOU", mapOf("inN" to StringValue("3"))))
        assertEquals(listOf("1"), outputOf("DOU", mapOf("inN" to StringValue("0"))))
    }

    @Test
    fun executeNOTisCaseInsensitive() {
        assertEquals(listOf("NotCondition"), outputOf("NOTCASEINS"))
    }

    @Test
    fun executeNOTDoesntNeedBrackets() {
        assertEquals(listOf("NotCondition"), outputOf("NOTBRACKET", printTree = true))
    }

    @Test
    fun executeINTEST() {
        assertEquals(listOf("910", "5602", "1234", "-910", "-5602", "-910", "12326", "-5602"), outputOf("INTTEST"))
    }

    @Test
    fun executeDECTEST() {
        assertEquals(listOf("N1=N2"), outputOf("DECTEST"))
    }

    @Test
    fun executeEDITWTEST() {
        assertEquals(listOf("x 12340", "x 012340", "x 1/12/99", "x 8:23:45"), outputOf("EDITWTEST"))
    }

    @Test
    fun executeEDITWTEST2() {
        assertEquals(listOf("x 08:23:45", "x   2.345", "x   2.345-", "x  21,4-%"), outputOf("EDITWTEST2"))
    }

    @Test
    fun executeWHEN01() {
        assertEquals(listOf("Other", "First"), outputOf("WHEN01"))
    }

    @Test
    fun executeARRAY_PARMS() {
        val parms = mapOf(
            "Arr" to StringValue("ABC".padEnd(40))
        )
        assertEquals(listOf("ABC"), outputOf("ARRAY_PARMS", parms))
    }

    @Test
    fun executeARRAY06() {
        assertEquals(listOf("A-A-A", "AB-AB-AB", "ABC -ABC -ABC -"), outputOf("ARRAY06"))
    }

    @Test
    fun executeTRIML() {
        assertEquals(listOf("Hello world!", "llo world!", "ello world!"), outputOf("TRIML"))
    }

    @Test
    fun executeTRIMR() {
        assertEquals(listOf("Hello world!", "Hello worl", "Hello world"), outputOf("TRIMR"))
    }

    @Test
    fun executeSUMDIVMULT() {
        assertEquals(listOf("20.1", "19.9", "2.0", "200.0"), outputOf("SUMDIVMULT"))
    }

    @Test @Ignore
    fun executeACTGRP_CAL() {
        assertEquals(listOf("1", "2", "3", "1", "1", "1"), outputOf("ACTGRP_CAL"))
    }

    @Test @Ignore
    fun executeCLEARDS() {
        assertEquals(listOf("0000"), outputOf("CLEARDS"))
    }

    @Test
    @Ignore
    fun executeCLEARARRAY() {
        assertEquals(
            listOf(
                "11111111111AAAAAAAAAAA",
                "                      ",
                "                      ",
                "                      ",
                "11111111111AAAAAAAAAAA",
                "22222222222BBBBBBBBBBB",
                "                      ",
                "                      ",
                "                      ",
                "22222222222BBBBBBBBBBB",
                "                      ",
                "                      ",
                "                      ",
                "22222222222BBBBBBBBBBB",
                "00000000000           ",
                "                      ",
                "                      ",
                "22222222222BBBBBBBBBBB",
                "00000000000           ",
                "44444444444DDDDDDDDDDD",
                "                      ",
                "                      ",
                "                      ",
                "                      "
            ),
            outputOf("CLEARARRAY"))
    }

    @Test
    @Ignore
    fun executeCLEARARRAY1() {
        assertEquals(
            listOf(
                " ",
                " ",
                "A",
                "B",
                "C",
                " ",
                " ",
                "A",
                " ",
                "C",
                " ",
                " ",
                " ",
                " ",
                " "
            ),
            outputOf("CLEARARRAY1"))
    }

    @Test
    fun executeProgramWithRuntimeError() {
        // TODO better error assertion
        assertFailsWith(Throwable::class) {
            execute("ERROR01", emptyMap())
        }
    }

    @Test
    open fun executeX1X2110() {
        val dsValue = DataStructValue.blank(30448)
        var dsDataDefinition: DataDefinition? = null
        // TODO: 03/12/2020 Move in inline function of CompilationUnit the logic to set e DS
        val configuration = Configuration(
            memorySliceStorage = IMemorySliceStorage.createMemoryStorage(mutableMapOf()),
            jarikoCallback = JarikoCallback(
                afterAstCreation = { ast: CompilationUnit ->
                    ast.dataDefinitions.forEach { dataDefinition ->
                        when (dataDefinition.type) {
                            is DataStructureType -> {
                                dsDataDefinition = dataDefinition
                                dataDefinition.fields.forEach {
                                    when (it.name) {
                                        "\$UIBPG" -> { dsValue.set(it, StringValue("EXP", false)) }
                                        "\$UIBFU" -> { dsValue.set(it, StringValue("X1X2110", false)) }
                                        "\$UIBME" -> { dsValue.set(it, StringValue("FIB", false)) }
                                        "\$UIBD1" -> { dsValue.set(it, StringValue("NUM(10)", false)) }
                                    }
                                }
                            }
                            /* no-op */
                            else -> { }
                        }
                    }
                },
                onEnterPgm = { _: String, symbolTable: ISymbolTable ->
                    symbolTable[dsDataDefinition!!] = dsValue
                }
            )
        )
        executePgmWithStringArgs(
            "X1X2110",
            listOf(""),
            configuration = configuration
        )
    }

    @Test
    fun executeFREE_HELLO() {
        assertEquals(
            expected = "Hello world, Hello world in Chinese: 你好世界, number1 * number2 = 15".split(Regex(", ")),
            actual = outputOf("FREE_HELLO"))
    }

    @Test @Ignore
    fun executeLOSER_PR() {
        executePgm("LOSER_PR")
    }

    @Test
    fun executePROCEDURE_B() {
        assertEquals(
            expected = listOf(
                "mainVar set by main",
                "sameVar set by main",
                "procVar set by proc",
                "sameVar just initialized",
                "sameVar set by proc",
                "D specs inline init!",
                "468.95",
                "mainVar changed by proc",
                "sameVar set by main"
            ),
            actual = outputOf("PROCEDURE_B")
        )
    }

    @Test
    fun executePROCEDURE_C() {
        assertEquals(
            expected = listOf("p received must be 11, is:11",
                "q received must be 22, is:22",
                "r received must be 0, is:0",
                "r=p+q must be 33, is:33",
                "s=q*2 must be 44, is:44",
                "c was *zeros, now must be 33, is:33",
                "d was *zeros, now must be 44, is:44"
            ),
            actual = outputOf("PROCEDURE_C")
        )
    }

    @Test
    fun executePROCEDURE_D() {
        assertEquals(
            expected = "33".split(Regex(",")),
            actual = outputOf("PROCEDURE_D")
        )
    }

    @Test
    fun executePROCEDURE_F() {
        assertEquals(
            expected = "99".split(Regex(",")),
            actual = outputOf("PROCEDURE_F")
        )
    }

    @Test
    fun executePROCEDURE_G() {
        assertEquals(
            expected = "99,66".split(Regex(",")),
            actual = outputOf("PROCEDURE_G")
        )
    }

    @Test
    fun executePROCEDURE_H() {
        assertEquals(
            expected = listOf("11",
                "22",
                "33",
                "0",
                "33",
                "22",
                "121"),
            actual = outputOf("PROCEDURE_H")
        )
    }

    @Test
    fun executePROCEDURE_I() {
        assertEquals(
            expected = listOf("1",
                "4"
            ),
            actual = outputOf("PROCEDURE_I")
        )
    }

    @Test
    fun executePROCEDURE_J() {
        assertEquals(
            expected = listOf("1",
                "4",
                "8",
                "9",
                "27",
                "16-",
                "16-",
                "16-"
            ),
            actual = outputOf("PROCEDURE_J")
        )
    }

    @Test
    fun executePROCEDURE_K() {
        assertEquals(
            expected = listOf("69.12",
                ".59",
                "12345          54321",
                "73.00",
                "1",
                "69.12",
                ".59",
                "12345          54321",
                "73.00",
                "1"
            ),
            actual = outputOf("PROCEDURE_K")
        )
    }

    @Test
    fun executePROCEDURE_L() {
        assertEquals(
            expected = listOf(".99",
                "1.11",
                "9.99"
            ),
            actual = outputOf("PROCEDURE_L")
        )
    }

    @Test
    fun executePROCEDURE_M() {
        assertEquals(
            expected = listOf("2.24",
                "3.36"
            ),
            actual = outputOf("PROCEDURE_M")
        )
    }

    @Test
    @Ignore
    // TODO ignored until 'DS as parameter' will be supported (maybe never?)
    fun executePROCEDURE_N() {
        assertEquals(
            expected = listOf("10.2",
                "ABCDE"
            ),
            actual = outputOf("PROCEDURE_N")
        )
    }

    @Test
    fun executePROCEDURE_O() {
        assertEquals(
            expected = listOf(
                "1.01",
                "2.04",
                "3.09",
                "1.04",
                "1.05",
                "2.22",
                "2.24",
                "2.26",
                "2.28",
                "2.30",
                "6.14",
                "1.01",
                "2.04",
                "3.09",
                "1.04",
                "1.05",
                "11.30",
                "2.22",
                "2.24",
                "2.26",
                "2.28",
                "2.30"
            ),
            actual = outputOf("PROCEDURE_O")
        )
    }

    @Test
    fun executePROCEDURE_P() {
        assertEquals(
            expected = listOf("2.04",
                "1.02",
                "1.03"
            ),
            actual = outputOf("PROCEDURE_P")
        )
    }

    @Test
    fun executePROCEDURE_Q() {
        assertFailsWith(RuntimeException::class) {
            execute("PROCEDURE_Q", emptyMap())
        }
    }

    @Test
    fun executePARMS() {
        val rpgProgramName = "PARMS"
        val cu = assertASTCanBeProduced(rpgProgramName, true)
        cu.resolveAndValidate()
        val logHandler = ListLogHandler()

        // PASS NO PARAMETERS
        var si = CollectorSystemInterface()
        si.programs[rpgProgramName] = rpgProgram(rpgProgramName)
        execute(cu, emptyMap(),
            si, listOf(logHandler))
        assertEquals(listOf("0"), si.displayed)

        // PASS ONE PARAMETER
        si = CollectorSystemInterface()
        si.programs[rpgProgramName] = rpgProgram(rpgProgramName)
        execute(cu, mapOf("P1" to StringValue("5")),
            si, listOf(logHandler))
        assertEquals(listOf("1"), si.displayed)

        // PASS TWO PARAMETERS
        si = CollectorSystemInterface()
        si.programs[rpgProgramName] = rpgProgram(rpgProgramName)
        execute(cu, mapOf("P1" to StringValue("5"),
            "P2" to StringValue("10")),
            si, listOf(logHandler))
        assertEquals(listOf("2"), si.displayed)
    }

    @Test
    fun executePROCEDURE_R() {
        assertEquals(
            expected = listOf("1.01",
                "2.04",
                "3.09",
                "1.04",
                "1.05",
                "2.21",
                "4.44",
                "6.69",
                "2.28",
                "2.30",
                "1.01",
                "1.01",
                "2.04",
                "3.09",
                "1.04",
                "1.05",
                "2.21",
                "2.21",
                "4.44",
                "6.69",
                "2.28",
                "2.30"
            ),
            actual = outputOf("PROCEDURE_R")
        )
    }

    @Test
    fun executePROCEDURE_S() {
        assertEquals(
            expected = listOf("10"),
            actual = outputOf("PROCEDURE_S")
        )
    }

    @Test
    fun executePROCEDURE_T() {
        assertEquals(
            expected = listOf("33", "34"),
            actual = "PROCEDURE_T".outputOf()
        )
    }

    /**
     * When I call a program that call procedure, the static variables not have to be reset
     * */
    @Test
    fun executePROCEDURE_T_More_Times() {
        // Initialize the configuration with a memory storage in order to keep the static variables
        val configuration = Configuration(
            memorySliceStorage = IMemorySliceStorage.createMemoryStorage(mutableMapOf())
        )
        assertEquals(
            expected = listOf("33", "34"),
            actual = "PROCEDURE_T".outputOf(configuration = configuration)
        )
        assertEquals(
            expected = listOf("35", "36"),
            actual = "PROCEDURE_T".outputOf(configuration = configuration)
        )
    }

    @Test
    fun executeAPIPGM1() {
        assertEquals(
            expected = "100".split(Regex(", ")),
            actual = outputOf("APIPGM1"))
    }

    @Test
    fun executeAPIPGM2() {
        assertEquals(
            expected = listOf("Hello world"),
            actual = outputOf("APIPGM2"))
    }

    @Test
    fun executeAPIPGM3() {
        assertEquals(
            expected = listOf("3", "6"),
            actual = outputOf("APIPGM3"))
    }

    @Test
    fun executeAPIPGM4() {
        assertEquals(
            expected = listOf("Hello there!", "General Kenobi"),
            actual = outputOf("APIPGM4"))
    }

    @Test
    fun executeAPIPGM5() {
        assertEquals(
            expected = listOf("Hello there!", "General Kenobi"),
            actual = outputOf("APIPGM5"))
    }

    @Test
    open fun executeDSOVERL() {
        assertEquals(
            expected = "AAAA,BBBB".split(","),
            actual = outputOf("DSOVERL")
        )
    }

    @Test
    @Ignore
    // TODO ignored until fix of 'Issue executing CallStmt at line 19. Data definition P2 was not found'
    fun executeENTRY_A() {
        assertEquals(listOf("1"), outputOf("ENTRY_A"))
    }

    @Test
    fun executeDOPED_PROC() {
        assertEquals(
            expected = listOf("46",
                "12",
                "-22",
                "56",
                "56",
                "7",
                "5",
                "30"
            ),
            actual = outputOf("DOPED_PROC")
        )
    }

    @Test
    fun executeDOPED_PROC2() {
        assertFailsWith(RuntimeException::class) {
            executePgm("DOPED_PROC2")
        }
    }

    @Test
    fun executeDOPED_PROC3() {
        assertEquals(
            expected = listOf("12",
                "46",
                "56",
                "99"
            ),
            actual = outputOf("DOPED_PROC3")
        )
    }

    @Test
    fun executePERF_PROC_1() {
        val si = CollectorSystemInterface().apply { printOutput = true }
        assertStartsWith(outputOf("PERF_PROC_1", si = si), "RPG_SUM : Cycled=100001")
    }

    @Test
    fun executePERF_PROC_2() {
        val si = CollectorSystemInterface().apply { printOutput = true }
        assertStartsWith(outputOf("PERF_PROC_2", si = si), "JDP_SUM : Cycled=100001")
    }

    @Test
    fun executeJAJAX1C() {
        assertEquals(
            expected = listOf("Ahi quanto a dir qual era è cosa dura,esta selva selvaggia",
                "Lupa"
            ),
            actual = outputOf("JAJAX1C")
        )
    }

    @Test
    fun executeJAJAX1C_2() {
        assertEquals(
            expected = listOf("ERB",
                "Erbusco"
            ),
            actual = outputOf("JAJAX1C_2")
        )
    }

    @Test
    fun executeINZSR() {
        assertEquals(
            expected = listOf("HELLO IN RT", "HELLO IN LR", "HELLO IN LR"),
            actual = outputOf("INZSR")
        )
    }

    @Test
    fun executePGM_A() {
        val configuration = Configuration(
            memorySliceStorage = IMemorySliceStorage.createMemoryStorage(mutableMapOf())
        )
        assertEquals(
            listOf("Echo P1: INZ",
                "Echo P2:",
                "Echo P1: INZ",
                "Echo P2:"),
            outputOf("PGM_A", configuration = configuration))

        assertEquals(
            listOf("Echo P1: INZ",
                "Echo P2:",
                "Echo P1: INZ",
                "Echo P2:"),
            outputOf("PGM_A", configuration = configuration))
    }

    // CALL_DIVIDE calls DIVIDE and it expects a regular execution
    @Test
    fun executeCALL_DIVIDE_Ok() {
        val params = CommandLineParms(
            mapOf(
                "A" to DecimalValue(BigDecimal.valueOf(10)),
                "B" to DecimalValue(BigDecimal.valueOf(10)),
                "RESULT" to DecimalValue(BigDecimal.valueOf(0)),
                "CATCHERR" to IntValue(0)
            )
        )
        val result = executePgm(programName = "CALL_DIVIDE", params = params)
        // 10/10 = 1
        assertEquals(
            expected = BigDecimal.valueOf(1).toDouble(),
            actual = result!!.namedParams!!["RESULT"]!!.asDecimal().value.toDouble()
        )
    }

    // CALL_DIVIDE calls DIVIDE forcing an error
    // In this case CALL_DIVIDE program doesn't must handle any error
    @Test
    fun executeCALL_DIVIDE_ErrIndicatorNo() {
        val si = JavaSystemInterface()
        val paramsKo = CommandLineParms(
            mapOf(
                "A" to DecimalValue(BigDecimal.valueOf(10)),
                // Forcing error
                "B" to DecimalValue(BigDecimal.valueOf(0)),
                "RESULT" to DecimalValue(BigDecimal.valueOf(0)),
                "CATCHERR" to IntValue(0)
            )
        )
        assertFailsWith<java.lang.RuntimeException> {
            executePgm(
                programName = "CALL_DIVIDE",
                params = paramsKo,
                systemInterface = si
            )
        }
        // DSPLY must be executed just once
        assertEquals(1, si.consoleOutput.size)
    }

    // CALL_DIVIDE calls DIVIDE forcing an error
    // In this case CALL_DIVIDE program should handle the error
    @Test
    fun executeCALL_DIVIDE_ErrIndicatorYes() {
        // I create JavaSystemInterface to access to the console
        // I create Configuration and set muteSupport to true because
        // CALL_DIVIDE.rpgle contains a mute annotation
        val systemInterface = JavaSystemInterface()
        val configuration = Configuration(options = Options(muteSupport = true))
        val paramsKo = CommandLineParms(
            mapOf(
                "A" to DecimalValue(BigDecimal.valueOf(10)),
                // Forcing error
                "B" to DecimalValue(BigDecimal.valueOf(0)),
                "RESULT" to DecimalValue(BigDecimal.valueOf(0)),
                // Pass to 1 to handle error (view CALL_DIVIDE.rpgle implementation)
                "CATCHERR" to IntValue(1)
            )
        )
        executePgm(
            programName = "CALL_DIVIDE",
            params = paramsKo,
            systemInterface = systemInterface,
            configuration = configuration
        )

        // DSPLY must be executed twice
        assertEquals(2, systemInterface.consoleOutput.size)
    }

    @Test
    fun executeCOPY_INTO_COMMENTS() {
        assertEquals(listOf("Success!"), outputOf("COPY_INTO_COMMENTS"))
    }

    @Test
    fun executeTSTDS01() {
        assertEquals(listOf("Name", "Value"), outputOf("TSTDS01"))
    }

    @Test
    fun executeSUBST_00() {
        assertEquals(listOf("AB"), outputOf("SUBST_00"))
    }

    @Test
    fun executeSUBST_01() {
        assertEquals(listOf("CD"), outputOf("SUBST_01"))
    }

    @Test
    fun executeSUBST_02() {
        assertEquals(listOf("EF"), outputOf("SUBST_02"))
    }

    @Test
    fun executeSUBST_03() {
        assertEquals(listOf("123"), outputOf("SUBST_03"))
    }

    @Test
    fun executeSUBST_04() {
        assertEquals(listOf("123ABC"), outputOf("SUBST_04"))
    }

    @Test
    fun executeSUBST_05() {
        assertEquals(listOf("123XXXXXXX"), outputOf("SUBST_05"))
    }

    @Test
    fun executeSUBST_06() {
        assertEquals(listOf("A"), outputOf("SUBST_06"))
    }

    @Test(expected = IllegalArgumentException::class)
    fun executeASSIGNERR01() {
        executePgm("ASSIGNERR01")
    }

    @Test
    fun executePARMS1() {
        val console = mutableListOf<String>()
        val expected = listOf("HELLO", "2", "0")
        val systemInterface = JavaSystemInterface().apply {
            this.onDisplay = { message, _ ->
                println(message)
                console.add(message.trim())
            }
        }
        executePgm(
            programName = "PARMS1",
            params = CommandLineParms(listOf("FUNC", "METH")),
            systemInterface = systemInterface)
        assertEquals(expected, console)
    }

    @Test
    fun executeLIKECASESENS01() {
        assertEquals(listOf("hello"), outputOf("LIKECASESENS01"))
    }

    @Test
    fun executeCONST01() {
        assertEquals(listOf("100"), outputOf("CONST01"))
    }

    @Test
    fun executeCONST02() {
        assertEquals(listOf("100"), outputOf("CONST02"))
    }

    @Test
    fun executeCAT() {
        val expected = listOf("(ABCDEF)", "(CDEFGH)", "(CDEF  )", "(AB CDE)", "(AB    )", "(99 XYZ)")
        assertEquals(expected, "CAT".outputOf())
    }

    @Test
    fun executeCATP() {
        val expected = listOf("(ABCDEF)", "(CDEFGH)", "(CDEF  )", "(AB CDE)", "(AB    )", "(99 XYZ)")
        assertEquals(expected, "CATP".outputOf())
    }

    @Test
    fun executeSUBARR() {
        val expected = listOf("AR3(1)(13) AR3(2)(3) AR3(3)(0)", "AR2(1)(0) AR2(2)(0) AR2(3)(5) AR2(4)(16) AR2(5)(13)", "AR1(1)(9) AR1(2)(5) AR1(3)(13) AR1(4)(16) AR1(5)(3)")
        assertEquals(expected, "SUBARR".outputOf())
    }

    @Test
    fun executeMVR() {
        val expected = listOf("3", "3.0", "0", ".8", "2", "2.5", "0", ".2")
        assertEquals(expected, "MVR".outputOf())
    }

    @Test
    fun executeXLATEOP() {
        assertEquals(listOf("999-999-999", "http://xxx.smaup.comuuuuuu", "RPG DEPT", "RPG Dept", "999-9999", "999-9999", "999-9999"), outputOf("XLATEOP"))
    }

    @Test
    fun executeTIMEST_CLR() {
        val values = "TIMEST_CLR".outputOf()
        assertEquals("0001-01-01-00.00.00.000000", values[0])
        assertNotEquals("0001-01-01-00.00.00.000000", values[1])
        assertEquals("0001-01-01-00.00.00.000000", values[2])
    }

    @Test
    fun executeBIFCHAR() {
        assertEquals(listOf("Parma       ", "Parma       ", " Parma      ", "(ABC       )", "(ABC       )", "(1)         ", "(1.30)      ", "(ABC       |ABC       )       ", "(1|1.30)                      ", "(ABC|ABC       )              ", "(.00)       ", "N1(0)       ", "N2(.00)     ", "P1(0)       ", "P2(.00)     "), outputOf("BIFCHAR", trimEnd = false))
        assertEquals(listOf("Parma", "Parma", " Parma", "(ABC       )", "(ABC       )", "(1)", "(1.30)", "(ABC       |ABC       )", "(1|1.30)", "(ABC|ABC       )", "(.00)", "N1(0)", "N2(.00)", "P1(0)", "P2(.00)"), outputOf("BIFCHAR", trimEnd = true))
    }

    @Test
    fun executeMIXED_CONDITIONS() {
        val expected = listOf("IF1 = True", "IF2 = True", "IF3 = True", "IF4 = True", "IF5 = False", "IF6 = False", "IF7 = False", "IF8 = True")
        assertEquals(expected, "MIXED_CONDITIONS".outputOf())
    }

    @Test
    fun executeRESET01() {
        val expected = listOf("A1_OK", "A2_OK", "A3_OK", "N1_OK", "N2_OK", "N3_OK", "DS_OK", "DSA1_OK", "DSA2_OK")
        assertEquals(expected, "RESET01".outputOf())
    }

    @Test
    fun executeMOVEAIN() {
        val expected = listOf(
            "111000000000000000000000000000000000000000010000000000000000000000000000000000000000000100000000000",
            "001000000000000000000000000000000000000000010000000000000000000000000000000000000000000100000000000")
        assertEquals(expected, "MOVEAIN".outputOf())
    }

    @Test
    fun executeINDIC01() {
        val expected = listOf("0", "1", "0", "1", "0", "1", "0", "1", "0", "1", "0", "1", "0", "1", "0", "1", "0", "1", "0", "1")
        assertEquals(expected, "INDIC01".outputOf())
    }

    @Test
    fun executeINDIC02() {
        val expected = listOf("0", "1", "0", "1", "0", "1", "0", "1", "0", "1", "0", "1")
        assertEquals(expected, "INDIC02".outputOf())
    }

    @Test
    fun executeINDIC03() {
        val expected = listOf(
            "*INKA(0) *IN01(1)",
            "*INKA(1) *IN01(0)"
        )
        assertEquals(expected, "INDIC03".outputOf())
    }

    @Test
    fun executeBIFCHECK() {
        assertEquals(listOf("ok"), outputOf("BIFCHECK"))
    }

    @Test
    fun executeDOWEQ() {
        val expected = listOf("1", "0", "1", "0", "1", "0", "1", "0")
        assertEquals(expected, "DOWEQ".outputOf())
    }

    @Test
    fun executeDOWNE() {
        val expected = listOf("0", "1", "0", "1", "0", "1", "0", "1")
        assertEquals(expected, "DOWNE".outputOf())
    }

    @Test
    fun executeDOWGT() {
        val expected = listOf("1", "0", "1", "0", "1", "0", "1", "0")
        assertEquals(expected, "DOWGT".outputOf())
    }

    @Test
    fun executeDOWGE() {
        val expected = listOf("1", "0", "1", "0", "1", "0", "1", "0")
        assertEquals(expected, "DOWGE".outputOf())
    }

    @Test
    fun executeDOWLT() {
        val expected = listOf("0", "1", "0", "1", "0", "1", "0", "1")
        assertEquals(expected, "DOWLT".outputOf())
    }

    @Test
    fun executeDOWLE() {
        val expected = listOf("1", "0", "1", "0", "1", "0", "1", "0")
        assertEquals(expected, "DOWLE".outputOf())
    }

    @Test
    fun executeNEGATION() {
        val expected = listOf("-10", "10", "-10", "-10", "10", "-10", "-1.50", "1.50", "-1.50", "-1.50", "1.50", "-1.50")
        assertEquals(expected, "NEGATION".outputOf())
    }

    @Test(expected = RuntimeException::class)
    fun executeNEGATIONERR() {
        val expected = listOf("")
        assertEquals(expected, "NEGATIONERR".outputOf())
    }

    @Test
    fun executeDEFINE03() {
        val expected = listOf("1,2,3,4")
        assertEquals(expected, "DEFINE03".outputOf())
    }

    @Test
    fun executeEVALVARSNUMS() {
        val expected = listOf(
                "246",
                "246",
                "246",
                "246",
                "246",
                "246",
                "246",
                "246"
        )
        assertEquals(expected, "EVALVARSNUMS".outputOf())
    }

    @Test
    fun executeLIKEWITHCOPY1() {
        val expected = listOf("OK")
        assertEquals(expected, "LIKEWITHCOPY1".outputOf())
    }

    @Test
    fun executeLIKEWITHCOPY2() {
        val expected = listOf("OK")
        assertEquals(expected, "LIKEWITHCOPY2".outputOf())
    }

    @Test
    fun executeBITON_INLINEDATA() {
        val expected = listOf("1000")
        assertEquals(expected, "BITON_INLINEDATA".outputOf())
    }

    @Test
    fun executeBITOFF_INLINEDATA() {
        val expected = listOf("1000")
        assertEquals(expected, "BITOFF_INLINEDATA".outputOf())
    }

    @Test
    fun executeMULTIPLE_HSPEC() {
        val expected = listOf("OK")
        assertEquals(expected, "MULTIPLE_HSPEC".outputOf())
    }

    @Test
    fun testSymbolicConstantDateDefinitions() {
        val systemInterface = JavaSystemInterface()

        val now = LocalDate.now()
        val date = now.format(DateTimeFormatter.ofPattern("ddMMyy"))
        val year = now.format(DateTimeFormatter.ofPattern("yy"))
        val month = now.format(DateTimeFormatter.ofPattern("MM"))
        val day = now.format(DateTimeFormatter.ofPattern("dd"))

        val source = """
|     C     UDATE         DSPLY
|     C     UYEAR         DSPLY
|     C     UMONTH        DSPLY
|     C     UDAY          DSPLY
        """.trimMargin()

        val program = getProgram(source, systemInterface)
        program.singleCall(emptyList())
        assertEquals(systemInterface.consoleOutput, listOf(date, year, month, day))
    }

    @Test
    fun executeCALL_WITH_VOID_PARMS() {
        val expected = listOf("1")
        assertEquals(expected, "VPARMSCALLER".outputOf())
    }

    @Test
<<<<<<< HEAD
    fun executePRSLTCALLER() {
        val expected = listOf("(1,1)", "(0,0)", "(1,1,0,0,0)")
        assertEquals(expected, "PRSLTCALLER".outputOf())
    }

    @Test
    fun executePRSLTCALLERDUPLICATE() {
        val expected = listOf("0", "0", "0", "1")
        assertEquals(expected, "PRSLTCALLERDUPLICATE".outputOf())
=======
    fun executeEXCPCALL() {
        val expected = listOf("ok")
        assertEquals(expected, "EXCPCALLER".outputOf())
>>>>>>> 597d0da0
    }
}<|MERGE_RESOLUTION|>--- conflicted
+++ resolved
@@ -2455,7 +2455,12 @@
     }
 
     @Test
-<<<<<<< HEAD
+    fun executeEXCPCALL() {
+        val expected = listOf("ok")
+        assertEquals(expected, "EXCPCALLER".outputOf())
+    }
+
+    @Test
     fun executePRSLTCALLER() {
         val expected = listOf("(1,1)", "(0,0)", "(1,1,0,0,0)")
         assertEquals(expected, "PRSLTCALLER".outputOf())
@@ -2465,10 +2470,5 @@
     fun executePRSLTCALLERDUPLICATE() {
         val expected = listOf("0", "0", "0", "1")
         assertEquals(expected, "PRSLTCALLERDUPLICATE".outputOf())
-=======
-    fun executeEXCPCALL() {
-        val expected = listOf("ok")
-        assertEquals(expected, "EXCPCALLER".outputOf())
->>>>>>> 597d0da0
     }
 }