/*
 * Copyright 2019 Sme.UP S.p.A.
 *
 * Licensed under the Apache License, Version 2.0 (the "License");
 * you may not use this file except in compliance with the License.
 * You may obtain a copy of the License at
 *
 *     https://www.apache.org/licenses/LICENSE-2.0
 *
 * Unless required by applicable law or agreed to in writing, software
 * distributed under the License is distributed on an "AS IS" BASIS,
 * WITHOUT WARRANTIES OR CONDITIONS OF ANY KIND, either express or implied.
 * See the License for the specific language governing permissions and
 * limitations under the License.
 */

package com.smeup.rpgparser.evaluation

import com.smeup.rpgparser.*
import com.smeup.rpgparser.execution.*
import com.smeup.rpgparser.interpreter.*
import com.smeup.rpgparser.jvminterop.JavaSystemInterface
import com.smeup.rpgparser.jvminterop.JvmProgramRaw
import com.smeup.rpgparser.parsing.ast.CompilationUnit
import com.smeup.rpgparser.parsing.parsetreetoast.AstResolutionError
import com.smeup.rpgparser.parsing.parsetreetoast.resolveAndValidate
import com.smeup.rpgparser.utils.asInt
import org.junit.Ignore
import org.junit.Test
import org.junit.experimental.categories.Category
import java.math.BigDecimal
import java.text.SimpleDateFormat
import java.util.*
import kotlin.test.*

open class InterpreterTest : AbstractTest() {

    @Test
    fun doubleVarDefinitionWithDifferentTypeShouldThrowAnError() {
        val systemInterface = JavaSystemInterface()

        val source = """
|     D n               S              1  0 inz(00)
|     D n               S              1  0 inz(00)
|     C                   SETON                                          LR
        """.trimMargin()

        val program = getProgram(source, systemInterface)
        assertFailsWith(AstResolutionError::class) {
            program.singleCall(listOf())
        }
    }

    @Test
    fun executeCALCFIB_initialDeclarations_dec() {
        val cu = assertASTCanBeProduced("CALCFIB_1", true)
        cu.resolveAndValidate()
        val interpreter = execute(cu, mapOf("ppdat" to StringValue("3")))
        assertIsIntValue(interpreter["NBR"], 3)
    }

    @Test
    fun executeCALCFIB_initialDeclarations_inz() {
        val cu = assertASTCanBeProduced("CALCFIB_1", true)
        cu.resolveAndValidate()

        assertTrue(cu.getDataDefinition("ppdat").initializationValue == null)
        assertTrue(cu.getDataDefinition("NBR").initializationValue == null)
        assertTrue(cu.getDataDefinition("RESULT").initializationValue != null)
        assertTrue(cu.getDataDefinition("COUNT").initializationValue == null)
        assertTrue(cu.getDataDefinition("A").initializationValue != null)
        assertTrue(cu.getDataDefinition("B").initializationValue != null)

        val interpreter = execute(cu, mapOf("ppdat" to StringValue("3")))
        assertIsIntValue(interpreter["RESULT"], 0)
        assertIsIntValue(interpreter["A"], 0)
        assertIsIntValue(interpreter["B"], 1)
    }

    @Test
    fun executeCALCFIB_otherClauseOfSelect() {
        val cu = assertASTCanBeProduced("CALCFIB_2", true)
        cu.resolveAndValidate()
        val si = CollectorSystemInterface()
        val logHandler = ListLogHandler()
        val interpreter = execute(cu, mapOf("ppdat" to StringValue("10")), si, listOf(logHandler))
        val assignments = logHandler.getAssignments()
        // The ppdat variable is not varying length 8
        assertEquals(StringValue("10".padEnd(8, ' ')), assignments[0].value)
        assertIsIntValue(interpreter["NBR"], 10)
        assertEquals(listOf("10"), si.displayed)
    }

    private fun assertFibonacci(input: String, output: String) {
        val cu = assertASTCanBeProduced("CALCFIB", true)
        cu.resolveAndValidate()
        val si = CollectorSystemInterface()
        val logHandler = ListLogHandler()
        execute(cu, mapOf("ppdat" to StringValue(input)), si, listOf(logHandler))
        assertEquals(listOf("FIBONACCI OF: ${input.padEnd(8)} IS: $output"), si.displayed.map { it.trim() })
        assertEquals(logHandler.getExecutedSubroutineNames()[0], "FIB")
    }

    @Test
    fun executeCALCFIB_for_value_0() {
        assertFibonacci("0", "0")
    }

    @Test
    fun executeCALCFIB_for_value_1() {
        assertFibonacci("1", "1")
    }

    @Test
    fun executeCALCFIB_for_value_2() {
        assertFibonacci("2", "1")
    }

    @Test
    fun executeCALCFIB_for_value_3() {
        assertFibonacci("3", "2")
    }

    @Test
    fun executeCALCFIB_for_value_4() {
        assertFibonacci("4", "3")
    }

    @Test
    fun executeCALCFIB_for_value_10() {
        assertFibonacci("10", "55")
    }

    @Test
    fun executeHELLO() {
        val cu = assertASTCanBeProduced("HELLO", true)
        cu.resolveAndValidate()
        val si = CollectorSystemInterface()
        val logHandler = ListLogHandler()
        execute(cu, mapOf(), si, listOf(logHandler))
        assertEquals(listOf("Hello World!"), si.displayed)
        assertEquals(logHandler.getExecutedSubroutines().size, 0)
    }

    @Test
    fun executeCallToFibonacciWrittenInRpg() {
        val cu = assertASTCanBeProduced("CALCFIBCAL", true)
        cu.resolveAndValidate()
        val si = CollectorSystemInterface()
        val logHandler = ListLogHandler()
        si.programs["CALCFIB"] = rpgProgram("CALCFIB")
        execute(cu, mapOf("ppdat" to StringValue("10")), si, listOf(logHandler))
        assertEquals(listOf("FIBONACCI OF: 10       IS: 55"), si.displayed.map { it.trim() })
        assertEquals(1, logHandler.getExecutedSubroutines().size)
    }

    @Test
    fun executeCallToFibonacciWrittenOnTheJvm() {
        val cu = assertASTCanBeProduced("CALCFIBCAL", true)
        cu.resolveAndValidate()
        val si = CollectorSystemInterface()
        val logHandler = ListLogHandler()
        si.programs["CALCFIB"] = object : JvmProgramRaw("CALCFIB", listOf(ProgramParam("ppdat", StringType(8, false)))) {
            override fun execute(systemInterface: SystemInterface, params: LinkedHashMap<String, Value>): List<Value> {
                val n = params["ppdat"]!!.asString().value.asInt()
                var t1 = 0
                var t2 = 1

                for (i in 1..n) {
                    val sum = t1 + t2
                    t1 = t2
                    t2 = sum
                }
                systemInterface.display("FIBONACCI OF: $n IS: $t1")
                return listOf(params["ppdat"]!!)
            }
        }
        execute(cu, mapOf("ppdat" to StringValue("10")), si, listOf(logHandler))
        assertEquals(listOf("FIBONACCI OF: 10 IS: 55"), si.displayed)
        assertEquals(logHandler.getExecutedSubroutines().size, 0)
    }

    @Test
    fun executeFibonacciWrittenInRpgAsProgram() {
        val cu = assertASTCanBeProduced("CALCFIB", true)
        cu.resolveAndValidate()
        val si = CollectorSystemInterface()
        val rpgProgram = RpgProgram(cu)
        rpgProgram.execute(si, linkedMapOf("ppdat" to StringValue("10")))
        assertEquals(1, rpgProgram.params().size)
        assertEquals(ProgramParam("ppdat", StringType(8, false)), rpgProgram.params()[0])
        assertEquals(listOf("FIBONACCI OF: 10       IS: 55"), si.displayed.map { it.trim() })
    }

    @Test
    fun executeHELLOCASE() {
        assertEquals(listOf("Hello World!"), outputOf("HELLOCASE"))
    }

    @Test
    fun executeHELLOPLIST() {
        val msg = "Hello World!"
        val parms: Map<String, Value> = mapOf("msG" to StringValue(msg))
        assertEquals(listOf(msg), outputOf("HELLOPLIST", parms))
    }

    @Test
    fun executeHELLOTRIM() {
        assertEquals(listOf("Hello World!"), outputOf("HELLOTRIM"))
    }

    @Test
    fun executeHELLO1() {
        assertEquals(listOf("Hello World"), outputOf("HELLO1"))
    }

    @Test
    fun executeHELLOCHARS() {
        assertEquals(listOf("OK"), outputOf("HELLOCHARS"))
    }

    @Test
    fun executeHELLOEQU() {
        assertEquals(listOf("Cb is equal to C and Cb does not differ from C"), outputOf("HELLOEQU"))
    }

    @Test
    fun executeHELLOPAD() {
        assertEquals(listOf("X padded"), outputOf("HELLOPAD"))
    }

    @Test
    fun executeLEN() {
        assertEquals(listOf(
            "Hello World! 23",
            "%LEN(B_01) is 1",
            "%LEN(B_02) is 20",
            "%LEN(B_03) is 0",
            "%LEN(B_03) is 1",
            "%LEN(B_03) is 5",
            "%LEN(B_04) is 0",
            "%LEN(B_05) is 5",
            "%LEN(B_06) is 6"
        ), outputOf("LEN"))
    }

    @Test
    fun executeSQRT() {
        assertEquals(listOf("489.76933346"), outputOf("SQRT"))
    }

    @Test
    fun executeROUNDING01() {
        assertEquals(listOf("34"), outputOf("ROUNDING01"))
    }

    @Test
    fun executeSETONSETOF() {
        assertEquals(listOf("Before",
            "56=off57=off",
            "After set",
            "56=on",
            "After off",
            "56=off57=off"), outputOf("SETONOF01"))
    }

    @Test @Ignore
    fun executeSETOFLF() {
        assertEquals(listOf("Before",
            "LR Of",
            "After set",
            "LR Off"), outputOf("SETOFLR"))
    }

    @Test
    fun executeDCONST() {
        assertEquals(listOf("60"), outputOf("DCONST"))
    }

    // this test tries to assign in different ways a constant and
    // it expects that assignment fails
    @Test
    fun executeDCONST_assignments() {
        val eval = """
     Dy                C                   CONST(30)
     C                   Eval      y = 12            
        """
        val move = """
     Dx                C                   CONST(30)
     Dy                C                   CONST(30)
     C                   move      x             y            
        """
        val add = """
     Dy                C                   CONST(30)
     C                   add       1             y    
        """
        listOf(eval, move, add).forEach { source ->
            kotlin.runCatching {
                println("Executing:$source")
                getProgram(nameOrSource = source).singleCall(emptyList())
            }.onSuccess {
                fail(message = "Program:\n$source\ndid not have to be executed properly.")
            }.onFailure {
                assert(it.message!!.indexOf("is a const and cannot be assigned") != -1) {
                    "Exception message doesn't contain expected message but contains:\n${it.message}"
                }
            }
        }
    }

    @Test
    fun executeCALLDEFVAR() {
        assertEquals(listOf("", "R"), outputOf("CALLDEFVAR"))
    }

    @Test
    fun executeCALLDEF01_dataDefinitionsInSelect() {
        assertEquals(listOf("OK"), outputOf("CALLDEF01"))
    }

    @Test
    fun executeCALLDEF02_dataDefinitionsInNestedStatements() {
        assertEquals(listOf("OK"), outputOf("CALLDEF02"))
    }

    @Test
    fun executeHELLOVARST() {
        assertEquals(listOf("Eq", "Hello-World", "Hello-World"), outputOf("HELLOVARST"))
    }

    @Test
    fun executeVARST1() {
        assertEquals(listOf("A", "A", "A", "AA", "A"), outputOf("VARST1"))
    }

    @Test
    fun executeCLEARDEC() {
        assertStartsWith(outputOf("CLEARDEC"), "Counter:")
    }

    @Test
    fun executeTIMESTDIFF() {
        assertStartsWith(outputOf("TIMESTDIFF"), "Elapsed time:")
    }

    @Test
    fun executeSUBDURTEST() {
        assertStartsWith(outputOf("SUBDURTEST"), "1100")
    }

    @Test
    fun executeSUBDURTES2() {
        assertEquals(listOf("40208"), outputOf("SUBDURTES2"))
    }

    @Test
    fun executeDIFFTEST2() {
        assertEquals(listOf("40208"), outputOf("DIFFTEST2"))
    }

    @Test @Ignore
    fun executeDAYOFWEEK() {
        val currentDayOfWeek = SimpleDateFormat("u").format(Date())
        assertEquals(listOf(currentDayOfWeek), outputOf("DAYOFWEEK"))
    }

    @Test
    fun executeCALCFIBCA5() {
        assertEquals(listOf("FIBONACCI OF: 10       IS: 55"), outputOf("CALCFIBCA5"))
    }

    @Test
    fun executeCAL01_callingRPGPgm() {
        assertEquals(listOf("1"), outputOf("CAL01"))
    }

    @Test
    fun executeCAL03_recursive() {
        val parms = mapOf("P1" to StringValue(" "))
        assertEquals(listOf("", "HELLO"), outputOf("CAL03", parms))
    }

    @Test
    fun executeZERO() {
        assertEquals(listOf("0", "69", "0"), outputOf("ZERO"))
    }

    @Test
    fun executeZEROS1() {
        assertEquals(listOf("33"), outputOf("ZEROS1"))
    }

    @Test
    fun executeMOVEL01() {
        assertEquals(listOf("1111.1"), outputOf("MOVEL01"))
    }

    @Test
    fun executeMOVEL02() {
        assertEquals(listOf("78425"), outputOf("MOVEL02"))
    }

    @Test
    fun executeMOVEL03_zeros() {
        assertEquals(listOf("0"), outputOf("MOVEL03"))
    }

    @Test
    fun executeMOVEL04_all1() {
        assertEquals(listOf("11111"), outputOf("MOVEL04"))
    }

    @Test
    fun executeMOVEL05_allChar() {
        assertEquals(listOf("aaaaa"), outputOf("MOVEL05"))
    }

    @Test
    fun executeMOVEL06_blanks() {
        assertEquals(listOf(""), outputOf("MOVEL06"))
    }

    @Test
    fun executeMOVELDEF1_variable_definition_after_first_usage() {
        assertEquals(listOf("02"), outputOf("MOVELDEF1"))
    }

    @Test
    fun executeMOVEAMUT13() {
        assertEquals(listOf("ABCDEFGHIL         1",
            "BBBBBBBBBBBBBBBBBBBB",
            "AAAAAAAAAAAAAAAAAAAA",
            "  ABCDEFGHILMNOPQRST",
            "  ABCDEFGHILMNOPQRST",
            "XXXXXXXXXXXXXXXXXXXX",
            "XXXXXXXXXXXXXXXXXXXX",
            "XXXXXXXXXXXXXXXXXXXX",
            "XXXXXXXXXXXXXXXXXXXX",
            "XXXXXXXXXXXXXXXXXXXX"),
            outputOf("MOVEAMUT13"))
    }

    @Test
    fun executeMOVEAP0904_p_with_chars() {
        assertEquals(listOf("ABCDEFGHIL",
            "",
            "",
            "",
            "",
            "",
            "",
            "",
            "",
            ""),
            outputOf("MOVEAP0904"))
    }

    @Test
    fun executeMOVEAPNBR_p_with_Numbers() {
        assertEquals(listOf("10", "11", "12", "10", "0"), outputOf("MOVEAPNBR"))
    }

    @Test
    fun executeMOVEA01() {
        assertEquals(listOf("ABCD", "ABCD", "ABCD", "CDCD", "ABCD", "ABCD"), outputOf("MOVEA01"))
    }

    @Test
    fun executeMOVEA01NBR() {
        assertEquals(listOf("1234", "1234", "56", "1234"), outputOf("MOVEA01NBR"))
    }

    @Test
    fun executeMOVEAC1_arrayToArrayOfChars() {
        assertEquals(listOf("123", "456", "789", "0DD"), outputOf("MOVEAC1"))
    }

    @Test
    fun executeMOVEAC2_arrayToSubArrayOfChars() {
        assertEquals(listOf("AAA", "123", "456", "789", "0EE"), outputOf("MOVEAC2"))
    }

    @Test
    fun executeMOVEAC4_subArrayToArrayOfChars() {
        assertEquals(listOf("345", "678", "90C", "DDD", "EEE"), outputOf("MOVEAC4"))
    }

    @Test
    fun executeMOVEAC5_subArrayToSubArrayOfChars() {
        assertEquals(listOf("AAA", "345", "678", "90D", "EEE"), outputOf("MOVEAC5"))
    }

    @Test
    fun executeMOVEAC6_subArrayToCharValue() {
        assertEquals(listOf("34567890ILMNOPQ"), outputOf("MOVEAC6"))
    }

    @Test
    fun executeMOVEAC7_arrayToCharValue() {
        assertEquals(listOf("1234567890MNOPQ"), outputOf("MOVEAC7"))
    }

    @Test
    fun executeMOVEA01B() {
        assertEquals(listOf("ABCD", "ABCD", "1234", "5678"), outputOf("MOVEA01B"))
    }

    @Test
    fun executeMOVEA02() {
        assertEquals(listOf("1234", "5678", "90CD"), outputOf("MOVEA02"))
    }

    @Test
    fun executeMOVEA03() {
        assertEquals(listOf("ABCD", "1234", "5678"), outputOf("MOVEA03"))
    }

    @Test
    fun executeMOVEA04() {
        assertEquals(listOf("ABCD", "1234", "56CD"), outputOf("MOVEA04"))
    }

    @Test
    fun executeMOVELDECLA_declaringVarsWithMOVEL() {
        assertEquals(listOf("XXXXX", "YYYYY"), outputOf("MOVELDECLA"))
    }

    @Test @Ignore
    fun executeRESULTTARG_resultAsExpressionRefenecingArray() {
        assertEquals(listOf("15.3"), outputOf("RESULTTARG"))
    }

    @Test
    fun executeXFOOT1() {
        assertEquals(listOf("15.3"), outputOf("XFOOT1"))
    }

    @Test
    fun executeXFOOT2DEF_creatingVariable() {
        assertEquals(listOf("15.3"), outputOf("XFOOT2DEF"))
    }

    @Test
    fun executeDEFINE01() {
        assertEquals(listOf("Hello"), outputOf("DEFINE01"))
    }

    @Test
    fun executeDEFINE02_defineOfVarCreatedByAnotherDefine() {
        assertEquals(listOf("Hello"), outputOf("DEFINE02"))
    }

    @Test
    fun executeMOVEA05() {
        assertEquals(listOf("ABCD", "ABCD", "ABCD", "", "", ""), outputOf("MOVEA05"))
    }

    @Test
    fun executeARRAY10() {
        assertEquals(listOf("AB  CD  EF"), outputOf("ARRAY10"))
    }

    @Test
    fun executeEVALARRAY1() {
        assertEquals(listOf("ABCDEFGHIL", "ABCDEFGHIL", "ABCDEFGHIL", "  XXXXXXXXXXXXXXXXXX"), outputOf("EVALARRAY1"))
    }

    @Test
    fun executeEVALARRAY2() {
        val expected = listOf("1(A) 2(B) 6( )", "1(A) 2(B) 5(E)", "1(A ) 2(B )", "1(A) 2(B)")
        assertEquals(expected, "EVALARRAY2".outputOf())
    }

    @Test
    /**
     * Test the '+' operator with arrays
     */
    fun executeEVALARRAY3() {
        val expected = listOf("1(A ) 2(B ) 3( C) 4(  )", "1(1) 2(4) 3(3) 4(0)")
        assertEquals(expected, "EVALARRAY3".outputOf())
    }

    @Test
    fun executeARRAY12() {
        assertCanBeParsed(exampleName = "ARRAY12", printTree = true)
        assertEquals(listOf("AA", "BB"), outputOf("ARRAY12"))
    }

    @Test
    fun executeSTRNOTVA() {
        assertEquals(listOf("AB  CD  EF"), outputOf("STRNOTVA"))
    }

    @Test
    fun executeARRAY11() {
        assertEquals(listOf("ABCDEF", "ABCDEF"), outputOf("ARRAY11"))
    }

    @Test
    fun executeSORTA() {
        assertEquals(listOf("A", "B", "C", "D", "A", "B", "C", "D", "D", "C", "B", "A", "4", "3", "2", "1"), outputOf("SORTA"))
    }

    @Test @Ignore
    fun executeLOOKUP_OPCODE() {
        assertEquals("""
Test 1
68 OFF
69 ON-
10    
Test 2
68 OFF
69 ON-
 3    
Test 3
68 OFF
69 OFF
 1    
Test 4
68 OFF 
69 OFF 
 1     
Test 5 
68 ON- 
69 OFF 
 9     
Test 6 
68 OFF 
69 ON- 
 7               
        """.trimIndent().lines().map(String::trim),
            outputOf("LOOKUP_OP1"))
    }

    @Test
    fun executeLOOKUP_OP2() {
        assertEquals(listOf("68 OFF", "69 OFF"), outputOf("LOOKUP_OP2"))
    }

    @Test
    fun executeLOOKUP_OP3() {
        assertEquals(listOf("68 ON-", "69 OFF"), outputOf("LOOKUP_OP3"))
    }

    @Test @Ignore
    fun executeLOOKUP_OPCODE_GoodArray() {
        assertEquals("""
Test 1
68 ON-
69 OFF
10    
Test 2
68 OFF
69 ON-
 4    
Test 3
68 OFF
69 ON-
 4    
Test 4
68 OFF
69 OFF
 1    
Test 5
68 ON-
69 OFF
 9    
Test 6
68 OFF
69 OFF
 1    
        """.trimIndent().lines().map(String::trim),
            outputOf("LOOKUP_OP9"))
    }

    @Test @Ignore
    fun executeSCANARRAY() {
        assertEquals(listOf("4"), outputOf("SCANARRAY"))
    }

    @Test
    fun executePROCEDURE1() {
        assertEquals(listOf("33"), outputOf("PROCEDURE1"))
    }

    @Test
    fun executePROCEDURE1UsingMemoryStorage() {
        val configuration = Configuration(memorySliceStorage = IMemorySliceStorage.createMemoryStorage(mutableMapOf()))
        assertEquals(listOf("33"), outputOf("PROCEDURE1", configuration = configuration))
    }

    @Test
    fun executePROCEDURE2_callAsFunction() {
        assertEquals(listOf("33"), outputOf("PROCEDURE2"))
    }

    @Test
    fun executePROCEDURE3_constExpressionWithTypeCast() {
        assertEquals(listOf("33"), outputOf("PROCEDURE3"))
    }

    @Test
    fun executePROCEDURE4_errorModifyingConstParameter() {
        // TODO Define a better exception
        assertFailsWith(Throwable::class) {
            outputOf("PROCEDURE4")
        }
    }

    @Test
    fun executePROCEDURE5_localVarNames() {
        assertEquals(listOf("33"), outputOf("PROCEDURE5"))
    }

    @Test
    fun executePROCEDURE6_shadowingOfVars() {
        assertEquals(listOf("25"), outputOf("PROCEDURE6"))
    }

    @Test
    fun executeCALLER_CALLED_pgm_with_RT() {
        assertEquals(listOf(
            "Executing CALLER",
            "x initialized at: 18",
            "x is now: 6",
            "Calling CALLED",
            "Executing CALLED",
            "x initialized at: 9",
            "x is now: 3",
            "Calling CALLED",
            "Executing CALLED",
            "x initialized at: 3",
            "x is now: 1"
        ),
            outputOf("CALLER"))
    }

    @Test
    fun executeCALLER2_callProgramPassingStringValueDirectlyOnParm() {
        assertEquals(listOf("ABCDEFGHIJ"), outputOf("CALLER2"))
    }

    @Test
    fun executeCAL01_callingJavaPgm() {
        val si = CollectorSystemInterface()
        var javaPgmCalled = false
        si.programs["CAL02"] = object : JvmProgramRaw("CAL02", listOf(
            ProgramParam("NBR", NumberType(8, 0)))) {
            override fun execute(systemInterface: SystemInterface, params: LinkedHashMap<String, Value>): List<Value> {
                javaPgmCalled = true
                val nbr = params["NBR"]
                if (nbr!!.asInt().value.toInt() == 0) {
                    return listOf(IntValue(1))
                } else {
                    return listOf(IntValue(2))
                }
            }
        }
        execute("CAL01", emptyMap(), si)
        assertTrue(javaPgmCalled, "Java pgm CAL02 was not called")
        assertEquals(si.displayed.map { it.trim() }, listOf("1"))
    }

    @Test
    fun executeFORDOWNBY() {
        assertEquals(outputOf("FORDOWNBY"), listOf("12", "9", "6", "3"))
    }

    @Test
    fun executeMOVE() {
        assertEquals(
            listOf("ZYXWA", "ABCDE", "FGHIJ", "     ".trim(), "ZY123", "ZY456", "99123", "99456", "ZYXYY", "DE", "DE", "DE"),
            outputOf("MOVE")
        )
    }

    @Test
    fun executeMOVEP() {
        assertEquals(listOf("  ABC", "  123", "  456", "456", "  ABC", "BC", "  ABC", "  ABC"), outputOf("MOVEP"))
    }

    @Test
    fun executeMOVEL() {
        assertEquals(
            listOf("AYXWV", "ABCDE", "ABCDE", "XXXX ".trim(), "123WV", "456WV", "12399", "45699", "YYXWV", "AB", "12345", "123.45", "1234.5", "AB", "AB"),
            outputOf("MOVEL")
        )
    }

    @Test
    fun executeMOVELP() {
        assertEquals(
            listOf("ABC  ".trim(), "123  ".trim(), "456  ".trim(), "45600", "ABC  ".trim(), "AB"),
            outputOf("MOVELP")
        )
    }

    @Test
    fun executeMOVELP2() {
        assertEquals(
            listOf("AAAA      ".trim(), "AAAAAAAA            ".trim(), "AAAAA".trim(), "AAAAA            ".trim(), "AAA".trim(), "AAAAAAA".trim(), "AAA         ".trim(), "AAAA".trim(), "AAAAA   ".trim()),
            outputOf("MOVELP2")
        )
    }

    @Test
    fun executeDOWTEST() {
        assertEquals(outputOf("DOWTEST"), listOf("COUNTER IS NOW 21"))
    }

    @Test
    fun executeDOVAR01_ModifyingEndVarAffectsDO() {
        assertEquals("DOVAR01".outputOf(), listOf("N = 101", "I = 96"))
    }

    @Test
    fun executeDOVAR02_ModifyingStartVarDoesntAffectDO() {
        assertEquals("DOVAR02".outputOf(), listOf("N = 11", "I = 6"))
    }

    @Test
    fun executeDO_TST01() {
        val si = CollectorSystemInterface().apply { printOutput = true }
        assertStartsWith(outputOf("DO_TST01", si = si), "DO_TST01(91ms) Spent")
    }

    @Test
    fun executeDO_TST02() {
        assertEquals(listOf("Body"), outputOf("DO_TST02"))
    }

    @Test @Category(PerformanceTest::class)
    fun executeDOW_PERF() {
        assertEquals(outputOf("DOW_PERF"), listOf("COUNTER IS NOW 100000001"))
    }

    @Test @Category(PerformanceTest::class)
    fun executeDOW_LEAVE_PERF() {
        assertEquals(outputOf("DOW_LEAVE_PERF"), listOf("COUNTER IS NOW 100000001"))
    }

    @Test
    fun executePLUSEQUAL() {
        assertEquals(outputOf("PLUSEQUAL"), listOf("COUNTER IS NOW 6"))
    }

    @Test
    fun executeREMTEST() {
        assertEquals(listOf("1", "1", "-1", "-1"), outputOf("REMTEST"))
    }

    @Test
    fun executeASSIGN() {
        assertEquals(listOf("x is now 2", "y is now 162", "z is now 12", "w is now 198359290368"), outputOf("ASSIGN"))
    }

    @Test
    fun executeUNLIMIT_S() {
        val expected = listOf(
            "",
            "UnlInited",
            "Assignment by string literal",
            "Assignment by reference of the same type",
            "Assignment from StringType to UnlimitedStringType",
            "Assignment from StringType to UnlimitedStringType",
            "Concat literal A with literal B",
            "ok blank",
            "Concat UnlimitedStringType with StringType",
            "Concat StringType                                 with UnlimitedStringType"
        )
        assertEquals(expected, outputOf("UNLIMIT_S"))
    }

    @Test
    fun executeUNLIMIT_DS() {
        val expected = listOf(
            "",
            "UnlInited",
            "",
            "UnlInited",
            "DS1.Msg1",
            "DS1.Unlimit",
            "DS2.Msg1",
            "DS2.Unlimit",
            "DS1 <> DS2",
            "DS1.Msg1 content = DS2.Msg content",
            "DS1.Unlimit content = DS2.Unlimit content",
            "DS1 = DS2",
            "Compare unlimited with literal",
            "Compare unlimited with limited",
            "Compare uninitialized unlimited with *BLANKS",
            "Reset an unlimited and compare with *BLANKS"
        )
        assertEquals(expected, "UNLIMIT_DS".outputOf())
    }

    @Test
    fun executeUNLIMIT_BIF() {
        val expected = listOf(
            "%INT",
            "1234",
            "%DEC",
            "1.50"
        )
        assertEquals(expected, outputOf("UNLIMIT_BIF"))
    }

    @Test
    fun executePOWER() {
        assertEquals(listOf("i is now 8"), outputOf("POWER"))
    }

    @Test
    fun executeMultiplicationAndDivisionWithoutSpaces() {
        assertEquals(listOf("x is now 6", "y is now 2", "z is now 0"), outputOf("CALC"))
    }

    @Test
    fun executeMULTILNE() {
        assertEquals(listOf("V1x.5_"), outputOf("MULTILINE"))
    }

    @Test
    fun executeXLATEBIF() {
        assertEquals(listOf("RPG DEPT", "RPG Dept", "999-9999"), outputOf("XLATEBIF"))
    }

    @Test
    fun executeREPLACEBIF() {
        assertEquals(listOf("Pippo world!", "Hello Pippo!", "Hello Pippoorld!", "Hello Pippold!", "Hello Pippoworld!", "%20 ef", "abc%20ef"),
            outputOf("REPLACEBIF"))
    }

    @Test
    fun executeBIFEDITC() {
        // I don't know exactly what expected result should be
        // Now the important thing is that it doesn't throw an exception
        "BIFEDITC".outputOf()
    }

    @Test
    fun executeBIFEDITC_1() {
        assertEquals(listOf("x   123,456   123,456  1,234.56  1,234.56       .00X"), outputOf("BIFEDITC_1"))
    }

    @Test
    fun executeXLATEBIF2() {
        assertEquals(listOf("http://xxx.smaup.comuuuuuu"), outputOf("XLATEBIF2"))
    }

    @Test
    fun executeBIFEDITC_2() {
        assertEquals(listOf("x   123,456   123,456  1,234.56X",
            "x  1,234.56          X",
            "x  1,234.50X"),
            outputOf("BIFEDITC_2"))
    }

    @Test
    fun executeBIFEDITC_3() {
        assertEquals(listOf("x  123456  123456  1234.56X",
            "x  1234.56      .00X",
            "x  1234.50X"),
            outputOf("BIFEDITC_3"))
    }
    @Test
    fun executeBIFEDITC_4() {
        assertEquals(listOf("x  123456  123456  1234.56X",
            "x  1234.56         X",
            "x  1234.50X"),
            outputOf("BIFEDITC_4"))
    }

    @Test
    fun executeBIFEDITC_J() {
        assertEquals(listOf("x   123,456    123,456-  1,234.56 X",
            "x  1,234.56-       .00 X",
            "x  1,234.50 X"),
            outputOf("BIFEDITC_J"))
    }

    @Test
    @Ignore // we are working on DECEDIT
    fun executeBIFEDITC_Y() {
        assertEquals(listOf("x  12/34/56  12/34/56  12/34/56X",
            "x  12/34/56   0/00/00X",
            "x  12/34/50 12/34/5678  0/00/12X",
            "x   1/23/45X"),
            outputOf("BIFEDITC_Y"))
    }

    @Test
    fun executeNEGATIVINI() {
        assertEquals(listOf("< 0"), outputOf("NEGATIVINI"))
    }

    @Test
    fun executeBIFEDITC_Z() {
        assertEquals(listOf("x  123456  123456  123456  123456        X"), outputOf("BIFEDITC_Z"))
    }

    @Test
    fun executeVAR01() {
        assertEquals(listOf("NOT EQ"), outputOf("VAR01"))
    }

    @Test
    fun executeARRAY01() {
        assertEquals(listOf("X-Y"), outputOf("ARRAY01"))
    }

    @Test
    fun executeCTDATA() {
        assertEquals(expected =
        ("001\n" +
                "d01\n" +
                "A01\n" +
                "c01\n" +
                "B01\n" +
                "b01\n" +
                "C01\n" +
                "901\n" +
                "101\n" +
                "D01\n" +
                "H01\n" +
                "E01\n" +
                "201\n" +
                "e01\n" +
                "a01\n" +
                "x01\n" +
                "X01").lines(),
            actual = outputOf("CTDATA").map(String::trim))
    }

    @Test
    fun executeARRAY02_arrayWithComments() {
        assertEquals(expected =
        ("abc\n" +
                "123\n" +
                "abc\n" +
                "123\n" +
                "abc\n" +
                "123\n" +
                "abc\n" +
                "123\n" +
                "abc\n" +
                "123\n" +
                "abc\n" +
                "xxx").lines(),
            actual = outputOf("ARRAY02").map(String::trim))
    }

    @Test
    fun executeARRAY03_arrayWithCommentsPERRCD_1() {
        assertEquals(expected =
        ("abc\n" +
                "123\n" +
                "abc\n" +
                "123\n" +
                "abc\n" +
                "123\n" +
                "abc\n" +
                "123\n" +
                "abc\n" +
                "123\n" +
                "abc\n" +
                "xxx").lines(),
            actual = outputOf("ARRAY02").map(String::trim))
    }

    @Test
    fun executeARRAY04_arrayWithCommentsAndDataReference() {
        assertEquals(expected =
        ("abc\n" +
                "123\n" +
                "abc\n" +
                "123\n" +
                "abc\n" +
                "123\n" +
                "abc\n" +
                "123\n" +
                "abc\n" +
                "123\n" +
                "abc\n" +
                "xxx").lines(),
            actual = outputOf("ARRAY04").map(String::trim))
    }

    @Test
    fun executeARRAY05NAM_namedCompileTimeArrays() {
        assertEquals(expected =
        ("100\n" +
                "100\n" +
                "100\n" +
                "100\n" +
                "100").lines(),
            actual = outputOf("ARRAY05NAM").map(String::trim))
    }

    @Test
    fun executeBIFARRAY() {
        assertEquals(listOf("001001d01d01A01A01c01c01B01B01b01b01C01C019019011011", "10"), outputOf("BIFARRAY"))
    }

    @Test
    fun executeSCANTEST() {
        assertEquals(listOf("0", "4", "1", "5", "0", "0"), "SCANTEST".outputOf())
    }

    @Test
    fun executeCLEARSUBR() {
        assertEquals(listOf("Result = 5"), outputOf("CLEARSUBR"))
    }

    @Test
    fun executeZADD() {
        assertEquals(listOf("5", "11", "88"), outputOf("ZADD"))
    }

    @Test
    fun executeSTARALL_ZADD() {
        assertEquals(listOf("51515"), outputOf("STARALL_ZADD"))
    }

    @Test
    fun executeSTARALL_MOVE() {
        assertEquals(listOf("WWWWWWWWWW"), outputOf("STARALL_MOVE"))
    }

    @Test
    fun executeSTARALL_EVAL() {
        assertEquals(listOf("11111"), outputOf("STARALL_EVAL"))
    }

    @Test
    fun EVALwithTypeError() {
        val systemInterface = JavaSystemInterface()

        val source = """
|     D n               S              1  0 inz(00)
|     C                   Eval      n = 'Hello World!'
|     C                   SETON                                          LR
        """.trimMargin()

        val program = getProgram(source, systemInterface)
        assertFailsWith(IllegalArgumentException::class) {
            program.singleCall(listOf())
        }
    }

    @Test
    fun executeMOVELOVAL() {
        assertEquals(listOf("99-"), outputOf("MOVELOVAL"))
    }

    @Test
    fun executeCHECK() {
        assertEquals(listOf("Wrong char at 6", "Wrong char at 7", "No wrong chars 0"), outputOf("CHECK"))
    }

    @Test
    fun executeLOGICAL_conditions() {
        assertEquals(listOf("A<=B", "OK"), outputOf("LOGICAL"))
    }

    @Test
    fun executeBOOLSTRING_conversion() {
        assertEquals(listOf("B<>1", "B=0", "0"), outputOf("BOOLSTRING"))
    }

    @Test
    fun executeDSNUMERIC() {
        assertEquals(listOf("Result is: 3"), outputOf("DSNUMERIC"))
    }

    // TODO implement DataStructureType coercion
    @Test @Ignore
    fun executeDSCHARS() {
        assertEquals(listOf("Result is: X 1Y 2"), outputOf("DSCHARS"))
    }

    @Test
    fun executeDSCHARS2() {
        assertEquals(listOf("A123456789"), outputOf("DSCHARS2"))
    }

    @Test
    fun executeDSCHARS3_assign_whole_DS() {
        assertEquals(listOf("20200901", "BERWSD"), outputOf("DSCHARS3"))
    }

    @Test
    fun executeDSCHARS4_assign_ds_subfields() {
        assertEquals(listOf("20200901", "BERWSD"), outputOf("DSCHARS4"))
    }

    @Test
    fun executeDSCHARS5_clear_ds_fields() {
        assertEquals(listOf("TEST", ""), outputOf("DSCHARS5"))
    }

    @Test
    fun executeDSCHAR6_string_to_ds_field() {
        assertEquals(listOf("1"), outputOf("DSCHARS6"))
    }

    @Test
    fun executeDS_CALLED_with_String_parameter() {
        assertEquals(listOf("James", "Bond", "007"),
            outputOf("DS_CALLED", initialValues = mapOf("P1" to StringValue("JamesBond   7"))))
    }

    @Test
    fun executeDS_CALLED_with_DS_parameter() {
        assertEquals(listOf("James", "Bond", "007"),
            outputOf("DS_CALLED", initialValues = mapOf("P1" to DataStructValue("JamesBond   7"))))
    }

    @Test
    fun executeFRSTCHRCOM_CommentInFirstChars() {
        assertEquals(listOf("Hello!"), outputOf("FRSTCHRCOM"))
    }

    @Test
    fun executeZADDERR() {
        assertFailsWith(IllegalStateException::class) {
            execute("ZADDERR", emptyMap())
        }
    }

    @Test
    fun executeZADDNOERR() {
        assertEquals(listOf("88"), outputOf("ZADDNOERR"))
    }

    @Test
    fun executeZADD_DefiningData() {
        assertEquals(listOf("88"), outputOf("ZADD2"))
    }

    @Test
    fun executeSUBSTTEST() {
        assertEquals(listOf("x)yy"), outputOf("SUBSTTEST"))
    }

    @Test
    fun executeASSIGNSUBS() {
        assertEquals(listOf("-xyz--", "-xyz", "-xyz -"), outputOf("ASSIGNSUBS"), message = "We can't handle %SUBST(X)=Y")
    }

    @Test
    fun executeABSTEST() {
        assertEquals(listOf("X is 1.23"), outputOf("ABSTEST"), message = "We can't handle %ABS(X)")
    }

    // TODO understand why this test does not pass
    @Test @Ignore
    fun executeJCODFISD() {
        val parms = mapOf("CFDS" to StringValue("LNZNLN09B63H501J"),
            "FISICA" to BooleanValue(false),
            "OMONIM" to BooleanValue(false),
            "SINTAX" to BooleanValue(false),
            "CHKDIG" to BooleanValue(false)
        )
        assertEquals(outputOf("JCODFISD", parms), emptyList())
    }

    @Test
    fun executeReturn01() {
        assertEquals(listOf("Starting"), outputOf("RETURN01"))
    }

    @Test
    fun executeReturn02() {
        assertEquals(listOf("Starting"), outputOf("RETURN02"))
    }

    @Test
    fun executeGoto01() {
        assertEquals(listOf("1", "2", "3", "4"), outputOf("GOTO01"))
    }

    @Test
    fun executeGoto02() {
        assertEquals(listOf("1", "2", "3", "4"), outputOf("GOTO02"))
    }

    @Test
    fun executeGoto02N() {
        assertEquals(listOf("1", "2", "3", "4"), outputOf("GOTO02N"))
    }

    @Test
    fun executeGotoENDSR() {
        assertEquals(listOf("1", "2", "3"), outputOf("GOTOENDSR"))
    }

    @Test
    fun executeLEAVESR() {
        assertEquals(listOf("1", "2", "3"), outputOf("LEAVESR"))
    }

    @Test
    fun executeCABLEOK() {
        assertEquals(listOf("Test OK"), outputOf("CABLEOK"))
    }

    @Test
    fun executeCABLEOK2() {
        assertEquals(listOf("Test OK"), outputOf("CABLEOK2"))
    }

    @Test
    fun executeCABLEKO() {
        assertEquals(listOf("Test KO"), outputOf("CABLEKO"))
    }

    @Test
    fun executeCABGEOK() {
        assertEquals(listOf("Test OK"), outputOf("CABGEOK"))
    }

    @Test
    fun executeCABGEOK2() {
        assertEquals(listOf("Test OK"), outputOf("CABGEOK2"))
    }

    @Test
    fun executeCABGEKO() {
        assertEquals(listOf("Test KO"), outputOf("CABGEKO"))
    }

    @Test
    fun executeCABEQOK() {
        assertEquals(listOf("Test OK"), outputOf("CABEQOK"))
    }

    @Test
    fun executeCABEQKO() {
        assertEquals(listOf("Test KO"), outputOf("CABEQKO"))
    }

    @Test
    fun executeCABNEOK() {
        assertEquals(listOf("Test OK"), outputOf("CABNEOK"))
    }

    @Test
    fun executeCABNEKO() {
        assertEquals(listOf("Test KO"), outputOf("CABNEKO"))
    }

    @Test
    fun executeFCONSTRES() {
        assertEquals(listOf("FLAG=ON", "FLAG=OFF", "IN34=OFF", "IN34=ON", "STR=BLANK", "STR=NOBLANK", "IN35=OFF"), outputOf(programName = "FCONSTRES"))
    }

    @Test
    fun executeCAB_OK() {
        assertEquals(listOf("Test OK"), outputOf("CAB_OK"))
    }

    @Test
    fun executeCAB_OKINDLower() {
        assertEquals(listOf("Test OK", "42ON"), outputOf("CAB_OKINDL"))
    }

    @Test
    fun executeCAB_OKINDGreater() {
        assertEquals(listOf("Test OK", "41ON"), outputOf("CAB_OKINDG"))
    }

    @Test
    fun executeCAB_OKINDEqual() {
        assertEquals(listOf("Test OK", "43ON"), outputOf("CAB_OKINDE"))
    }

    @Test
    fun executeERRCALLER_errorIndicatorOnCall() {
        assertEquals(listOf("10", "No Error", "Got Error"), outputOf("ERRCALLER"))
    }

    @Test @Ignore
    fun executeRTCALLER_lrIndicatorOnCall() {
        assertEquals(listOf("End LR", "End RT"), outputOf("RTCALLER"))
    }

    @Test
    fun executeProgramWithAVarNamedLen() {
        assertEquals(listOf("10"), outputOf("VARNAMEDLEN"))
    }

    @Test
    fun executeECHO() {
        assertEquals(listOf("Hello"), outputOf("ECHO", mapOf("inTxt" to StringValue("Hello"))))
    }

    @Test
    fun executeFIZZBUZZ() {
        assertEquals(listOf("7"),
            outputOf("mute/FIZZBUZZ", mapOf("NBRPAR" to StringValue("7"), "RESULT" to StringValue(""))))

        assertEquals(listOf("FIZZ"),
            outputOf("mute/FIZZBUZZ", mapOf("NBRPAR" to StringValue("3"), "RESULT" to StringValue(""))))

        assertEquals(listOf("BUZZ"),
            outputOf("mute/FIZZBUZZ", mapOf("NBRPAR" to StringValue("5"), "RESULT" to StringValue(""))))

        assertEquals(listOf("FIZZBUZZ"),
            outputOf("mute/FIZZBUZZ", mapOf("NBRPAR" to StringValue("30"), "RESULT" to StringValue(""))))
    }

    @Test
    fun executeECHO2() {
        assertEquals(listOf("Hello"), outputOf("ECHO2", mapOf("inTxt" to StringValue("Hello"))))
    }

    @Test
    fun executeCOLDFILEFN() {
        assertEquals(listOf("0", "0"), outputOf("COLDFILEFN"))
    }

    @Test
    fun executeDOU() {
        assertEquals(listOf("1", "2", "3"), outputOf("DOU", mapOf("inN" to StringValue("3"))))
        assertEquals(listOf("1"), outputOf("DOU", mapOf("inN" to StringValue("0"))))
    }

    @Test
    fun executeNOTisCaseInsensitive() {
        assertEquals(listOf("NotCondition"), outputOf("NOTCASEINS"))
    }

    @Test
    fun executeNOTDoesntNeedBrackets() {
        assertEquals(listOf("NotCondition"), outputOf("NOTBRACKET", printTree = true))
    }

    @Test
    fun executeINTEST() {
        assertEquals(listOf("910", "5602", "1234", "-910", "-5602", "-910", "12326", "-5602"), outputOf("INTTEST"))
    }

    @Test
    fun executeDECTEST() {
        assertEquals(listOf("N1=N2"), outputOf("DECTEST"))
    }

    @Test
    fun executeEDITWTEST() {
        assertEquals(listOf("x 12340", "x 012340", "x 1/12/99", "x 8:23:45"), outputOf("EDITWTEST"))
    }

    @Test
    fun executeEDITWTEST2() {
        assertEquals(listOf("x 08:23:45", "x   2.345", "x   2.345-", "x  21,4-%"), outputOf("EDITWTEST2"))
    }

    @Test
    fun executeWHEN01() {
        assertEquals(listOf("Other", "First"), outputOf("WHEN01"))
    }

    @Test
    fun executeARRAY_PARMS() {
        val parms = mapOf(
            "Arr" to StringValue("ABC".padEnd(40))
        )
        assertEquals(listOf("ABC"), outputOf("ARRAY_PARMS", parms))
    }

    @Test
    fun executeARRAY06() {
        assertEquals(listOf("A-A-A", "AB-AB-AB", "ABC -ABC -ABC -"), outputOf("ARRAY06"))
    }

    @Test
    fun executeTRIML() {
        assertEquals(listOf("Hello world!", "llo world!", "ello world!"), outputOf("TRIML"))
    }

    @Test
    fun executeTRIMR() {
        assertEquals(listOf("Hello world!", "Hello worl", "Hello world"), outputOf("TRIMR"))
    }

    @Test
    fun executeSUMDIVMULT() {
        assertEquals(listOf("20.1", "19.9", "2.0", "200.0"), outputOf("SUMDIVMULT"))
    }

    @Test @Ignore
    fun executeACTGRP_CAL() {
        assertEquals(listOf("1", "2", "3", "1", "1", "1"), outputOf("ACTGRP_CAL"))
    }

    @Test @Ignore
    fun executeCLEARDS() {
        assertEquals(listOf("0000"), outputOf("CLEARDS"))
    }

    @Test
    @Ignore
    fun executeCLEARARRAY() {
        assertEquals(
            listOf(
                "11111111111AAAAAAAAAAA",
                "                      ",
                "                      ",
                "                      ",
                "11111111111AAAAAAAAAAA",
                "22222222222BBBBBBBBBBB",
                "                      ",
                "                      ",
                "                      ",
                "22222222222BBBBBBBBBBB",
                "                      ",
                "                      ",
                "                      ",
                "22222222222BBBBBBBBBBB",
                "00000000000           ",
                "                      ",
                "                      ",
                "22222222222BBBBBBBBBBB",
                "00000000000           ",
                "44444444444DDDDDDDDDDD",
                "                      ",
                "                      ",
                "                      ",
                "                      "
            ),
            outputOf("CLEARARRAY"))
    }

    @Test
    @Ignore
    fun executeCLEARARRAY1() {
        assertEquals(
            listOf(
                " ",
                " ",
                "A",
                "B",
                "C",
                " ",
                " ",
                "A",
                " ",
                "C",
                " ",
                " ",
                " ",
                " ",
                " "
            ),
            outputOf("CLEARARRAY1"))
    }

    @Test
    fun executeProgramWithRuntimeError() {
        // TODO better error assertion
        assertFailsWith(Throwable::class) {
            execute("ERROR01", emptyMap())
        }
    }

    @Test
    open fun executeX1X2110() {
        val dsValue = DataStructValue.blank(30448)
        var dsDataDefinition: DataDefinition? = null
        // TODO: 03/12/2020 Move in inline function of CompilationUnit the logic to set e DS
        val configuration = Configuration(
            memorySliceStorage = IMemorySliceStorage.createMemoryStorage(mutableMapOf()),
            jarikoCallback = JarikoCallback(
                afterAstCreation = { ast: CompilationUnit ->
                    ast.dataDefinitions.forEach { dataDefinition ->
                        when (dataDefinition.type) {
                            is DataStructureType -> {
                                dsDataDefinition = dataDefinition
                                dataDefinition.fields.forEach {
                                    when (it.name) {
                                        "\$UIBPG" -> { dsValue.set(it, StringValue("EXP", false)) }
                                        "\$UIBFU" -> { dsValue.set(it, StringValue("X1X2110", false)) }
                                        "\$UIBME" -> { dsValue.set(it, StringValue("FIB", false)) }
                                        "\$UIBD1" -> { dsValue.set(it, StringValue("NUM(10)", false)) }
                                    }
                                }
                            }
                            /* no-op */
                            else -> { }
                        }
                    }
                },
                onEnterPgm = { _: String, symbolTable: ISymbolTable ->
                    symbolTable[dsDataDefinition!!] = dsValue
                }
            )
        )
        executePgmWithStringArgs(
            "X1X2110",
            listOf(""),
            configuration = configuration
        )
    }

    @Test
    fun executeFREE_HELLO() {
        assertEquals(
            expected = "Hello world, Hello world in Chinese: 你好世界, number1 * number2 = 15".split(Regex(", ")),
            actual = outputOf("FREE_HELLO"))
    }

    @Test @Ignore
    fun executeLOSER_PR() {
        executePgm("LOSER_PR")
    }

    @Test
    fun executePROCEDURE_B() {
        assertEquals(
            expected = listOf(
                "mainVar set by main",
                "sameVar set by main",
                "procVar set by proc",
                "sameVar just initialized",
                "sameVar set by proc",
                "D specs inline init!",
                "468.95",
                "mainVar changed by proc",
                "sameVar set by main"
            ),
            actual = outputOf("PROCEDURE_B")
        )
    }

    @Test
    fun executePROCEDURE_C() {
        assertEquals(
            expected = listOf("p received must be 11, is:11",
                "q received must be 22, is:22",
                "r received must be 0, is:0",
                "r=p+q must be 33, is:33",
                "s=q*2 must be 44, is:44",
                "c was *zeros, now must be 33, is:33",
                "d was *zeros, now must be 44, is:44"
            ),
            actual = outputOf("PROCEDURE_C")
        )
    }

    @Test
    fun executePROCEDURE_D() {
        assertEquals(
            expected = "33".split(Regex(",")),
            actual = outputOf("PROCEDURE_D")
        )
    }

    @Test
    fun executePROCEDURE_F() {
        assertEquals(
            expected = "99".split(Regex(",")),
            actual = outputOf("PROCEDURE_F")
        )
    }

    @Test
    fun executePROCEDURE_G() {
        assertEquals(
            expected = "99,66".split(Regex(",")),
            actual = outputOf("PROCEDURE_G")
        )
    }

    @Test
    fun executePROCEDURE_H() {
        assertEquals(
            expected = listOf("11",
                "22",
                "33",
                "0",
                "33",
                "22",
                "121"),
            actual = outputOf("PROCEDURE_H")
        )
    }

    @Test
    fun executePROCEDURE_I() {
        assertEquals(
            expected = listOf("1",
                "4"
            ),
            actual = outputOf("PROCEDURE_I")
        )
    }

    @Test
    fun executePROCEDURE_J() {
        assertEquals(
            expected = listOf("1",
                "4",
                "8",
                "9",
                "27",
                "16-",
                "16-",
                "16-"
            ),
            actual = outputOf("PROCEDURE_J")
        )
    }

    @Test
    fun executePROCEDURE_K() {
        assertEquals(
            expected = listOf("69.12",
                ".59",
                "12345          54321",
                "73.00",
                "1",
                "69.12",
                ".59",
                "12345          54321",
                "73.00",
                "1"
            ),
            actual = outputOf("PROCEDURE_K")
        )
    }

    @Test
    fun executePROCEDURE_L() {
        assertEquals(
            expected = listOf(".99",
                "1.11",
                "9.99"
            ),
            actual = outputOf("PROCEDURE_L")
        )
    }

    @Test
    fun executePROCEDURE_M() {
        assertEquals(
            expected = listOf("2.24",
                "3.36"
            ),
            actual = outputOf("PROCEDURE_M")
        )
    }

    @Test
    @Ignore
    // TODO ignored until 'DS as parameter' will be supported (maybe never?)
    fun executePROCEDURE_N() {
        assertEquals(
            expected = listOf("10.2",
                "ABCDE"
            ),
            actual = outputOf("PROCEDURE_N")
        )
    }

    @Test
    fun executePROCEDURE_O() {
        assertEquals(
            expected = listOf(
                "1.01",
                "2.04",
                "3.09",
                "1.04",
                "1.05",
                "2.22",
                "2.24",
                "2.26",
                "2.28",
                "2.30",
                "6.14",
                "1.01",
                "2.04",
                "3.09",
                "1.04",
                "1.05",
                "11.30",
                "2.22",
                "2.24",
                "2.26",
                "2.28",
                "2.30"
            ),
            actual = outputOf("PROCEDURE_O")
        )
    }

    @Test
    fun executePROCEDURE_P() {
        assertEquals(
            expected = listOf("2.04",
                "1.02",
                "1.03"
            ),
            actual = outputOf("PROCEDURE_P")
        )
    }

    @Test
    fun executePROCEDURE_Q() {
        assertFailsWith(RuntimeException::class) {
            execute("PROCEDURE_Q", emptyMap())
        }
    }

    @Test
    fun executePARMS() {
        val rpgProgramName = "PARMS"
        val cu = assertASTCanBeProduced(rpgProgramName, true)
        cu.resolveAndValidate()
        val logHandler = ListLogHandler()

        // PASS NO PARAMETERS
        var si = CollectorSystemInterface()
        si.programs[rpgProgramName] = rpgProgram(rpgProgramName)
        execute(cu, emptyMap(),
            si, listOf(logHandler))
        assertEquals(listOf("0"), si.displayed)

        // PASS ONE PARAMETER
        si = CollectorSystemInterface()
        si.programs[rpgProgramName] = rpgProgram(rpgProgramName)
        execute(cu, mapOf("P1" to StringValue("5")),
            si, listOf(logHandler))
        assertEquals(listOf("1"), si.displayed)

        // PASS TWO PARAMETERS
        si = CollectorSystemInterface()
        si.programs[rpgProgramName] = rpgProgram(rpgProgramName)
        execute(cu, mapOf("P1" to StringValue("5"),
            "P2" to StringValue("10")),
            si, listOf(logHandler))
        assertEquals(listOf("2"), si.displayed)
    }

    @Test
    fun executePROCEDURE_R() {
        assertEquals(
            expected = listOf("1.01",
                "2.04",
                "3.09",
                "1.04",
                "1.05",
                "2.21",
                "4.44",
                "6.69",
                "2.28",
                "2.30",
                "1.01",
                "1.01",
                "2.04",
                "3.09",
                "1.04",
                "1.05",
                "2.21",
                "2.21",
                "4.44",
                "6.69",
                "2.28",
                "2.30"
            ),
            actual = outputOf("PROCEDURE_R")
        )
    }

    @Test
    fun executePROCEDURE_S() {
        assertEquals(
            expected = listOf("10"),
            actual = outputOf("PROCEDURE_S")
        )
    }

    @Test
    fun executePROCEDURE_T() {
        assertEquals(
            expected = listOf("33", "34"),
            actual = "PROCEDURE_T".outputOf()
        )
    }

    /**
     * When I call a program that call procedure, the static variables not have to be reset
     * */
    @Test
    fun executePROCEDURE_T_More_Times() {
        // Initialize the configuration with a memory storage in order to keep the static variables
        val configuration = Configuration(
            memorySliceStorage = IMemorySliceStorage.createMemoryStorage(mutableMapOf())
        )
        assertEquals(
            expected = listOf("33", "34"),
            actual = "PROCEDURE_T".outputOf(configuration = configuration)
        )
        assertEquals(
            expected = listOf("35", "36"),
            actual = "PROCEDURE_T".outputOf(configuration = configuration)
        )
    }

    @Test
    fun executeAPIPGM1() {
        assertEquals(
            expected = "100".split(Regex(", ")),
            actual = outputOf("APIPGM1"))
    }

    @Test
    open fun executeDSOVERL() {
        assertEquals(
            expected = "AAAA,BBBB".split(","),
            actual = outputOf("DSOVERL")
        )
    }

    @Test
    @Ignore
    // TODO ignored until fix of 'Issue executing CallStmt at line 19. Data definition P2 was not found'
    fun executeENTRY_A() {
        assertEquals(listOf("1"), outputOf("ENTRY_A"))
    }

    @Test
    fun executeDOPED_PROC() {
        assertEquals(
            expected = listOf("46",
                "12",
                "-22",
                "56",
                "56",
                "7",
                "5",
                "30"
            ),
            actual = outputOf("DOPED_PROC")
        )
    }

    @Test
    fun executeDOPED_PROC2() {
        assertFailsWith(RuntimeException::class) {
            executePgm("DOPED_PROC2")
        }
    }

    @Test
    fun executeDOPED_PROC3() {
        assertEquals(
            expected = listOf("12",
                "46",
                "56",
                "99"
            ),
            actual = outputOf("DOPED_PROC3")
        )
    }

    @Test
    fun executePERF_PROC_1() {
        val si = CollectorSystemInterface().apply { printOutput = true }
        assertStartsWith(outputOf("PERF_PROC_1", si = si), "RPG_SUM : Cycled=100001")
    }

    @Test
    fun executePERF_PROC_2() {
        val si = CollectorSystemInterface().apply { printOutput = true }
        assertStartsWith(outputOf("PERF_PROC_2", si = si), "JDP_SUM : Cycled=100001")
    }

    @Test
    fun executeJAJAX1C() {
        assertEquals(
            expected = listOf("Ahi quanto a dir qual era è cosa dura,esta selva selvaggia",
                "Lupa"
            ),
            actual = outputOf("JAJAX1C")
        )
    }

    @Test
    fun executeJAJAX1C_2() {
        assertEquals(
            expected = listOf("ERB",
                "Erbusco"
            ),
            actual = outputOf("JAJAX1C_2")
        )
    }

    @Test
    fun executeINZSR() {
        assertEquals(
            expected = listOf("HELLO IN RT", "HELLO IN LR", "HELLO IN LR"),
            actual = outputOf("INZSR")
        )
    }

    @Test
    fun executePGM_A() {
        val configuration = Configuration(
            memorySliceStorage = IMemorySliceStorage.createMemoryStorage(mutableMapOf())
        )
        assertEquals(
            listOf("Echo P1: INZ",
                "Echo P2:",
                "Echo P1: INZ",
                "Echo P2:"),
            outputOf("PGM_A", configuration = configuration))

        assertEquals(
            listOf("Echo P1: INZ",
                "Echo P2:",
                "Echo P1: INZ",
                "Echo P2:"),
            outputOf("PGM_A", configuration = configuration))
    }

    // CALL_DIVIDE calls DIVIDE and it expects a regular execution
    @Test
    fun executeCALL_DIVIDE_Ok() {
        val params = CommandLineParms(
            mapOf(
                "A" to DecimalValue(BigDecimal.valueOf(10)),
                "B" to DecimalValue(BigDecimal.valueOf(10)),
                "RESULT" to DecimalValue(BigDecimal.valueOf(0)),
                "CATCHERR" to IntValue(0)
            )
        )
        val result = executePgm(programName = "CALL_DIVIDE", params = params)
        // 10/10 = 1
        assertEquals(
            expected = BigDecimal.valueOf(1).toDouble(),
            actual = result!!.namedParams!!["RESULT"]!!.asDecimal().value.toDouble()
        )
    }

    // CALL_DIVIDE calls DIVIDE forcing an error
    // In this case CALL_DIVIDE program doesn't must handle any error
    @Test
    fun executeCALL_DIVIDE_ErrIndicatorNo() {
        val si = JavaSystemInterface()
        val paramsKo = CommandLineParms(
            mapOf(
                "A" to DecimalValue(BigDecimal.valueOf(10)),
                // Forcing error
                "B" to DecimalValue(BigDecimal.valueOf(0)),
                "RESULT" to DecimalValue(BigDecimal.valueOf(0)),
                "CATCHERR" to IntValue(0)
            )
        )
        assertFailsWith<java.lang.RuntimeException> {
            executePgm(
                programName = "CALL_DIVIDE",
                params = paramsKo,
                systemInterface = si
            )
        }
        // DSPLY must be executed just once
        assertEquals(1, si.consoleOutput.size)
    }

    // CALL_DIVIDE calls DIVIDE forcing an error
    // In this case CALL_DIVIDE program should handle the error
    @Test
    fun executeCALL_DIVIDE_ErrIndicatorYes() {
        // I create JavaSystemInterface to access to the console
        // I create Configuration and set muteSupport to true because
        // CALL_DIVIDE.rpgle contains a mute annotation
        val systemInterface = JavaSystemInterface()
        val configuration = Configuration(options = Options(muteSupport = true))
        val paramsKo = CommandLineParms(
            mapOf(
                "A" to DecimalValue(BigDecimal.valueOf(10)),
                // Forcing error
                "B" to DecimalValue(BigDecimal.valueOf(0)),
                "RESULT" to DecimalValue(BigDecimal.valueOf(0)),
                // Pass to 1 to handle error (view CALL_DIVIDE.rpgle implementation)
                "CATCHERR" to IntValue(1)
            )
        )
        executePgm(
            programName = "CALL_DIVIDE",
            params = paramsKo,
            systemInterface = systemInterface,
            configuration = configuration
        )

        // DSPLY must be executed twice
        assertEquals(2, systemInterface.consoleOutput.size)
    }

    @Test
    fun executeCOPY_INTO_COMMENTS() {
        assertEquals(listOf("Success!"), outputOf("COPY_INTO_COMMENTS"))
    }

    @Test
    fun executeTSTDS01() {
        assertEquals(listOf("Name", "Value"), outputOf("TSTDS01"))
    }

    @Test
    fun executeSUBST_00() {
        assertEquals(listOf("AB"), outputOf("SUBST_00"))
    }

    @Test
    fun executeSUBST_01() {
        assertEquals(listOf("CD"), outputOf("SUBST_01"))
    }

    @Test
    fun executeSUBST_02() {
        assertEquals(listOf("EF"), outputOf("SUBST_02"))
    }

    @Test
    fun executeSUBST_03() {
        assertEquals(listOf("123"), outputOf("SUBST_03"))
    }

    @Test
    fun executeSUBST_04() {
        assertEquals(listOf("123ABC"), outputOf("SUBST_04"))
    }

    @Test
    fun executeSUBST_05() {
        assertEquals(listOf("123XXXXXXX"), outputOf("SUBST_05"))
    }

    @Test
    fun executeSUBST_06() {
        assertEquals(listOf("A"), outputOf("SUBST_06"))
    }

    @Test(expected = IllegalArgumentException::class)
    fun executeASSIGNERR01() {
        executePgm("ASSIGNERR01")
    }

    @Test
    fun executePARMS1() {
        val console = mutableListOf<String>()
        val expected = listOf("HELLO", "2", "0")
        val systemInterface = JavaSystemInterface().apply {
            this.onDisplay = { message, _ ->
                println(message)
                console.add(message.trim())
            }
        }
        executePgm(
            programName = "PARMS1",
            params = CommandLineParms(listOf("FUNC", "METH")),
            systemInterface = systemInterface)
        assertEquals(expected, console)
    }

    @Test
    fun executeLIKECASESENS01() {
        assertEquals(listOf("hello"), outputOf("LIKECASESENS01"))
    }

    @Test
    fun executeCONST01() {
        assertEquals(listOf("100"), outputOf("CONST01"))
    }

    @Test
    fun executeCONST02() {
        assertEquals(listOf("100"), outputOf("CONST02"))
    }

    @Test
    fun executeCAT() {
        val expected = listOf("(ABCDEF)", "(CDEFGH)", "(CDEF  )", "(AB CDE)", "(AB    )", "(99 XYZ)")
        assertEquals(expected, "CAT".outputOf())
    }

    @Test
    fun executeCATP() {
        val expected = listOf("(ABCDEF)", "(CDEFGH)", "(CDEF  )", "(AB CDE)", "(AB    )", "(99 XYZ)")
        assertEquals(expected, "CATP".outputOf())
    }

    @Test
    fun executeSUBARR() {
        val expected = listOf("AR3(1)(13) AR3(2)(3) AR3(3)(0)", "AR2(1)(0) AR2(2)(0) AR2(3)(5) AR2(4)(16) AR2(5)(13)", "AR1(1)(9) AR1(2)(5) AR1(3)(13) AR1(4)(16) AR1(5)(3)")
        assertEquals(expected, "SUBARR".outputOf())
    }

    @Test
    fun executeMVR() {
        val expected = listOf("3", "3.0", "0", ".8", "2", "2.5", "0", ".2")
        assertEquals(expected, "MVR".outputOf())
    }

    @Test
    fun executeXLATEOP() {
        assertEquals(listOf("999-999-999", "http://xxx.smaup.comuuuuuu", "RPG DEPT", "RPG Dept", "999-9999", "999-9999", "999-9999"), outputOf("XLATEOP"))
    }

    @Test
    fun executeTIMEST_CLR() {
        val values = "TIMEST_CLR".outputOf()
        assertEquals("0001-01-01-00.00.00.000000", values[0])
        assertNotEquals("0001-01-01-00.00.00.000000", values[1])
        assertEquals("0001-01-01-00.00.00.000000", values[2])
    }

    @Test
    fun executeBIFCHAR() {
        assertEquals(listOf("Parma       ", "Parma       ", " Parma      ", "(ABC       )", "(ABC       )", "(1)         ", "(1.30)      ", "(ABC       |ABC       )       ", "(1|1.30)                      ", "(ABC|ABC       )              ", "(.00)       ", "N1(0)       ", "N2(.00)     ", "P1(0)       ", "P2(.00)     "), outputOf("BIFCHAR", trimEnd = false))
        assertEquals(listOf("Parma", "Parma", " Parma", "(ABC       )", "(ABC       )", "(1)", "(1.30)", "(ABC       |ABC       )", "(1|1.30)", "(ABC|ABC       )", "(.00)", "N1(0)", "N2(.00)", "P1(0)", "P2(.00)"), outputOf("BIFCHAR", trimEnd = true))
    }

    @Test
    fun executeMIXED_CONDITIONS() {
        val expected = listOf("IF1 = True", "IF2 = True", "IF3 = True", "IF4 = True", "IF5 = False", "IF6 = False", "IF7 = False", "IF8 = True")
        assertEquals(expected, "MIXED_CONDITIONS".outputOf())
    }

    @Test
    fun executeRESET01() {
        val expected = listOf("A1_OK", "A2_OK", "A3_OK", "N1_OK", "N2_OK", "N3_OK", "DS_OK", "DSA1_OK", "DSA2_OK")
        assertEquals(expected, "RESET01".outputOf())
    }

    @Test
    fun executeMOVEAIN() {
        val expected = listOf(
            "111000000000000000000000000000000000000000010000000000000000000000000000000000000000000100000000000",
            "001000000000000000000000000000000000000000010000000000000000000000000000000000000000000100000000000")
        assertEquals(expected, "MOVEAIN".outputOf())
    }

    @Test
    fun executeINDIC01() {
        val expected = listOf("0", "1", "0", "1", "0", "1", "0", "1", "0", "1", "0", "1", "0", "1", "0", "1", "0", "1", "0", "1")
        assertEquals(expected, "INDIC01".outputOf())
    }

    @Test
    fun executeINDIC02() {
        val expected = listOf("0", "1", "0", "1", "0", "1", "0", "1", "0", "1", "0", "1")
        assertEquals(expected, "INDIC02".outputOf())
    }

    @Test
    fun executeBIFCHECK() {
        assertEquals(listOf("ok"), outputOf("BIFCHECK"))
    }

    @Test
    fun executeDOWEQ() {
        val expected = listOf("1", "0", "1", "0", "1", "0", "1", "0")
        assertEquals(expected, "DOWEQ".outputOf())
    }

    @Test
    fun executeDOWNE() {
        val expected = listOf("0", "1", "0", "1", "0", "1", "0", "1")
        assertEquals(expected, "DOWNE".outputOf())
    }

    @Test
    fun executeDOWGT() {
        val expected = listOf("1", "0", "1", "0", "1", "0", "1", "0")
        assertEquals(expected, "DOWGT".outputOf())
    }

    @Test
    fun executeDOWGE() {
        val expected = listOf("1", "0", "1", "0", "1", "0", "1", "0")
        assertEquals(expected, "DOWGE".outputOf())
    }

    @Test
    fun executeDOWLT() {
        val expected = listOf("0", "1", "0", "1", "0", "1", "0", "1")
        assertEquals(expected, "DOWLT".outputOf())
    }

    @Test
    fun executeDOWLE() {
        val expected = listOf("1", "0", "1", "0", "1", "0", "1", "0")
        assertEquals(expected, "DOWLE".outputOf())
    }

    @Test
    fun executeNEGATION() {
        val expected = listOf("-10", "10", "-10", "-10", "10", "-10", "-1.50", "1.50", "-1.50", "-1.50", "1.50", "-1.50")
        assertEquals(expected, "NEGATION".outputOf())
    }

    @Test(expected = RuntimeException::class)
    fun executeNEGATIONERR() {
        val expected = listOf("")
        assertEquals(expected, "NEGATIONERR".outputOf())
    }

    @Test
<<<<<<< HEAD
    fun executeDEFINE03() {
        val expected = listOf("1,2,3,4")
        assertEquals(expected, "DEFINE03".outputOf())
=======
    fun executeEVALVARSNUMS() {
        val expected = listOf(
                "246",
                "246",
                "246",
                "246",
                "246",
                "246",
                "246",
                "246"
        )
        assertEquals(expected, "EVALVARSNUMS".outputOf())
>>>>>>> 62989588
    }
}<|MERGE_RESOLUTION|>--- conflicted
+++ resolved
@@ -2309,11 +2309,12 @@
     }
 
     @Test
-<<<<<<< HEAD
     fun executeDEFINE03() {
         val expected = listOf("1,2,3,4")
         assertEquals(expected, "DEFINE03".outputOf())
-=======
+    }
+
+    @Test
     fun executeEVALVARSNUMS() {
         val expected = listOf(
                 "246",
@@ -2326,6 +2327,5 @@
                 "246"
         )
         assertEquals(expected, "EVALVARSNUMS".outputOf())
->>>>>>> 62989588
     }
 }