/*
 * Copyright 2019 Sme.UP S.p.A.
 *
 * Licensed under the Apache License, Version 2.0 (the "License");
 * you may not use this file except in compliance with the License.
 * You may obtain a copy of the License at
 *
 *     https://www.apache.org/licenses/LICENSE-2.0
 *
 * Unless required by applicable law or agreed to in writing, software
 * distributed under the License is distributed on an "AS IS" BASIS,
 * WITHOUT WARRANTIES OR CONDITIONS OF ANY KIND, either express or implied.
 * See the License for the specific language governing permissions and
 * limitations under the License.
 */

package com.smeup.rpgparser.evaluation

import com.smeup.rpgparser.*
import com.smeup.rpgparser.execution.*
import com.smeup.rpgparser.interpreter.*
import com.smeup.rpgparser.jvminterop.JavaSystemInterface
import com.smeup.rpgparser.jvminterop.JvmProgramRaw
import com.smeup.rpgparser.parsing.ast.CompilationUnit
import com.smeup.rpgparser.parsing.parsetreetoast.AstResolutionError
import com.smeup.rpgparser.parsing.parsetreetoast.resolveAndValidate
import com.smeup.rpgparser.utils.asInt
import org.junit.Ignore
import org.junit.Test
import org.junit.experimental.categories.Category
import java.math.BigDecimal
import java.text.SimpleDateFormat
import java.util.*
import kotlin.test.*

open class InterpreterTest : AbstractTest() {

    @Test
    fun doubleVarDefinitionWithDifferentTypeShouldThrowAnError() {
        val systemInterface = JavaSystemInterface()

        val source = """
|     D n               S              1  0 inz(00)
|     D n               S              1  0 inz(00)
|     C                   SETON                                          LR
        """.trimMargin()

        val program = getProgram(source, systemInterface)
        assertFailsWith(AstResolutionError::class) {
            program.singleCall(listOf())
        }
    }

    @Test
    fun executeCALCFIB_initialDeclarations_dec() {
        val cu = assertASTCanBeProduced("CALCFIB_1", true)
        cu.resolveAndValidate()
        val interpreter = execute(cu, mapOf("ppdat" to StringValue("3")))
        assertIsIntValue(interpreter["NBR"], 3)
    }

    @Test
    fun executeCALCFIB_initialDeclarations_inz() {
        val cu = assertASTCanBeProduced("CALCFIB_1", true)
        cu.resolveAndValidate()

        assertTrue(cu.getDataDefinition("ppdat").initializationValue == null)
        assertTrue(cu.getDataDefinition("NBR").initializationValue == null)
        assertTrue(cu.getDataDefinition("RESULT").initializationValue != null)
        assertTrue(cu.getDataDefinition("COUNT").initializationValue == null)
        assertTrue(cu.getDataDefinition("A").initializationValue != null)
        assertTrue(cu.getDataDefinition("B").initializationValue != null)

        val interpreter = execute(cu, mapOf("ppdat" to StringValue("3")))
        assertIsIntValue(interpreter["RESULT"], 0)
        assertIsIntValue(interpreter["A"], 0)
        assertIsIntValue(interpreter["B"], 1)
    }

    @Test
    fun executeCALCFIB_otherClauseOfSelect() {
        val cu = assertASTCanBeProduced("CALCFIB_2", true)
        cu.resolveAndValidate()
        val si = CollectorSystemInterface()
        val logHandler = ListLogHandler()
        val interpreter = execute(cu, mapOf("ppdat" to StringValue("10")), si, listOf(logHandler))
        val assignments = logHandler.getAssignments()
        // The ppdat variable is not varying length 8
        assertEquals(StringValue("10".padEnd(8, ' ')), assignments[0].value)
        assertIsIntValue(interpreter["NBR"], 10)
        assertEquals(listOf("10"), si.displayed)
    }

    private fun assertFibonacci(input: String, output: String) {
        val cu = assertASTCanBeProduced("CALCFIB", true)
        cu.resolveAndValidate()
        val si = CollectorSystemInterface()
        val logHandler = ListLogHandler()
        execute(cu, mapOf("ppdat" to StringValue(input)), si, listOf(logHandler))
        assertEquals(listOf("FIBONACCI OF: ${input.padEnd(8)} IS: $output"), si.displayed.map { it.trim() })
        assertEquals(logHandler.getExecutedSubroutineNames()[0], "FIB")
    }

    @Test
    fun executeCALCFIB_for_value_0() {
        assertFibonacci("0", "0")
    }

    @Test
    fun executeCALCFIB_for_value_1() {
        assertFibonacci("1", "1")
    }

    @Test
    fun executeCALCFIB_for_value_2() {
        assertFibonacci("2", "1")
    }

    @Test
    fun executeCALCFIB_for_value_3() {
        assertFibonacci("3", "2")
    }

    @Test
    fun executeCALCFIB_for_value_4() {
        assertFibonacci("4", "3")
    }

    @Test
    fun executeCALCFIB_for_value_10() {
        assertFibonacci("10", "55")
    }

    @Test
    fun executeHELLO() {
        val cu = assertASTCanBeProduced("HELLO", true)
        cu.resolveAndValidate()
        val si = CollectorSystemInterface()
        val logHandler = ListLogHandler()
        execute(cu, mapOf(), si, listOf(logHandler))
        assertEquals(listOf("Hello World!"), si.displayed)
        assertEquals(logHandler.getExecutedSubroutines().size, 0)
    }

    @Test
    fun executeCallToFibonacciWrittenInRpg() {
        val cu = assertASTCanBeProduced("CALCFIBCAL", true)
        cu.resolveAndValidate()
        val si = CollectorSystemInterface()
        val logHandler = ListLogHandler()
        si.programs["CALCFIB"] = rpgProgram("CALCFIB")
        execute(cu, mapOf("ppdat" to StringValue("10")), si, listOf(logHandler))
        assertEquals(listOf("FIBONACCI OF: 10       IS: 55"), si.displayed.map { it.trim() })
        assertEquals(1, logHandler.getExecutedSubroutines().size)
    }

    @Test
    fun executeCallToFibonacciWrittenOnTheJvm() {
        val cu = assertASTCanBeProduced("CALCFIBCAL", true)
        cu.resolveAndValidate()
        val si = CollectorSystemInterface()
        val logHandler = ListLogHandler()
        si.programs["CALCFIB"] = object : JvmProgramRaw("CALCFIB", listOf(ProgramParam("ppdat", StringType(8, false)))) {
            override fun execute(systemInterface: SystemInterface, params: LinkedHashMap<String, Value>): List<Value> {
                val n = params["ppdat"]!!.asString().value.asInt()
                var t1 = 0
                var t2 = 1

                for (i in 1..n) {
                    val sum = t1 + t2
                    t1 = t2
                    t2 = sum
                }
                systemInterface.display("FIBONACCI OF: $n IS: $t1")
                return listOf(params["ppdat"]!!)
            }
        }
        execute(cu, mapOf("ppdat" to StringValue("10")), si, listOf(logHandler))
        assertEquals(listOf("FIBONACCI OF: 10 IS: 55"), si.displayed)
        assertEquals(logHandler.getExecutedSubroutines().size, 0)
    }

    @Test
    fun executeFibonacciWrittenInRpgAsProgram() {
        val cu = assertASTCanBeProduced("CALCFIB", true)
        cu.resolveAndValidate()
        val si = CollectorSystemInterface()
        val rpgProgram = RpgProgram(cu)
        rpgProgram.execute(si, linkedMapOf("ppdat" to StringValue("10")))
        assertEquals(1, rpgProgram.params().size)
        assertEquals(ProgramParam("ppdat", StringType(8, false)), rpgProgram.params()[0])
        assertEquals(listOf("FIBONACCI OF: 10       IS: 55"), si.displayed.map { it.trim() })
    }

    @Test
    fun executeHELLOCASE() {
        assertEquals(listOf("Hello World!"), outputOf("HELLOCASE"))
    }

    @Test
    fun executeHELLOPLIST() {
        val msg = "Hello World!"
        val parms: Map<String, Value> = mapOf("msG" to StringValue(msg))
        assertEquals(listOf(msg), outputOf("HELLOPLIST", parms))
    }

    @Test
    fun executeHELLOTRIM() {
        assertEquals(listOf("Hello World!"), outputOf("HELLOTRIM"))
    }

    @Test
    fun executeHELLO1() {
        assertEquals(listOf("Hello World"), outputOf("HELLO1"))
    }

    @Test
    fun executeHELLOCHARS() {
        assertEquals(listOf("OK"), outputOf("HELLOCHARS"))
    }

    @Test
    fun executeHELLOEQU() {
        assertEquals(listOf("Cb is equal to C and Cb does not differ from C"), outputOf("HELLOEQU"))
    }

    @Test
    fun executeHELLOPAD() {
        assertEquals(listOf("X padded"), outputOf("HELLOPAD"))
    }

    @Test
    fun executeLEN() {
        assertEquals(listOf(
            "Hello World! 23",
            "%LEN(B_01) is 1",
            "%LEN(B_02) is 20",
            "%LEN(B_03) is 0",
            "%LEN(B_03) is 1",
            "%LEN(B_03) is 5",
            "%LEN(B_04) is 0",
            "%LEN(B_05) is 5",
            "%LEN(B_06) is 6"
        ), outputOf("LEN"))
    }

    @Test
    fun executeSQRT() {
        assertEquals(listOf("489.76933346"), outputOf("SQRT"))
    }

    @Test
    fun executeROUNDING01() {
        assertEquals(listOf("34"), outputOf("ROUNDING01"))
    }

    @Test
    fun executeSETONSETOF() {
        assertEquals(listOf("Before",
            "56=off57=off",
            "After set",
            "56=on",
            "After off",
            "56=off57=off"), outputOf("SETONOF01"))
    }

    @Test @Ignore
    fun executeSETOFLF() {
        assertEquals(listOf("Before",
            "LR Of",
            "After set",
            "LR Off"), outputOf("SETOFLR"))
    }

    @Test
    fun executeDCONST() {
        assertEquals(listOf("60"), outputOf("DCONST"))
    }

    // this test tries to assign in different ways a constant and
    // it expects that assignment fails
    @Test
    fun executeDCONST_assignments() {
        val eval = """
     Dy                C                   CONST(30)
     C                   Eval      y = 12            
        """
        val move = """
     Dx                C                   CONST(30)
     Dy                C                   CONST(30)
     C                   move      x             y            
        """
        val add = """
     Dy                C                   CONST(30)
     C                   add       1             y    
        """
        listOf(eval, move, add).forEach { source ->
            kotlin.runCatching {
                println("Executing:$source")
                getProgram(nameOrSource = source).singleCall(emptyList())
            }.onSuccess {
                fail(message = "Program:\n$source\ndid not have to be executed properly.")
            }.onFailure {
                assert(it.message!!.indexOf("is a const and cannot be assigned") != -1) {
                    "Exception message doesn't contain expected message but contains:\n${it.message}"
                }
            }
        }
    }

    @Test
    fun executeCALLDEFVAR() {
        assertEquals(listOf("", "R"), outputOf("CALLDEFVAR"))
    }

    @Test
    fun executeCALLDEF01_dataDefinitionsInSelect() {
        assertEquals(listOf("OK"), outputOf("CALLDEF01"))
    }

    @Test
    fun executeCALLDEF02_dataDefinitionsInNestedStatements() {
        assertEquals(listOf("OK"), outputOf("CALLDEF02"))
    }

    @Test
    fun executeHELLOVARST() {
        assertEquals(listOf("Eq", "Hello-World", "Hello-World"), outputOf("HELLOVARST"))
    }

    @Test
    fun executeVARST1() {
        assertEquals(listOf("A", "A", "A", "AA", "A"), outputOf("VARST1"))
    }

    @Test
    fun executeCLEARDEC() {
        assertStartsWith(outputOf("CLEARDEC"), "Counter:")
    }

    @Test
    fun executeTIMESTDIFF() {
        assertStartsWith(outputOf("TIMESTDIFF"), "Elapsed time:")
    }

    @Test
    fun executeSUBDURTEST() {
        assertStartsWith(outputOf("SUBDURTEST"), "1100")
    }

    @Test
    fun executeSUBDURTES2() {
        assertEquals(listOf("40208"), outputOf("SUBDURTES2"))
    }

    @Test
    fun executeDIFFTEST2() {
        assertEquals(listOf("40208"), outputOf("DIFFTEST2"))
    }

    @Test @Ignore
    fun executeDAYOFWEEK() {
        val currentDayOfWeek = SimpleDateFormat("u").format(Date())
        assertEquals(listOf(currentDayOfWeek), outputOf("DAYOFWEEK"))
    }

    @Test
    fun executeCALCFIBCA5() {
        assertEquals(listOf("FIBONACCI OF: 10       IS: 55"), outputOf("CALCFIBCA5"))
    }

    @Test
    fun executeCAL01_callingRPGPgm() {
        assertEquals(listOf("1"), outputOf("CAL01"))
    }

    @Test
    fun executeCAL03_recursive() {
        val parms = mapOf("P1" to StringValue(" "))
        assertEquals(listOf("", "HELLO"), outputOf("CAL03", parms))
    }

    @Test
    fun executeZERO() {
        assertEquals(listOf("0", "69", "0"), outputOf("ZERO"))
    }

    @Test
    fun executeZEROS1() {
        assertEquals(listOf("33"), outputOf("ZEROS1"))
    }

    @Test
    fun executeMOVEL01() {
        assertEquals(listOf("1111.1"), outputOf("MOVEL01"))
    }

    @Test
    fun executeMOVEL02() {
        assertEquals(listOf("78425"), outputOf("MOVEL02"))
    }

    @Test
    fun executeMOVEL03_zeros() {
        assertEquals(listOf("0"), outputOf("MOVEL03"))
    }

    @Test
    fun executeMOVEL04_all1() {
        assertEquals(listOf("11111"), outputOf("MOVEL04"))
    }

    @Test
    fun executeMOVEL05_allChar() {
        assertEquals(listOf("aaaaa"), outputOf("MOVEL05"))
    }

    @Test
    fun executeMOVEL06_blanks() {
        assertEquals(listOf(""), outputOf("MOVEL06"))
    }

    @Test
    fun executeMOVELDEF1_variable_definition_after_first_usage() {
        assertEquals(listOf("02"), outputOf("MOVELDEF1"))
    }

    @Test
    fun executeMOVEAMUT13() {
        assertEquals(listOf("ABCDEFGHIL         1",
            "BBBBBBBBBBBBBBBBBBBB",
            "AAAAAAAAAAAAAAAAAAAA",
            "  ABCDEFGHILMNOPQRST",
            "  ABCDEFGHILMNOPQRST",
            "XXXXXXXXXXXXXXXXXXXX",
            "XXXXXXXXXXXXXXXXXXXX",
            "XXXXXXXXXXXXXXXXXXXX",
            "XXXXXXXXXXXXXXXXXXXX",
            "XXXXXXXXXXXXXXXXXXXX"),
            outputOf("MOVEAMUT13"))
    }

    @Test
    fun executeMOVEAP0904_p_with_chars() {
        assertEquals(listOf("ABCDEFGHIL",
            "",
            "",
            "",
            "",
            "",
            "",
            "",
            "",
            ""),
            outputOf("MOVEAP0904"))
    }

    @Test
    fun executeMOVEAPNBR_p_with_Numbers() {
        assertEquals(listOf("10", "11", "12", "10", "0"), outputOf("MOVEAPNBR"))
    }

    @Test
    fun executeMOVEA01() {
        assertEquals(listOf("ABCD", "ABCD", "ABCD", "CDCD", "ABCD", "ABCD"), outputOf("MOVEA01"))
    }

    @Test
    fun executeMOVEA01NBR() {
        assertEquals(listOf("1234", "1234", "56", "1234"), outputOf("MOVEA01NBR"))
    }

    @Test
    fun executeMOVEAC1_arrayToArrayOfChars() {
        assertEquals(listOf("123", "456", "789", "0DD"), outputOf("MOVEAC1"))
    }

    @Test
    fun executeMOVEAC2_arrayToSubArrayOfChars() {
        assertEquals(listOf("AAA", "123", "456", "789", "0EE"), outputOf("MOVEAC2"))
    }

    @Test
    fun executeMOVEAC4_subArrayToArrayOfChars() {
        assertEquals(listOf("345", "678", "90C", "DDD", "EEE"), outputOf("MOVEAC4"))
    }

    @Test
    fun executeMOVEAC5_subArrayToSubArrayOfChars() {
        assertEquals(listOf("AAA", "345", "678", "90D", "EEE"), outputOf("MOVEAC5"))
    }

    @Test
    fun executeMOVEAC6_subArrayToCharValue() {
        assertEquals(listOf("34567890ILMNOPQ"), outputOf("MOVEAC6"))
    }

    @Test
    fun executeMOVEAC7_arrayToCharValue() {
        assertEquals(listOf("1234567890MNOPQ"), outputOf("MOVEAC7"))
    }

    @Test
    fun executeMOVEA01B() {
        assertEquals(listOf("ABCD", "ABCD", "1234", "5678"), outputOf("MOVEA01B"))
    }

    @Test
    fun executeMOVEA02() {
        assertEquals(listOf("1234", "5678", "90CD"), outputOf("MOVEA02"))
    }

    @Test
    fun executeMOVEA03() {
        assertEquals(listOf("ABCD", "1234", "5678"), outputOf("MOVEA03"))
    }

    @Test
    fun executeMOVEA04() {
        assertEquals(listOf("ABCD", "1234", "56CD"), outputOf("MOVEA04"))
    }

    @Test
    fun executeMOVELDECLA_declaringVarsWithMOVEL() {
        assertEquals(listOf("XXXXX", "YYYYY"), outputOf("MOVELDECLA"))
    }

    @Test @Ignore
    fun executeRESULTTARG_resultAsExpressionRefenecingArray() {
        assertEquals(listOf("15.3"), outputOf("RESULTTARG"))
    }

    @Test
    fun executeXFOOT1() {
        assertEquals(listOf("15.3"), outputOf("XFOOT1"))
    }

    @Test
    fun executeXFOOT2DEF_creatingVariable() {
        assertEquals(listOf("15.3"), outputOf("XFOOT2DEF"))
    }

    @Test
    fun executeDEFINE01() {
        assertEquals(listOf("Hello"), outputOf("DEFINE01"))
    }

    @Test
    fun executeDEFINE02_defineOfVarCreatedByAnotherDefine() {
        assertEquals(listOf("Hello"), outputOf("DEFINE02"))
    }

    @Test
    fun executeMOVEA05() {
        assertEquals(listOf("ABCD", "ABCD", "ABCD", "", "", ""), outputOf("MOVEA05"))
    }

    @Test
    fun executeARRAY10() {
        assertEquals(listOf("AB  CD  EF"), outputOf("ARRAY10"))
    }

    @Test
    fun executeEVALARRAY1() {
        assertEquals(listOf("ABCDEFGHIL", "ABCDEFGHIL", "ABCDEFGHIL", "  XXXXXXXXXXXXXXXXXX"), outputOf("EVALARRAY1"))
    }

    @Test
    fun executeEVALARRAY2() {
        val expected = listOf("1(A) 2(B) 6( )", "1(A) 2(B) 5(E)", "1(A ) 2(B )", "1(A) 2(B)")
        assertEquals(expected, "EVALARRAY2".outputOf())
    }

    @Test
    /**
     * Test the '+' operator with arrays
     */
    fun executeEVALARRAY3() {
        val expected = listOf("1(A ) 2(B ) 3( C) 4(  )", "1(1) 2(4) 3(3) 4(0)")
        assertEquals(expected, "EVALARRAY3".outputOf())
    }

    @Test
    fun executeARRAY12() {
        assertCanBeParsed(exampleName = "ARRAY12", printTree = true)
        assertEquals(listOf("AA", "BB"), outputOf("ARRAY12"))
    }

    @Test
    fun executeSTRNOTVA() {
        assertEquals(listOf("AB  CD  EF"), outputOf("STRNOTVA"))
    }

    @Test
    fun executeARRAY11() {
        assertEquals(listOf("ABCDEF", "ABCDEF"), outputOf("ARRAY11"))
    }

    @Test
    fun executeSORTA() {
        assertEquals(listOf("A", "B", "C", "D", "A", "B", "C", "D", "D", "C", "B", "A", "4", "3", "2", "1"), outputOf("SORTA"))
    }

    @Test @Ignore
    fun executeLOOKUP_OPCODE() {
        assertEquals("""
Test 1
68 OFF
69 ON-
10    
Test 2
68 OFF
69 ON-
 3    
Test 3
68 OFF
69 OFF
 1    
Test 4
68 OFF 
69 OFF 
 1     
Test 5 
68 ON- 
69 OFF 
 9     
Test 6 
68 OFF 
69 ON- 
 7               
        """.trimIndent().lines().map(String::trim),
            outputOf("LOOKUP_OP1"))
    }

    @Test
    fun executeLOOKUP_OP2() {
        assertEquals(listOf("68 OFF", "69 OFF"), outputOf("LOOKUP_OP2"))
    }

    @Test
    fun executeLOOKUP_OP3() {
        assertEquals(listOf("68 ON-", "69 OFF"), outputOf("LOOKUP_OP3"))
    }

    @Test @Ignore
    fun executeLOOKUP_OPCODE_GoodArray() {
        assertEquals("""
Test 1
68 ON-
69 OFF
10    
Test 2
68 OFF
69 ON-
 4    
Test 3
68 OFF
69 ON-
 4    
Test 4
68 OFF
69 OFF
 1    
Test 5
68 ON-
69 OFF
 9    
Test 6
68 OFF
69 OFF
 1    
        """.trimIndent().lines().map(String::trim),
            outputOf("LOOKUP_OP9"))
    }

    @Test @Ignore
    fun executeSCANARRAY() {
        assertEquals(listOf("4"), outputOf("SCANARRAY"))
    }

    @Test
    fun executePROCEDURE1() {
        assertEquals(listOf("33"), outputOf("PROCEDURE1"))
    }

    @Test
    fun executePROCEDURE1UsingMemoryStorage() {
        val configuration = Configuration(memorySliceStorage = IMemorySliceStorage.createMemoryStorage(mutableMapOf()))
        assertEquals(listOf("33"), outputOf("PROCEDURE1", configuration = configuration))
    }

    @Test
    fun executePROCEDURE2_callAsFunction() {
        assertEquals(listOf("33"), outputOf("PROCEDURE2"))
    }

    @Test
    fun executePROCEDURE3_constExpressionWithTypeCast() {
        assertEquals(listOf("33"), outputOf("PROCEDURE3"))
    }

    @Test
    fun executePROCEDURE4_errorModifyingConstParameter() {
        // TODO Define a better exception
        assertFailsWith(Throwable::class) {
            outputOf("PROCEDURE4")
        }
    }

    @Test
    fun executePROCEDURE5_localVarNames() {
        assertEquals(listOf("33"), outputOf("PROCEDURE5"))
    }

    @Test
    fun executePROCEDURE6_shadowingOfVars() {
        assertEquals(listOf("25"), outputOf("PROCEDURE6"))
    }

    @Test
    fun executeCALLER_CALLED_pgm_with_RT() {
        assertEquals(listOf(
            "Executing CALLER",
            "x initialized at: 18",
            "x is now: 6",
            "Calling CALLED",
            "Executing CALLED",
            "x initialized at: 9",
            "x is now: 3",
            "Calling CALLED",
            "Executing CALLED",
            "x initialized at: 3",
            "x is now: 1"
        ),
            outputOf("CALLER"))
    }

    @Test
    fun executeCALLER2_callProgramPassingStringValueDirectlyOnParm() {
        assertEquals(listOf("ABCDEFGHIJ"), outputOf("CALLER2"))
    }

    @Test
    fun executeCAL01_callingJavaPgm() {
        val si = CollectorSystemInterface()
        var javaPgmCalled = false
        si.programs["CAL02"] = object : JvmProgramRaw("CAL02", listOf(
            ProgramParam("NBR", NumberType(8, 0)))) {
            override fun execute(systemInterface: SystemInterface, params: LinkedHashMap<String, Value>): List<Value> {
                javaPgmCalled = true
                val nbr = params["NBR"]
                if (nbr!!.asInt().value.toInt() == 0) {
                    return listOf(IntValue(1))
                } else {
                    return listOf(IntValue(2))
                }
            }
        }
        execute("CAL01", emptyMap(), si)
        assertTrue(javaPgmCalled, "Java pgm CAL02 was not called")
        assertEquals(si.displayed.map { it.trim() }, listOf("1"))
    }

    @Test
    fun executeFORDOWNBY() {
        assertEquals(outputOf("FORDOWNBY"), listOf("12", "9", "6", "3"))
    }

    @Test
    fun executeMOVE() {
        assertEquals(
            listOf("ZYXWA", "ABCDE", "FGHIJ", "     ".trim(), "ZY123", "ZY456", "99123", "99456", "ZYXYY", "DE", "DE", "DE"),
            outputOf("MOVE")
        )
    }

    @Test
    fun executeMOVEP() {
        assertEquals(listOf("  ABC", "  123", "  456", "456", "  ABC", "BC", "  ABC", "  ABC"), outputOf("MOVEP"))
    }

    @Test
    fun executeMOVEL() {
        assertEquals(
            listOf("AYXWV", "ABCDE", "ABCDE", "XXXX ".trim(), "123WV", "456WV", "12399", "45699", "YYXWV", "AB", "12345", "123.45", "1234.5", "AB", "AB"),
            outputOf("MOVEL")
        )
    }

    @Test
    fun executeMOVELP() {
        assertEquals(
            listOf("ABC  ".trim(), "123  ".trim(), "456  ".trim(), "45600", "ABC  ".trim(), "AB"),
            outputOf("MOVELP")
        )
    }

    @Test
    fun executeMOVELP2() {
        assertEquals(
            listOf("AAAA      ".trim(), "AAAAAAAA            ".trim(), "AAAAA".trim(), "AAAAA            ".trim(), "AAA".trim(), "AAAAAAA".trim(), "AAA         ".trim(), "AAAA".trim(), "AAAAA   ".trim()),
            outputOf("MOVELP2")
        )
    }

    @Test
    fun executeDOWTEST() {
        assertEquals(outputOf("DOWTEST"), listOf("COUNTER IS NOW 21"))
    }

    @Test
    fun executeDOVAR01_ModifyingEndVarAffectsDO() {
        assertEquals("DOVAR01".outputOf(), listOf("N = 101", "I = 96"))
    }

    @Test
    fun executeDOVAR02_ModifyingStartVarDoesntAffectDO() {
        assertEquals("DOVAR02".outputOf(), listOf("N = 11", "I = 6"))
    }

    @Test
    fun executeDO_TST01() {
        val si = CollectorSystemInterface().apply { printOutput = true }
        assertStartsWith(outputOf("DO_TST01", si = si), "DO_TST01(91ms) Spent")
    }

    @Test
    fun executeDO_TST02() {
        assertEquals(listOf("Body"), outputOf("DO_TST02"))
    }

    @Test @Category(PerformanceTest::class)
    fun executeDOW_PERF() {
        assertEquals(outputOf("DOW_PERF"), listOf("COUNTER IS NOW 100000001"))
    }

    @Test @Category(PerformanceTest::class)
    fun executeDOW_LEAVE_PERF() {
        assertEquals(outputOf("DOW_LEAVE_PERF"), listOf("COUNTER IS NOW 100000001"))
    }

    @Test
    fun executePLUSEQUAL() {
        assertEquals(outputOf("PLUSEQUAL"), listOf("COUNTER IS NOW 6"))
    }

    @Test
    fun executeREMTEST() {
        assertEquals(listOf("1", "1", "-1", "-1"), outputOf("REMTEST"))
    }

    @Test
    fun executeASSIGN() {
        assertEquals(listOf("x is now 2", "y is now 162", "z is now 12", "w is now 198359290368"), outputOf("ASSIGN"))
    }

    @Test
    fun executeUNLIMIT_S() {
        val expected = listOf(
            "",
            "UnlInited",
            "Assignment by string literal",
            "Assignment by reference of the same type",
            "Assignment from StringType to UnlimitedStringType",
            "Assignment from StringType to UnlimitedStringType",
            "Concat literal A with literal B",
            "ok blank",
            "Concat UnlimitedStringType with StringType",
            "Concat StringType                                 with UnlimitedStringType"
        )
        assertEquals(expected, outputOf("UNLIMIT_S"))
    }

    @Test
    fun executeUNLIMIT_DS() {
        val expected = listOf(
            "",
            "UnlInited",
            "",
            "UnlInited",
            "DS1.Msg1",
            "DS1.Unlimit",
            "DS2.Msg1",
            "DS2.Unlimit",
            "DS1 <> DS2",
            "DS1.Msg1 content = DS2.Msg content",
            "DS1.Unlimit content = DS2.Unlimit content",
            "DS1 = DS2",
            "Compare unlimited with literal",
            "Compare unlimited with limited",
            "Compare uninitialized unlimited with *BLANKS",
            "Reset an unlimited and compare with *BLANKS"
        )
        assertEquals(expected, "UNLIMIT_DS".outputOf())
    }

    @Test
    fun executeUNLIMIT_BIF() {
        val expected = listOf(
            "%INT",
            "1234",
            "%DEC",
            "1.50"
        )
        assertEquals(expected, outputOf("UNLIMIT_BIF"))
    }

    @Test
    fun executePOWER() {
        assertEquals(listOf("i is now 8"), outputOf("POWER"))
    }

    @Test
    fun executeMultiplicationAndDivisionWithoutSpaces() {
        assertEquals(listOf("x is now 6", "y is now 2", "z is now 0"), outputOf("CALC"))
    }

    @Test
    fun executeMULTILNE() {
        assertEquals(listOf("V1x.5_"), outputOf("MULTILINE"))
    }

    @Test
    fun executeXLATEBIF() {
        assertEquals(listOf("RPG DEPT", "RPG Dept", "999-9999"), outputOf("XLATEBIF"))
    }

    @Test
    fun executeREPLACEBIF() {
        assertEquals(listOf("Pippo world!", "Hello Pippo!", "Hello Pippoorld!", "Hello Pippold!", "Hello Pippoworld!", "%20 ef", "abc%20ef"),
            outputOf("REPLACEBIF"))
    }

    @Test
    fun executeBIFEDITC() {
        // I don't know exactly what expected result should be
        // Now the important thing is that it doesn't throw an exception
        "BIFEDITC".outputOf()
    }

    @Test
    fun executeBIFEDITC_1() {
        assertEquals(listOf("x   123,456   123,456  1,234.56  1,234.56       .00X"), outputOf("BIFEDITC_1"))
    }

    @Test
    fun executeXLATEBIF2() {
        assertEquals(listOf("http://xxx.smaup.comuuuuuu"), outputOf("XLATEBIF2"))
    }

    @Test
    fun executeBIFEDITC_2() {
        assertEquals(listOf("x   123,456   123,456  1,234.56X",
            "x  1,234.56          X",
            "x  1,234.50X"),
            outputOf("BIFEDITC_2"))
    }

    @Test
    fun executeBIFEDITC_3() {
        assertEquals(listOf("x  123456  123456  1234.56X",
            "x  1234.56      .00X",
            "x  1234.50X"),
            outputOf("BIFEDITC_3"))
    }
    @Test
    fun executeBIFEDITC_4() {
        assertEquals(listOf("x  123456  123456  1234.56X",
            "x  1234.56         X",
            "x  1234.50X"),
            outputOf("BIFEDITC_4"))
    }

    @Test
    fun executeBIFEDITC_J() {
        assertEquals(listOf("x   123,456   123,456-  1,234.56X",
            "x  1,234.56-       .00X",
            "x  1,234.50X"),
            outputOf("BIFEDITC_J"))
    }

    @Test
    @Ignore // we are working on DECEDIT
    fun executeBIFEDITC_Y() {
        assertEquals(listOf("x  12/34/56  12/34/56  12/34/56X",
            "x  12/34/56   0/00/00X",
            "x  12/34/50 12/34/5678  0/00/12X",
            "x   1/23/45X"),
            outputOf("BIFEDITC_Y"))
    }

    @Test
    fun executeNEGATIVINI() {
        assertEquals(listOf("< 0"), outputOf("NEGATIVINI"))
    }

    @Test
    fun executeBIFEDITC_Z() {
        assertEquals(listOf("x  123456  123456  123456  123456        X"), outputOf("BIFEDITC_Z"))
    }

    @Test
    fun executeVAR01() {
        assertEquals(listOf("NOT EQ"), outputOf("VAR01"))
    }

    @Test
    fun executeARRAY01() {
        assertEquals(listOf("X-Y"), outputOf("ARRAY01"))
    }

    @Test
    fun executeCTDATA() {
        assertEquals(expected =
        ("001\n" +
                "d01\n" +
                "A01\n" +
                "c01\n" +
                "B01\n" +
                "b01\n" +
                "C01\n" +
                "901\n" +
                "101\n" +
                "D01\n" +
                "H01\n" +
                "E01\n" +
                "201\n" +
                "e01\n" +
                "a01\n" +
                "x01\n" +
                "X01").lines(),
            actual = outputOf("CTDATA").map(String::trim))
    }

    @Test
    fun executeARRAY02_arrayWithComments() {
        assertEquals(expected =
        ("abc\n" +
                "123\n" +
                "abc\n" +
                "123\n" +
                "abc\n" +
                "123\n" +
                "abc\n" +
                "123\n" +
                "abc\n" +
                "123\n" +
                "abc\n" +
                "xxx").lines(),
            actual = outputOf("ARRAY02").map(String::trim))
    }

    @Test
    fun executeARRAY03_arrayWithCommentsPERRCD_1() {
        assertEquals(expected =
        ("abc\n" +
                "123\n" +
                "abc\n" +
                "123\n" +
                "abc\n" +
                "123\n" +
                "abc\n" +
                "123\n" +
                "abc\n" +
                "123\n" +
                "abc\n" +
                "xxx").lines(),
            actual = outputOf("ARRAY02").map(String::trim))
    }

    @Test
    fun executeARRAY04_arrayWithCommentsAndDataReference() {
        assertEquals(expected =
        ("abc\n" +
                "123\n" +
                "abc\n" +
                "123\n" +
                "abc\n" +
                "123\n" +
                "abc\n" +
                "123\n" +
                "abc\n" +
                "123\n" +
                "abc\n" +
                "xxx").lines(),
            actual = outputOf("ARRAY04").map(String::trim))
    }

    @Test
    fun executeARRAY05NAM_namedCompileTimeArrays() {
        assertEquals(expected =
        ("100\n" +
                "100\n" +
                "100\n" +
                "100\n" +
                "100").lines(),
            actual = outputOf("ARRAY05NAM").map(String::trim))
    }

    @Test
    fun executeBIFARRAY() {
        assertEquals(listOf("001001d01d01A01A01c01c01B01B01b01b01C01C019019011011", "10"), outputOf("BIFARRAY"))
    }

    @Test
    fun executeSCANTEST() {
        assertEquals(listOf("0", "4", "1", "5", "0"), "SCANTEST".outputOf())
    }

    @Test
    fun executeCLEARSUBR() {
        assertEquals(listOf("Result = 5"), outputOf("CLEARSUBR"))
    }

    @Test
    fun executeZADD() {
        assertEquals(listOf("5", "11", "88"), outputOf("ZADD"))
    }

    @Test
    fun executeSTARALL_ZADD() {
        assertEquals(listOf("51515"), outputOf("STARALL_ZADD"))
    }

    @Test
    fun executeSTARALL_MOVE() {
        assertEquals(listOf("WWWWWWWWWW"), outputOf("STARALL_MOVE"))
    }

    @Test
    fun executeSTARALL_EVAL() {
        assertEquals(listOf("11111"), outputOf("STARALL_EVAL"))
    }

    @Test
    fun EVALwithTypeError() {
        val systemInterface = JavaSystemInterface()

        val source = """
|     D n               S              1  0 inz(00)
|     C                   Eval      n = 'Hello World!'
|     C                   SETON                                          LR
        """.trimMargin()

        val program = getProgram(source, systemInterface)
        assertFailsWith(IllegalArgumentException::class) {
            program.singleCall(listOf())
        }
    }

    @Test
    fun executeMOVELOVAL() {
        assertEquals(listOf("99-"), outputOf("MOVELOVAL"))
    }

    @Test
    fun executeCHECK() {
        assertEquals(listOf("Wrong char at 6", "Wrong char at 7", "No wrong chars 0"), outputOf("CHECK"))
    }

    @Test
    fun executeLOGICAL_conditions() {
        assertEquals(listOf("A<=B", "OK"), outputOf("LOGICAL"))
    }

    @Test
    fun executeBOOLSTRING_conversion() {
        assertEquals(listOf("B<>1", "B=0", "0"), outputOf("BOOLSTRING"))
    }

    @Test
    fun executeDSNUMERIC() {
        assertEquals(listOf("Result is: 3"), outputOf("DSNUMERIC"))
    }

    // TODO implement DataStructureType coercion
    @Test @Ignore
    fun executeDSCHARS() {
        assertEquals(listOf("Result is: X 1Y 2"), outputOf("DSCHARS"))
    }

    @Test
    fun executeDSCHARS2() {
        assertEquals(listOf("A123456789"), outputOf("DSCHARS2"))
    }

    @Test
    fun executeDSCHARS3_assign_whole_DS() {
        assertEquals(listOf("20200901", "BERWSD"), outputOf("DSCHARS3"))
    }

    @Test
    fun executeDSCHARS4_assign_ds_subfields() {
        assertEquals(listOf("20200901", "BERWSD"), outputOf("DSCHARS4"))
    }

    @Test
    fun executeDSCHARS5_clear_ds_fields() {
        assertEquals(listOf("TEST", ""), outputOf("DSCHARS5"))
    }

    @Test
    fun executeDSCHAR6_string_to_ds_field() {
        assertEquals(listOf("1"), outputOf("DSCHARS6"))
    }

    @Test
    fun executeDS_CALLED_with_String_parameter() {
        assertEquals(listOf("James", "Bond", "007"),
            outputOf("DS_CALLED", initialValues = mapOf("P1" to StringValue("JamesBond   7"))))
    }

    @Test
    fun executeDS_CALLED_with_DS_parameter() {
        assertEquals(listOf("James", "Bond", "007"),
            outputOf("DS_CALLED", initialValues = mapOf("P1" to DataStructValue("JamesBond   7"))))
    }

    @Test
    fun executeFRSTCHRCOM_CommentInFirstChars() {
        assertEquals(listOf("Hello!"), outputOf("FRSTCHRCOM"))
    }

    @Test
    fun executeZADDERR() {
        assertFailsWith(IllegalStateException::class) {
            execute("ZADDERR", emptyMap())
        }
    }

    @Test
    fun executeZADDNOERR() {
        assertEquals(listOf("88"), outputOf("ZADDNOERR"))
    }

    @Test
    fun executeZADD_DefiningData() {
        assertEquals(listOf("88"), outputOf("ZADD2"))
    }

    @Test
    fun executeSUBSTTEST() {
        assertEquals(listOf("x)yy"), outputOf("SUBSTTEST"))
    }

    @Test
    fun executeASSIGNSUBS() {
        assertEquals(listOf("-xyz--", "-xyz", "-xyz -"), outputOf("ASSIGNSUBS"), message = "We can't handle %SUBST(X)=Y")
    }

    @Test
    fun executeABSTEST() {
        assertEquals(listOf("X is 1.23"), outputOf("ABSTEST"), message = "We can't handle %ABS(X)")
    }

    // TODO understand why this test does not pass
    @Test @Ignore
    fun executeJCODFISD() {
        val parms = mapOf("CFDS" to StringValue("LNZNLN09B63H501J"),
            "FISICA" to BooleanValue(false),
            "OMONIM" to BooleanValue(false),
            "SINTAX" to BooleanValue(false),
            "CHKDIG" to BooleanValue(false)
        )
        assertEquals(outputOf("JCODFISD", parms), emptyList())
    }

    @Test
    fun executeReturn01() {
        assertEquals(listOf("Starting"), outputOf("RETURN01"))
    }

    @Test
    fun executeGoto01() {
        assertEquals(listOf("1", "2", "3", "4"), outputOf("GOTO01"))
    }

    @Test
    fun executeGoto02() {
        assertEquals(listOf("1", "2", "3", "4"), outputOf("GOTO02"))
    }

    @Test
    fun executeGoto02N() {
        assertEquals(listOf("1", "2", "3", "4"), outputOf("GOTO02N"))
    }

    @Test
    fun executeGotoENDSR() {
        assertEquals(listOf("1", "2", "3"), outputOf("GOTOENDSR"))
    }

    @Test
    fun executeLEAVESR() {
        assertEquals(listOf("1", "2", "3"), outputOf("LEAVESR"))
    }

    @Test
    fun executeCABLEOK() {
        assertEquals(listOf("Test OK"), outputOf("CABLEOK"))
    }

    @Test
    fun executeCABLEOK2() {
        assertEquals(listOf("Test OK"), outputOf("CABLEOK2"))
    }

    @Test
    fun executeCABLEKO() {
        assertEquals(listOf("Test KO"), outputOf("CABLEKO"))
    }

    @Test
    fun executeCABGEOK() {
        assertEquals(listOf("Test OK"), outputOf("CABGEOK"))
    }

    @Test
    fun executeCABGEOK2() {
        assertEquals(listOf("Test OK"), outputOf("CABGEOK2"))
    }

    @Test
    fun executeCABGEKO() {
        assertEquals(listOf("Test KO"), outputOf("CABGEKO"))
    }

    @Test
    fun executeCABEQOK() {
        assertEquals(listOf("Test OK"), outputOf("CABEQOK"))
    }

    @Test
    fun executeCABEQKO() {
        assertEquals(listOf("Test KO"), outputOf("CABEQKO"))
    }

    @Test
    fun executeCABNEOK() {
        assertEquals(listOf("Test OK"), outputOf("CABNEOK"))
    }

    @Test
    fun executeCABNEKO() {
        assertEquals(listOf("Test KO"), outputOf("CABNEKO"))
    }

    @Test
    fun executeFCONSTRES() {
        assertEquals(listOf("FLAG=ON", "FLAG=OFF", "IN34=OFF", "IN34=ON", "STR=BLANK", "STR=NOBLANK", "IN35=OFF"), outputOf(programName = "FCONSTRES"))
    }

    @Test
    fun executeCAB_OK() {
        assertEquals(listOf("Test OK"), outputOf("CAB_OK"))
    }

    @Test
    fun executeCAB_OKINDLower() {
        assertEquals(listOf("Test OK", "42ON"), outputOf("CAB_OKINDL"))
    }

    @Test
    fun executeCAB_OKINDGreater() {
        assertEquals(listOf("Test OK", "41ON"), outputOf("CAB_OKINDG"))
    }

    @Test
    fun executeCAB_OKINDEqual() {
        assertEquals(listOf("Test OK", "43ON"), outputOf("CAB_OKINDE"))
    }

    @Test
    fun executeERRCALLER_errorIndicatorOnCall() {
        assertEquals(listOf("10", "No Error", "Got Error"), outputOf("ERRCALLER"))
    }

    @Test @Ignore
    fun executeRTCALLER_lrIndicatorOnCall() {
        assertEquals(listOf("End LR", "End RT"), outputOf("RTCALLER"))
    }

    @Test
    fun executeProgramWithAVarNamedLen() {
        assertEquals(listOf("10"), outputOf("VARNAMEDLEN"))
    }

    @Test
    fun executeECHO() {
        assertEquals(listOf("Hello"), outputOf("ECHO", mapOf("inTxt" to StringValue("Hello"))))
    }

    @Test
    fun executeFIZZBUZZ() {
        assertEquals(listOf("7"),
            outputOf("mute/FIZZBUZZ", mapOf("NBRPAR" to StringValue("7"), "RESULT" to StringValue(""))))

        assertEquals(listOf("FIZZ"),
            outputOf("mute/FIZZBUZZ", mapOf("NBRPAR" to StringValue("3"), "RESULT" to StringValue(""))))

        assertEquals(listOf("BUZZ"),
            outputOf("mute/FIZZBUZZ", mapOf("NBRPAR" to StringValue("5"), "RESULT" to StringValue(""))))

        assertEquals(listOf("FIZZBUZZ"),
            outputOf("mute/FIZZBUZZ", mapOf("NBRPAR" to StringValue("30"), "RESULT" to StringValue(""))))
    }

    @Test
    fun executeECHO2() {
        assertEquals(listOf("Hello"), outputOf("ECHO2", mapOf("inTxt" to StringValue("Hello"))))
    }

    @Test
    fun executeCOLDFILEFN() {
        assertEquals(listOf("0", "0"), outputOf("COLDFILEFN"))
    }

    @Test
    fun executeDOU() {
        assertEquals(listOf("1", "2", "3"), outputOf("DOU", mapOf("inN" to StringValue("3"))))
        assertEquals(listOf("1"), outputOf("DOU", mapOf("inN" to StringValue("0"))))
    }

    @Test
    fun executeNOTisCaseInsensitive() {
        assertEquals(listOf("NotCondition"), outputOf("NOTCASEINS"))
    }

    @Test
    fun executeNOTDoesntNeedBrackets() {
        assertEquals(listOf("NotCondition"), outputOf("NOTBRACKET", printTree = true))
    }

    @Test
    fun executeINTEST() {
        assertEquals(listOf("910", "5602", "1234", "-910", "-5602", "-910", "12326", "-5602"), outputOf("INTTEST"))
    }

    @Test
    fun executeDECTEST() {
        assertEquals(listOf("N1=N2"), outputOf("DECTEST"))
    }

    @Test
    fun executeEDITWTEST() {
        assertEquals(listOf("x 12340", "x 012340", "x 1/12/99", "x 8:23:45"), outputOf("EDITWTEST"))
    }

    @Test
    fun executeEDITWTEST2() {
        assertEquals(listOf("x 08:23:45", "x   2.345", "x   2.345-", "x  21,4-%"), outputOf("EDITWTEST2"))
    }

    @Test
    fun executeWHEN01() {
        assertEquals(listOf("Other", "First"), outputOf("WHEN01"))
    }

    @Test
    fun executeARRAY_PARMS() {
        val parms = mapOf(
            "Arr" to StringValue("ABC".padEnd(40))
        )
        assertEquals(listOf("ABC"), outputOf("ARRAY_PARMS", parms))
    }

    @Test
    fun executeARRAY06() {
        assertEquals(listOf("A-A-A", "AB-AB-AB", "ABC -ABC -ABC -"), outputOf("ARRAY06"))
    }

    @Test
    fun executeTRIML() {
        assertEquals(listOf("Hello world!", "llo world!", "ello world!"), outputOf("TRIML"))
    }

    @Test
    fun executeTRIMR() {
        assertEquals(listOf("Hello world!", "Hello worl", "Hello world"), outputOf("TRIMR"))
    }

    @Test
    fun executeSUMDIVMULT() {
        assertEquals(listOf("20.1", "19.9", "2.0", "200.0"), outputOf("SUMDIVMULT"))
    }

    @Test @Ignore
    fun executeACTGRP_CAL() {
        assertEquals(listOf("1", "2", "3", "1", "1", "1"), outputOf("ACTGRP_CAL"))
    }

    @Test @Ignore
    fun executeCLEARDS() {
        assertEquals(listOf("0000"), outputOf("CLEARDS"))
    }

    @Test
    @Ignore
    fun executeCLEARARRAY() {
        assertEquals(
            listOf(
                "11111111111AAAAAAAAAAA",
                "                      ",
                "                      ",
                "                      ",
                "11111111111AAAAAAAAAAA",
                "22222222222BBBBBBBBBBB",
                "                      ",
                "                      ",
                "                      ",
                "22222222222BBBBBBBBBBB",
                "                      ",
                "                      ",
                "                      ",
                "22222222222BBBBBBBBBBB",
                "00000000000           ",
                "                      ",
                "                      ",
                "22222222222BBBBBBBBBBB",
                "00000000000           ",
                "44444444444DDDDDDDDDDD",
                "                      ",
                "                      ",
                "                      ",
                "                      "
            ),
            outputOf("CLEARARRAY"))
    }

    @Test
    @Ignore
    fun executeCLEARARRAY1() {
        assertEquals(
            listOf(
                " ",
                " ",
                "A",
                "B",
                "C",
                " ",
                " ",
                "A",
                " ",
                "C",
                " ",
                " ",
                " ",
                " ",
                " "
            ),
            outputOf("CLEARARRAY1"))
    }

    @Test
    fun executeProgramWithRuntimeError() {
        // TODO better error assertion
        assertFailsWith(Throwable::class) {
            execute("ERROR01", emptyMap())
        }
    }

    @Test
    open fun executeX1X2110() {
        val dsValue = DataStructValue.blank(30448)
        var dsDataDefinition: DataDefinition? = null
        // TODO: 03/12/2020 Move in inline function of CompilationUnit the logic to set e DS
        val configuration = Configuration(
            memorySliceStorage = IMemorySliceStorage.createMemoryStorage(mutableMapOf()),
            jarikoCallback = JarikoCallback(
                afterAstCreation = { ast: CompilationUnit ->
                    ast.dataDefinitions.forEach { dataDefinition ->
                        when (dataDefinition.type) {
                            is DataStructureType -> {
                                dsDataDefinition = dataDefinition
                                dataDefinition.fields.forEach {
                                    when (it.name) {
                                        "\$UIBPG" -> { dsValue.set(it, StringValue("EXP", false)) }
                                        "\$UIBFU" -> { dsValue.set(it, StringValue("X1X2110", false)) }
                                        "\$UIBME" -> { dsValue.set(it, StringValue("FIB", false)) }
                                        "\$UIBD1" -> { dsValue.set(it, StringValue("NUM(10)", false)) }
                                    }
                                }
                            }
                            /* no-op */
                            else -> { }
                        }
                    }
                },
                onEnterPgm = { _: String, symbolTable: ISymbolTable ->
                    symbolTable[dsDataDefinition!!] = dsValue
                }
            )
        )
        executePgmWithStringArgs(
            "X1X2110",
            listOf(""),
            configuration = configuration
        )
    }

    @Test
    fun executeFREE_HELLO() {
        assertEquals(
            expected = "Hello world, Hello world in Chinese: 你好世界, number1 * number2 = 15".split(Regex(", ")),
            actual = outputOf("FREE_HELLO"))
    }

    @Test @Ignore
    fun executeLOSER_PR() {
        executePgm("LOSER_PR")
    }

    @Test
    fun executePROCEDURE_B() {
        assertEquals(
            expected = listOf(
                "mainVar set by main",
                "sameVar set by main",
                "procVar set by proc",
                "sameVar just initialized",
                "sameVar set by proc",
                "D specs inline init!",
                "468.95",
                "mainVar changed by proc",
                "sameVar set by main"
            ),
            actual = outputOf("PROCEDURE_B")
        )
    }

    @Test
    fun executePROCEDURE_C() {
        assertEquals(
            expected = listOf("p received must be 11, is:11",
                "q received must be 22, is:22",
                "r received must be 0, is:0",
                "r=p+q must be 33, is:33",
                "s=q*2 must be 44, is:44",
                "c was *zeros, now must be 33, is:33",
                "d was *zeros, now must be 44, is:44"
            ),
            actual = outputOf("PROCEDURE_C")
        )
    }

    @Test
    fun executePROCEDURE_D() {
        assertEquals(
            expected = "33".split(Regex(",")),
            actual = outputOf("PROCEDURE_D")
        )
    }

    @Test
    fun executePROCEDURE_F() {
        assertEquals(
            expected = "99".split(Regex(",")),
            actual = outputOf("PROCEDURE_F")
        )
    }

    @Test
    fun executePROCEDURE_G() {
        assertEquals(
            expected = "99,66".split(Regex(",")),
            actual = outputOf("PROCEDURE_G")
        )
    }

    @Test
    fun executePROCEDURE_H() {
        assertEquals(
            expected = listOf("11",
                "22",
                "33",
                "0",
                "33",
                "22",
                "121"),
            actual = outputOf("PROCEDURE_H")
        )
    }

    @Test
    fun executePROCEDURE_I() {
        assertEquals(
            expected = listOf("1",
                "4"
            ),
            actual = outputOf("PROCEDURE_I")
        )
    }

    @Test
    fun executePROCEDURE_J() {
        assertEquals(
            expected = listOf("1",
                "4",
                "8",
                "9",
                "27",
                "16-",
                "16-",
                "16-"
            ),
            actual = outputOf("PROCEDURE_J")
        )
    }

    @Test
    fun executePROCEDURE_K() {
        assertEquals(
            expected = listOf("69.12",
                ".59",
                "12345          54321",
                "73.00",
                "1",
                "69.12",
                ".59",
                "12345          54321",
                "73.00",
                "1"
            ),
            actual = outputOf("PROCEDURE_K")
        )
    }

    @Test
    fun executePROCEDURE_L() {
        assertEquals(
            expected = listOf(".99",
                "1.11",
                "9.99"
            ),
            actual = outputOf("PROCEDURE_L")
        )
    }

    @Test
    fun executePROCEDURE_M() {
        assertEquals(
            expected = listOf("2.24",
                "3.36"
            ),
            actual = outputOf("PROCEDURE_M")
        )
    }

    @Test
    @Ignore
    // TODO ignored until 'DS as parameter' will be supported (maybe never?)
    fun executePROCEDURE_N() {
        assertEquals(
            expected = listOf("10.2",
                "ABCDE"
            ),
            actual = outputOf("PROCEDURE_N")
        )
    }

    @Test
    fun executePROCEDURE_O() {
        assertEquals(
            expected = listOf(
                "1.01",
                "2.04",
                "3.09",
                "1.04",
                "1.05",
                "2.22",
                "2.24",
                "2.26",
                "2.28",
                "2.30",
                "6.14",
                "1.01",
                "2.04",
                "3.09",
                "1.04",
                "1.05",
                "11.30",
                "2.22",
                "2.24",
                "2.26",
                "2.28",
                "2.30"
            ),
            actual = outputOf("PROCEDURE_O")
        )
    }

    @Test
    fun executePROCEDURE_P() {
        assertEquals(
            expected = listOf("2.04",
                "1.02",
                "1.03"
            ),
            actual = outputOf("PROCEDURE_P")
        )
    }

    @Test
    fun executePROCEDURE_Q() {
        assertFailsWith(RuntimeException::class) {
            execute("PROCEDURE_Q", emptyMap())
        }
    }

    @Test
    fun executePARMS() {
        val rpgProgramName = "PARMS"
        val cu = assertASTCanBeProduced(rpgProgramName, true)
        cu.resolveAndValidate()
        val logHandler = ListLogHandler()

        // PASS NO PARAMETERS
        var si = CollectorSystemInterface()
        si.programs[rpgProgramName] = rpgProgram(rpgProgramName)
        execute(cu, emptyMap(),
            si, listOf(logHandler))
        assertEquals(listOf("0"), si.displayed)

        // PASS ONE PARAMETER
        si = CollectorSystemInterface()
        si.programs[rpgProgramName] = rpgProgram(rpgProgramName)
        execute(cu, mapOf("P1" to StringValue("5")),
            si, listOf(logHandler))
        assertEquals(listOf("1"), si.displayed)

        // PASS TWO PARAMETERS
        si = CollectorSystemInterface()
        si.programs[rpgProgramName] = rpgProgram(rpgProgramName)
        execute(cu, mapOf("P1" to StringValue("5"),
            "P2" to StringValue("10")),
            si, listOf(logHandler))
        assertEquals(listOf("2"), si.displayed)
    }

    @Test
    fun executePROCEDURE_R() {
        assertEquals(
            expected = listOf("1.01",
                "2.04",
                "3.09",
                "1.04",
                "1.05",
                "2.21",
                "4.44",
                "6.69",
                "2.28",
                "2.30",
                "1.01",
                "1.01",
                "2.04",
                "3.09",
                "1.04",
                "1.05",
                "2.21",
                "2.21",
                "4.44",
                "6.69",
                "2.28",
                "2.30"
            ),
            actual = outputOf("PROCEDURE_R")
        )
    }

    @Test
    fun executePROCEDURE_S() {
        assertEquals(
            expected = listOf("10"),
            actual = outputOf("PROCEDURE_S")
        )
    }

    @Test
    fun executeAPIPGM1() {
        assertEquals(
            expected = "100".split(Regex(", ")),
            actual = outputOf("APIPGM1"))
    }

    @Test
    open fun executeDSOVERL() {
        assertEquals(
            expected = "AAAA,BBBB".split(","),
            actual = outputOf("DSOVERL")
        )
    }

    @Test
    @Ignore
    // TODO ignored until fix of 'Issue executing CallStmt at line 19. Data definition P2 was not found'
    fun executeENTRY_A() {
        assertEquals(listOf("1"), outputOf("ENTRY_A"))
    }

    @Test
    fun executeDOPED_PROC() {
        assertEquals(
            expected = listOf("46",
                "12",
                "-22",
                "56",
                "56",
                "7",
                "5",
                "30"
            ),
            actual = outputOf("DOPED_PROC")
        )
    }

    @Test
    fun executeDOPED_PROC2() {
        assertFailsWith(RuntimeException::class) {
            executePgm("DOPED_PROC2")
        }
    }

    @Test
    fun executeDOPED_PROC3() {
        assertEquals(
            expected = listOf("12",
                "46",
                "56",
                "99"
            ),
            actual = outputOf("DOPED_PROC3")
        )
    }

    @Test
    fun executePERF_PROC_1() {
        val si = CollectorSystemInterface().apply { printOutput = true }
        assertStartsWith(outputOf("PERF_PROC_1", si = si), "RPG_SUM : Cycled=100001")
    }

    @Test
    fun executePERF_PROC_2() {
        val si = CollectorSystemInterface().apply { printOutput = true }
        assertStartsWith(outputOf("PERF_PROC_2", si = si), "JDP_SUM : Cycled=100001")
    }

    @Test
    fun executeJAJAX1C() {
        assertEquals(
            expected = listOf("Ahi quanto a dir qual era è cosa dura,esta selva selvaggia",
                "Lupa"
            ),
            actual = outputOf("JAJAX1C")
        )
    }

    @Test
    fun executeJAJAX1C_2() {
        assertEquals(
            expected = listOf("ERB",
                "Erbusco"
            ),
            actual = outputOf("JAJAX1C_2")
        )
    }

    @Test
    fun executeINZSR() {
        assertEquals(
            expected = listOf("HELLO IN RT", "HELLO IN LR", "HELLO IN LR"),
            actual = outputOf("INZSR")
        )
    }

    @Test
    fun executePGM_A() {
        val configuration = Configuration(
            memorySliceStorage = IMemorySliceStorage.createMemoryStorage(mutableMapOf())
        )
        assertEquals(
            listOf("Echo P1: INZ",
                "Echo P2:",
                "Echo P1: INZ",
                "Echo P2:"),
            outputOf("PGM_A", configuration = configuration))

        assertEquals(
            listOf("Echo P1: INZ",
                "Echo P2:",
                "Echo P1: INZ",
                "Echo P2:"),
            outputOf("PGM_A", configuration = configuration))
    }

    // CALL_DIVIDE calls DIVIDE and it expects a regular execution
    @Test
    fun executeCALL_DIVIDE_Ok() {
        val params = CommandLineParms(
            mapOf(
                "A" to DecimalValue(BigDecimal.valueOf(10)),
                "B" to DecimalValue(BigDecimal.valueOf(10)),
                "RESULT" to DecimalValue(BigDecimal.valueOf(0)),
                "CATCHERR" to IntValue(0)
            )
        )
        val result = executePgm(programName = "CALL_DIVIDE", params = params)
        // 10/10 = 1
        assertEquals(
            expected = BigDecimal.valueOf(1).toDouble(),
            actual = result!!.namedParams!!["RESULT"]!!.asDecimal().value.toDouble()
        )
    }

    // CALL_DIVIDE calls DIVIDE forcing an error
    // In this case CALL_DIVIDE program doesn't must handle any error
    @Test
    fun executeCALL_DIVIDE_ErrIndicatorNo() {
        val si = JavaSystemInterface()
        val paramsKo = CommandLineParms(
            mapOf(
                "A" to DecimalValue(BigDecimal.valueOf(10)),
                // Forcing error
                "B" to DecimalValue(BigDecimal.valueOf(0)),
                "RESULT" to DecimalValue(BigDecimal.valueOf(0)),
                "CATCHERR" to IntValue(0)
            )
        )
        assertFailsWith<java.lang.RuntimeException> {
            executePgm(
                programName = "CALL_DIVIDE",
                params = paramsKo,
                systemInterface = si
            )
        }
        // DSPLY must be executed just once
        assertEquals(1, si.consoleOutput.size)
    }

    // CALL_DIVIDE calls DIVIDE forcing an error
    // In this case CALL_DIVIDE program should handle the error
    @Test
    fun executeCALL_DIVIDE_ErrIndicatorYes() {
        // I create JavaSystemInterface to access to the console
        // I create Configuration and set muteSupport to true because
        // CALL_DIVIDE.rpgle contains a mute annotation
        val systemInterface = JavaSystemInterface()
        val configuration = Configuration(options = Options(muteSupport = true))
        val paramsKo = CommandLineParms(
            mapOf(
                "A" to DecimalValue(BigDecimal.valueOf(10)),
                // Forcing error
                "B" to DecimalValue(BigDecimal.valueOf(0)),
                "RESULT" to DecimalValue(BigDecimal.valueOf(0)),
                // Pass to 1 to handle error (view CALL_DIVIDE.rpgle implementation)
                "CATCHERR" to IntValue(1)
            )
        )
        executePgm(
            programName = "CALL_DIVIDE",
            params = paramsKo,
            systemInterface = systemInterface,
            configuration = configuration
        )

        // DSPLY must be executed twice
        assertEquals(2, systemInterface.consoleOutput.size)
    }

    @Test
    fun executeCOPY_INTO_COMMENTS() {
        assertEquals(listOf("Success!"), outputOf("COPY_INTO_COMMENTS"))
    }

    @Test
    fun executeTSTDS01() {
        assertEquals(listOf("Name", "Value"), outputOf("TSTDS01"))
    }

    @Test
    fun executeSUBST_00() {
        assertEquals(listOf("AB"), outputOf("SUBST_00"))
    }

    @Test
    fun executeSUBST_01() {
        assertEquals(listOf("CD"), outputOf("SUBST_01"))
    }

    @Test
    fun executeSUBST_02() {
        assertEquals(listOf("EF"), outputOf("SUBST_02"))
    }

    @Test
    fun executeSUBST_03() {
        assertEquals(listOf("123"), outputOf("SUBST_03"))
    }

    @Test
    fun executeSUBST_04() {
        assertEquals(listOf("123ABC"), outputOf("SUBST_04"))
    }

    @Test
    fun executeSUBST_05() {
        assertEquals(listOf("123XXXXXXX"), outputOf("SUBST_05"))
    }

    @Test
    fun executeSUBST_06() {
        assertEquals(listOf("A"), outputOf("SUBST_06"))
    }

    @Test(expected = IllegalArgumentException::class)
    fun executeASSIGNERR01() {
        executePgm("ASSIGNERR01")
    }

    @Test
    fun executePARMS1() {
        val console = mutableListOf<String>()
        val expected = listOf("HELLO", "2", "0")
        val systemInterface = JavaSystemInterface().apply {
            this.onDisplay = { message, _ ->
                println(message)
                console.add(message.trim())
            }
        }
        executePgm(
            programName = "PARMS1",
            params = CommandLineParms(listOf("FUNC", "METH")),
            systemInterface = systemInterface)
        assertEquals(expected, console)
    }

    @Test
    fun executeLIKECASESENS01() {
        assertEquals(listOf("hello"), outputOf("LIKECASESENS01"))
    }

    @Test
    fun executeCONST01() {
        assertEquals(listOf("100"), outputOf("CONST01"))
    }

    @Test
    fun executeCONST02() {
        assertEquals(listOf("100"), outputOf("CONST02"))
    }

    @Test
    fun executeCAT() {
        val expected = listOf("(ABCDEF)", "(CDEFGH)", "(CDEF  )", "(AB CDE)", "(AB    )", "(99 XYZ)")
        assertEquals(expected, "CAT".outputOf())
    }

    @Test
    fun executeCATP() {
        val expected = listOf("(ABCDEF)", "(CDEFGH)", "(CDEF  )", "(AB CDE)", "(AB    )", "(99 XYZ)")
        assertEquals(expected, "CATP".outputOf())
    }

    @Test
    fun executeSUBARR() {
        val expected = listOf("AR3(1)(13) AR3(2)(3) AR3(3)(0)", "AR2(1)(0) AR2(2)(0) AR2(3)(5) AR2(4)(16) AR2(5)(13)", "AR1(1)(9) AR1(2)(5) AR1(3)(13) AR1(4)(16) AR1(5)(3)")
        assertEquals(expected, "SUBARR".outputOf())
    }

    @Test
    fun executeMVR() {
        val expected = listOf("3", "3.0", "0", ".8", "2", "2.5", "0", ".2")
        assertEquals(expected, "MVR".outputOf())
    }

    @Test
    fun executeXLATEOP() {
        assertEquals(listOf("999-999-999", "http://xxx.smaup.comuuuuuu", "RPG DEPT", "RPG Dept", "999-9999", "999-9999", "999-9999"), outputOf("XLATEOP"))
    }

    @Test
    fun executeTIMEST_CLR() {
        val values = "TIMEST_CLR".outputOf()
        assertEquals("0001-01-01-00.00.00.000000", values[0])
        assertNotEquals("0001-01-01-00.00.00.000000", values[1])
        assertEquals("0001-01-01-00.00.00.000000", values[2])
    }

    @Test
<<<<<<< HEAD
    fun executeBIFCHAR() {
        assertEquals(listOf("Parma       ", "Parma       ", " Parma      ", "(ABC       )", "(ABC       )", "(1)         ", "(1.30)      ", "(ABC       |ABC       )       ", "(1|1.30)                      ", "(ABC|ABC       )              "), outputOf("BIFCHAR", trimEnd = false))
        assertEquals(listOf("Parma", "Parma", " Parma", "(ABC       )", "(ABC       )", "(1)", "(1.30)", "(ABC       |ABC       )", "(1|1.30)", "(ABC|ABC       )"), outputOf("BIFCHAR", trimEnd = true))
=======
    fun executeMIXED_CONDITIONS() {
        val expected = listOf("IF1 = True", "IF2 = True", "IF3 = True", "IF4 = True", "IF5 = False", "IF6 = False", "IF7 = False", "IF8 = True")
        assertEquals(expected, "MIXED_CONDITIONS".outputOf())
>>>>>>> dfed629e
    }
}<|MERGE_RESOLUTION|>--- conflicted
+++ resolved
@@ -2186,14 +2186,14 @@
     }
 
     @Test
-<<<<<<< HEAD
     fun executeBIFCHAR() {
         assertEquals(listOf("Parma       ", "Parma       ", " Parma      ", "(ABC       )", "(ABC       )", "(1)         ", "(1.30)      ", "(ABC       |ABC       )       ", "(1|1.30)                      ", "(ABC|ABC       )              "), outputOf("BIFCHAR", trimEnd = false))
         assertEquals(listOf("Parma", "Parma", " Parma", "(ABC       )", "(ABC       )", "(1)", "(1.30)", "(ABC       |ABC       )", "(1|1.30)", "(ABC|ABC       )"), outputOf("BIFCHAR", trimEnd = true))
-=======
+    }
+
+    @Test
     fun executeMIXED_CONDITIONS() {
         val expected = listOf("IF1 = True", "IF2 = True", "IF3 = True", "IF4 = True", "IF5 = False", "IF6 = False", "IF7 = False", "IF8 = True")
         assertEquals(expected, "MIXED_CONDITIONS".outputOf())
->>>>>>> dfed629e
     }
 }