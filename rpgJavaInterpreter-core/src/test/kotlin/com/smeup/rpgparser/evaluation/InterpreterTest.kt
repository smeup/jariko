/*
 * Copyright 2019 Sme.UP S.p.A.
 *
 * Licensed under the Apache License, Version 2.0 (the "License");
 * you may not use this file except in compliance with the License.
 * You may obtain a copy of the License at
 *
 *     https://www.apache.org/licenses/LICENSE-2.0
 *
 * Unless required by applicable law or agreed to in writing, software
 * distributed under the License is distributed on an "AS IS" BASIS,
 * WITHOUT WARRANTIES OR CONDITIONS OF ANY KIND, either express or implied.
 * See the License for the specific language governing permissions and
 * limitations under the License.
 */

package com.smeup.rpgparser.evaluation

import com.smeup.rpgparser.*
import com.smeup.rpgparser.execution.*
import com.smeup.rpgparser.interpreter.*
import com.smeup.rpgparser.jvminterop.JavaSystemInterface
import com.smeup.rpgparser.jvminterop.JvmProgramRaw
import com.smeup.rpgparser.parsing.ast.CompilationUnit
import com.smeup.rpgparser.parsing.parsetreetoast.AstResolutionError
import com.smeup.rpgparser.parsing.parsetreetoast.resolveAndValidate
import com.smeup.rpgparser.utils.asInt
import org.junit.Ignore
import org.junit.Test
import org.junit.experimental.categories.Category
import java.math.BigDecimal
import java.text.SimpleDateFormat
import java.util.*
import kotlin.test.*

open class InterpreterTest : AbstractTest() {

    @Test
    fun doubleVarDefinitionWithDifferentTypeShouldThrowAnError() {
        val systemInterface = JavaSystemInterface()

        val source = """
|     D n               S              1  0 inz(00)
|     D n               S              1  0 inz(00)
|     C                   SETON                                          LR
        """.trimMargin()

        val program = getProgram(source, systemInterface)
        assertFailsWith(AstResolutionError::class) {
            program.singleCall(listOf())
        }
    }

    @Test
    fun executeCALCFIB_initialDeclarations_dec() {
        val cu = assertASTCanBeProduced("CALCFIB_1", true)
        cu.resolveAndValidate()
        val interpreter = execute(cu, mapOf("ppdat" to StringValue("3")))
        assertIsIntValue(interpreter["NBR"], 3)
    }

    @Test
    fun executeCALCFIB_initialDeclarations_inz() {
        val cu = assertASTCanBeProduced("CALCFIB_1", true)
        cu.resolveAndValidate()

        assertTrue(cu.getDataDefinition("ppdat").initializationValue == null)
        assertTrue(cu.getDataDefinition("NBR").initializationValue == null)
        assertTrue(cu.getDataDefinition("RESULT").initializationValue != null)
        assertTrue(cu.getDataDefinition("COUNT").initializationValue == null)
        assertTrue(cu.getDataDefinition("A").initializationValue != null)
        assertTrue(cu.getDataDefinition("B").initializationValue != null)

        val interpreter = execute(cu, mapOf("ppdat" to StringValue("3")))
        assertIsIntValue(interpreter["RESULT"], 0)
        assertIsIntValue(interpreter["A"], 0)
        assertIsIntValue(interpreter["B"], 1)
    }

    @Test
    fun executeCALCFIB_otherClauseOfSelect() {
        val cu = assertASTCanBeProduced("CALCFIB_2", true)
        cu.resolveAndValidate()
        val si = CollectorSystemInterface()
        val logHandler = ListLogHandler()
        val interpreter = execute(cu, mapOf("ppdat" to StringValue("10")), si, listOf(logHandler))
        val assignments = logHandler.getAssignments()
        // The ppdat variable is not varying length 8
        assertEquals(StringValue("10".padEnd(8, ' ')), assignments[0].value)
        assertIsIntValue(interpreter["NBR"], 10)
        assertEquals(listOf("10"), si.displayed)
    }

    private fun assertFibonacci(input: String, output: String) {
        val cu = assertASTCanBeProduced("CALCFIB", true)
        cu.resolveAndValidate()
        val si = CollectorSystemInterface()
        val logHandler = ListLogHandler()
        execute(cu, mapOf("ppdat" to StringValue(input)), si, listOf(logHandler))
        assertEquals(listOf("FIBONACCI OF: ${input.padEnd(8)} IS: $output"), si.displayed.map { it.trim() })
        assertEquals(logHandler.getExecutedSubroutineNames()[0], "FIB")
    }

    @Test
    fun executeCALCFIB_for_value_0() {
        assertFibonacci("0", "0")
    }

    @Test
    fun executeCALCFIB_for_value_1() {
        assertFibonacci("1", "1")
    }

    @Test
    fun executeCALCFIB_for_value_2() {
        assertFibonacci("2", "1")
    }

    @Test
    fun executeCALCFIB_for_value_3() {
        assertFibonacci("3", "2")
    }

    @Test
    fun executeCALCFIB_for_value_4() {
        assertFibonacci("4", "3")
    }

    @Test
    fun executeCALCFIB_for_value_10() {
        assertFibonacci("10", "55")
    }

    @Test
    fun executeHELLO() {
        val cu = assertASTCanBeProduced("HELLO", true)
        cu.resolveAndValidate()
        val si = CollectorSystemInterface()
        val logHandler = ListLogHandler()
        execute(cu, mapOf(), si, listOf(logHandler))
        assertEquals(listOf("Hello World!"), si.displayed)
        assertEquals(logHandler.getExecutedSubroutines().size, 0)
    }

    @Test
    fun executeCallToFibonacciWrittenInRpg() {
        val cu = assertASTCanBeProduced("CALCFIBCAL", true)
        cu.resolveAndValidate()
        val si = CollectorSystemInterface()
        val logHandler = ListLogHandler()
        si.programs["CALCFIB"] = rpgProgram("CALCFIB")
        execute(cu, mapOf("ppdat" to StringValue("10")), si, listOf(logHandler))
        assertEquals(listOf("FIBONACCI OF: 10       IS: 55"), si.displayed.map { it.trim() })
        assertEquals(1, logHandler.getExecutedSubroutines().size)
    }

    @Test
    fun executeCallToFibonacciWrittenOnTheJvm() {
        val cu = assertASTCanBeProduced("CALCFIBCAL", true)
        cu.resolveAndValidate()
        val si = CollectorSystemInterface()
        val logHandler = ListLogHandler()
        si.programs["CALCFIB"] = object : JvmProgramRaw("CALCFIB", listOf(ProgramParam("ppdat", StringType(8, false)))) {
            override fun execute(systemInterface: SystemInterface, params: LinkedHashMap<String, Value>): List<Value> {
                val n = params["ppdat"]!!.asString().value.asInt()
                var t1 = 0
                var t2 = 1

                for (i in 1..n) {
                    val sum = t1 + t2
                    t1 = t2
                    t2 = sum
                }
                systemInterface.display("FIBONACCI OF: $n IS: $t1")
                return listOf(params["ppdat"]!!)
            }
        }
        execute(cu, mapOf("ppdat" to StringValue("10")), si, listOf(logHandler))
        assertEquals(listOf("FIBONACCI OF: 10 IS: 55"), si.displayed)
        assertEquals(logHandler.getExecutedSubroutines().size, 0)
    }

    @Test
    fun executeFibonacciWrittenInRpgAsProgram() {
        val cu = assertASTCanBeProduced("CALCFIB", true)
        cu.resolveAndValidate()
        val si = CollectorSystemInterface()
        val rpgProgram = RpgProgram(cu)
        rpgProgram.execute(si, linkedMapOf("ppdat" to StringValue("10")))
        assertEquals(1, rpgProgram.params().size)
        assertEquals(ProgramParam("ppdat", StringType(8, false)), rpgProgram.params()[0])
        assertEquals(listOf("FIBONACCI OF: 10       IS: 55"), si.displayed.map { it.trim() })
    }

    @Test
    fun executeHELLOCASE() {
        assertEquals(listOf("Hello World!"), outputOf("HELLOCASE"))
    }

    @Test
    fun executeHELLOPLIST() {
        val msg = "Hello World!"
        val parms: Map<String, Value> = mapOf("msG" to StringValue(msg))
        assertEquals(listOf(msg), outputOf("HELLOPLIST", parms))
    }

    @Test
    fun executeHELLOTRIM() {
        assertEquals(listOf("Hello World!"), outputOf("HELLOTRIM"))
    }

    @Test
    fun executeHELLO1() {
        assertEquals(listOf("Hello World"), outputOf("HELLO1"))
    }

    @Test
    fun executeHELLOCHARS() {
        assertEquals(listOf("OK"), outputOf("HELLOCHARS"))
    }

    @Test
    fun executeHELLOEQU() {
        assertEquals(listOf("Cb is equal to C and Cb does not differ from C"), outputOf("HELLOEQU"))
    }

    @Test
    fun executeHELLOPAD() {
        assertEquals(listOf("X padded"), outputOf("HELLOPAD"))
    }

    @Test
    fun executeLEN() {
        assertEquals(listOf(
            "Hello World! 23",
            "%LEN(B_01) is 1",
            "%LEN(B_02) is 20",
            "%LEN(B_03) is 0",
            "%LEN(B_03) is 1",
            "%LEN(B_03) is 5",
            "%LEN(B_04) is 0",
            "%LEN(B_05) is 5",
            "%LEN(B_06) is 6"
        ), outputOf("LEN"))
    }

    @Test
    fun executeSQRT() {
        assertEquals(listOf("489.76933346"), outputOf("SQRT"))
    }

    @Test
    fun executeROUNDING01() {
        assertEquals(listOf("34"), outputOf("ROUNDING01"))
    }

    @Test
    fun executeSETONSETOF() {
        assertEquals(listOf("Before",
            "56=off57=off",
            "After set",
            "56=on",
            "After off",
            "56=off57=off"), outputOf("SETONOF01"))
    }

    @Test @Ignore
    fun executeSETOFLF() {
        assertEquals(listOf("Before",
            "LR Of",
            "After set",
            "LR Off"), outputOf("SETOFLR"))
    }

    @Test
    fun executeDCONST() {
        assertEquals(listOf("60"), outputOf("DCONST"))
    }

    // this test tries to assign in different ways a constant and
    // it expects that assignment fails
    @Test
    fun executeDCONST_assignments() {
        val eval = """
     Dy                C                   CONST(30)
     C                   Eval      y = 12            
        """
        val move = """
     Dx                C                   CONST(30)
     Dy                C                   CONST(30)
     C                   move      x             y            
        """
        val add = """
     Dy                C                   CONST(30)
     C                   add       1             y    
        """
        listOf(eval, move, add).forEach { source ->
            kotlin.runCatching {
                println("Executing:$source")
                getProgram(nameOrSource = source).singleCall(emptyList())
            }.onSuccess {
                fail(message = "Program:\n$source\ndid not have to be executed properly.")
            }.onFailure {
                assert(it.message!!.indexOf("is a const and cannot be assigned") != -1) {
                    "Exception message doesn't contain expected message but contains:\n${it.message}"
                }
            }
        }
    }

    @Test
    fun executeCALLDEFVAR() {
        assertEquals(listOf("", "R"), outputOf("CALLDEFVAR"))
    }

    @Test
    fun executeCALLDEF01_dataDefinitionsInSelect() {
        assertEquals(listOf("OK"), outputOf("CALLDEF01"))
    }

    @Test
    fun executeCALLDEF02_dataDefinitionsInNestedStatements() {
        assertEquals(listOf("OK"), outputOf("CALLDEF02"))
    }

    @Test
    fun executeHELLOVARST() {
        assertEquals(listOf("Eq", "Hello-World", "Hello-World"), outputOf("HELLOVARST"))
    }

    @Test
    fun executeVARST1() {
        assertEquals(listOf("A", "A", "A", "AA", "A"), outputOf("VARST1"))
    }

    @Test
    fun executeCLEARDEC() {
        assertStartsWith(outputOf("CLEARDEC"), "Counter:")
    }

    @Test
    fun executeTIMESTDIFF() {
        assertStartsWith(outputOf("TIMESTDIFF"), "Elapsed time:")
    }

    @Test
    fun executeSUBDURTEST() {
        assertStartsWith(outputOf("SUBDURTEST"), "1100")
    }

    @Test
    fun executeSUBDURTES2() {
        assertEquals(listOf("40208"), outputOf("SUBDURTES2"))
    }

    @Test
    fun executeDIFFTEST2() {
        assertEquals(listOf("40208"), outputOf("DIFFTEST2"))
    }

    @Test @Ignore
    fun executeDAYOFWEEK() {
        val currentDayOfWeek = SimpleDateFormat("u").format(Date())
        assertEquals(listOf(currentDayOfWeek), outputOf("DAYOFWEEK"))
    }

    @Test
    fun executeCALCFIBCA5() {
        assertEquals(listOf("FIBONACCI OF: 10       IS: 55"), outputOf("CALCFIBCA5"))
    }

    @Test
    fun executeCAL01_callingRPGPgm() {
        assertEquals(listOf("1"), outputOf("CAL01"))
    }

    @Test
    fun executeCAL03_recursive() {
        val parms = mapOf("P1" to StringValue(" "))
        assertEquals(listOf("", "HELLO"), outputOf("CAL03", parms))
    }

    @Test
    fun executeZERO() {
        assertEquals(listOf("0", "69", "0"), outputOf("ZERO"))
    }

    @Test
    fun executeZEROS1() {
        assertEquals(listOf("33"), outputOf("ZEROS1"))
    }

    @Test
    fun executeMOVEL01() {
        assertEquals(listOf("1111.1"), outputOf("MOVEL01"))
    }

    @Test
    fun executeMOVEL02() {
        assertEquals(listOf("78425"), outputOf("MOVEL02"))
    }

    @Test
    fun executeMOVEL03_zeros() {
        assertEquals(listOf("0"), outputOf("MOVEL03"))
    }

    @Test
    fun executeMOVEL04_all1() {
        assertEquals(listOf("11111"), outputOf("MOVEL04"))
    }

    @Test
    fun executeMOVEL05_allChar() {
        assertEquals(listOf("aaaaa"), outputOf("MOVEL05"))
    }

    @Test
    fun executeMOVEL06_blanks() {
        assertEquals(listOf(""), outputOf("MOVEL06"))
    }

    @Test
    fun executeMOVELDEF1_variable_definition_after_first_usage() {
        assertEquals(listOf("02"), outputOf("MOVELDEF1"))
    }

    @Test
    fun executeMOVEAMUT13() {
        assertEquals(listOf("ABCDEFGHIL         1",
            "BBBBBBBBBBBBBBBBBBBB",
            "AAAAAAAAAAAAAAAAAAAA",
            "  ABCDEFGHILMNOPQRST",
            "  ABCDEFGHILMNOPQRST",
            "XXXXXXXXXXXXXXXXXXXX",
            "XXXXXXXXXXXXXXXXXXXX",
            "XXXXXXXXXXXXXXXXXXXX",
            "XXXXXXXXXXXXXXXXXXXX",
            "XXXXXXXXXXXXXXXXXXXX"),
            outputOf("MOVEAMUT13"))
    }

    @Test
    fun executeMOVEAP0904_p_with_chars() {
        assertEquals(listOf("ABCDEFGHIL",
            "",
            "",
            "",
            "",
            "",
            "",
            "",
            "",
            ""),
            outputOf("MOVEAP0904"))
    }

    @Test
    fun executeMOVEAPNBR_p_with_Numbers() {
        assertEquals(listOf("10", "11", "12", "10", "0"), outputOf("MOVEAPNBR"))
    }

    @Test
    fun executeMOVEA01() {
        assertEquals(listOf("ABCD", "ABCD", "ABCD", "CDCD", "ABCD", "ABCD"), outputOf("MOVEA01"))
    }

    @Test
    fun executeMOVEA01NBR() {
        assertEquals(listOf("1234", "1234", "56", "1234"), outputOf("MOVEA01NBR"))
    }

    @Test
    fun executeMOVEAC1_arrayToArrayOfChars() {
        assertEquals(listOf("123", "456", "789", "0DD"), outputOf("MOVEAC1"))
    }

    @Test
    fun executeMOVEAC2_arrayToSubArrayOfChars() {
        assertEquals(listOf("AAA", "123", "456", "789", "0EE"), outputOf("MOVEAC2"))
    }

    @Test
    fun executeMOVEAC4_subArrayToArrayOfChars() {
        assertEquals(listOf("345", "678", "90C", "DDD", "EEE"), outputOf("MOVEAC4"))
    }

    @Test
    fun executeMOVEAC5_subArrayToSubArrayOfChars() {
        assertEquals(listOf("AAA", "345", "678", "90D", "EEE"), outputOf("MOVEAC5"))
    }

    @Test
    fun executeMOVEAC6_subArrayToCharValue() {
        assertEquals(listOf("34567890ILMNOPQ"), outputOf("MOVEAC6"))
    }

    @Test
    fun executeMOVEAC7_arrayToCharValue() {
        assertEquals(listOf("1234567890MNOPQ"), outputOf("MOVEAC7"))
    }

    @Test
    fun executeMOVEA01B() {
        assertEquals(listOf("ABCD", "ABCD", "1234", "5678"), outputOf("MOVEA01B"))
    }

    @Test
    fun executeMOVEA02() {
        assertEquals(listOf("1234", "5678", "90CD"), outputOf("MOVEA02"))
    }

    @Test
    fun executeMOVEA03() {
        assertEquals(listOf("ABCD", "1234", "5678"), outputOf("MOVEA03"))
    }

    @Test
    fun executeMOVEA04() {
        assertEquals(listOf("ABCD", "1234", "56CD"), outputOf("MOVEA04"))
    }

    @Test
    fun executeMOVELDECLA_declaringVarsWithMOVEL() {
        assertEquals(listOf("XXXXX", "YYYYY"), outputOf("MOVELDECLA"))
    }

    @Test @Ignore
    fun executeRESULTTARG_resultAsExpressionRefenecingArray() {
        assertEquals(listOf("15.3"), outputOf("RESULTTARG"))
    }

    @Test
    fun executeXFOOT1() {
        assertEquals(listOf("15.3"), outputOf("XFOOT1"))
    }

    @Test
    fun executeXFOOT2DEF_creatingVariable() {
        assertEquals(listOf("15.3"), outputOf("XFOOT2DEF"))
    }

    @Test
    fun executeDEFINE01() {
        assertEquals(listOf("Hello"), outputOf("DEFINE01"))
    }

    @Test
    fun executeDEFINE02_defineOfVarCreatedByAnotherDefine() {
        assertEquals(listOf("Hello"), outputOf("DEFINE02"))
    }

    @Test
    fun executeMOVEA05() {
        assertEquals(listOf("ABCD", "ABCD", "ABCD", "", "", ""), outputOf("MOVEA05"))
    }

    @Test
    fun executeARRAY10() {
        assertEquals(listOf("AB  CD  EF"), outputOf("ARRAY10"))
    }

    @Test
    fun executeEVALARRAY1() {
        assertEquals(listOf("ABCDEFGHIL", "ABCDEFGHIL", "ABCDEFGHIL", "  XXXXXXXXXXXXXXXXXX"), outputOf("EVALARRAY1"))
    }

    @Test
    fun executeEVALARRAY2() {
        val expected = listOf("1(A) 2(B) 6( )", "1(A) 2(B) 5(E)", "1(A ) 2(B )", "1(A) 2(B)")
        assertEquals(expected, "EVALARRAY2".outputOf())
    }

    @Test
    /**
     * Test the '+' operator with arrays
     */
    fun executeEVALARRAY3() {
        val expected = listOf("1(A ) 2(B ) 3( C) 4(  )", "1(1) 2(4) 3(3) 4(0)")
        assertEquals(expected, "EVALARRAY3".outputOf())
    }

    @Test
    fun executeARRAY12() {
        assertCanBeParsed(exampleName = "ARRAY12", printTree = true)
        assertEquals(listOf("AA", "BB"), outputOf("ARRAY12"))
    }

    @Test
    fun executeSTRNOTVA() {
        assertEquals(listOf("AB  CD  EF"), outputOf("STRNOTVA"))
    }

    @Test
    fun executeARRAY11() {
        assertEquals(listOf("ABCDEF", "ABCDEF"), outputOf("ARRAY11"))
    }

    @Test
    fun executeSORTA() {
        assertEquals(listOf("A", "B", "C", "D", "A", "B", "C", "D", "D", "C", "B", "A", "4", "3", "2", "1"), outputOf("SORTA"))
    }

    @Test @Ignore
    fun executeLOOKUP_OPCODE() {
        assertEquals("""
Test 1
68 OFF
69 ON-
10    
Test 2
68 OFF
69 ON-
 3    
Test 3
68 OFF
69 OFF
 1    
Test 4
68 OFF 
69 OFF 
 1     
Test 5 
68 ON- 
69 OFF 
 9     
Test 6 
68 OFF 
69 ON- 
 7               
        """.trimIndent().lines().map(String::trim),
            outputOf("LOOKUP_OP1"))
    }

    @Test
    fun executeLOOKUP_OP2() {
        assertEquals(listOf("68 OFF", "69 OFF"), outputOf("LOOKUP_OP2"))
    }

    @Test
    fun executeLOOKUP_OP3() {
        assertEquals(listOf("68 ON-", "69 OFF"), outputOf("LOOKUP_OP3"))
    }

    @Test @Ignore
    fun executeLOOKUP_OPCODE_GoodArray() {
        assertEquals("""
Test 1
68 ON-
69 OFF
10    
Test 2
68 OFF
69 ON-
 4    
Test 3
68 OFF
69 ON-
 4    
Test 4
68 OFF
69 OFF
 1    
Test 5
68 ON-
69 OFF
 9    
Test 6
68 OFF
69 OFF
 1    
        """.trimIndent().lines().map(String::trim),
            outputOf("LOOKUP_OP9"))
    }

    @Test @Ignore
    fun executeSCANARRAY() {
        assertEquals(listOf("4"), outputOf("SCANARRAY"))
    }

    @Test
    fun executePROCEDURE1() {
        assertEquals(listOf("33"), outputOf("PROCEDURE1"))
    }

    @Test
    fun executePROCEDURE1UsingMemoryStorage() {
        val configuration = Configuration(memorySliceStorage = IMemorySliceStorage.createMemoryStorage(mutableMapOf()))
        assertEquals(listOf("33"), outputOf("PROCEDURE1", configuration = configuration))
    }

    @Test
    fun executePROCEDURE2_callAsFunction() {
        assertEquals(listOf("33"), outputOf("PROCEDURE2"))
    }

    @Test
    fun executePROCEDURE3_constExpressionWithTypeCast() {
        assertEquals(listOf("33"), outputOf("PROCEDURE3"))
    }

    @Test
    fun executePROCEDURE4_errorModifyingConstParameter() {
        // TODO Define a better exception
        assertFailsWith(Throwable::class) {
            outputOf("PROCEDURE4")
        }
    }

    @Test
    fun executePROCEDURE5_localVarNames() {
        assertEquals(listOf("33"), outputOf("PROCEDURE5"))
    }

    @Test
    fun executePROCEDURE6_shadowingOfVars() {
        assertEquals(listOf("25"), outputOf("PROCEDURE6"))
    }

    @Test
    fun executeCALLER_CALLED_pgm_with_RT() {
        assertEquals(listOf(
            "Executing CALLER",
            "x initialized at: 18",
            "x is now: 6",
            "Calling CALLED",
            "Executing CALLED",
            "x initialized at: 9",
            "x is now: 3",
            "Calling CALLED",
            "Executing CALLED",
            "x initialized at: 3",
            "x is now: 1"
        ),
            outputOf("CALLER"))
    }

    @Test
    fun executeCALLER2_callProgramPassingStringValueDirectlyOnParm() {
        assertEquals(listOf("ABCDEFGHIJ"), outputOf("CALLER2"))
    }

    @Test
    fun executeCAL01_callingJavaPgm() {
        val si = CollectorSystemInterface()
        var javaPgmCalled = false
        si.programs["CAL02"] = object : JvmProgramRaw("CAL02", listOf(
            ProgramParam("NBR", NumberType(8, 0)))) {
            override fun execute(systemInterface: SystemInterface, params: LinkedHashMap<String, Value>): List<Value> {
                javaPgmCalled = true
                val nbr = params["NBR"]
                if (nbr!!.asInt().value.toInt() == 0) {
                    return listOf(IntValue(1))
                } else {
                    return listOf(IntValue(2))
                }
            }
        }
        execute("CAL01", emptyMap(), si)
        assertTrue(javaPgmCalled, "Java pgm CAL02 was not called")
        assertEquals(si.displayed.map { it.trim() }, listOf("1"))
    }

    @Test
    fun executeFORDOWNBY() {
        assertEquals(outputOf("FORDOWNBY"), listOf("12", "9", "6", "3"))
    }

    @Test
    fun executeMOVE() {
        assertEquals(
            listOf("ZYXWA", "ABCDE", "FGHIJ", "     ".trim(), "ZY123", "ZY456", "99123", "99456", "ZYXYY", "DE", "DE", "DE"),
            outputOf("MOVE")
        )
    }

    @Test
    fun executeMOVEP() {
        assertEquals(listOf("  ABC", "  123", "  456", "456", "  ABC", "BC", "  ABC", "  ABC"), outputOf("MOVEP"))
    }

    @Test
    fun executeMOVEL() {
        assertEquals(
            listOf("AYXWV", "ABCDE", "ABCDE", "XXXX ".trim(), "123WV", "456WV", "12399", "45699", "YYXWV", "AB", "12345", "123.45", "1234.5", "AB", "AB"),
            outputOf("MOVEL")
        )
    }

    @Test
    fun executeMOVELP() {
        assertEquals(
            listOf("ABC  ".trim(), "123  ".trim(), "456  ".trim(), "45600", "ABC  ".trim(), "AB"),
            outputOf("MOVELP")
        )
    }

    @Test
    fun executeMOVELP2() {
        assertEquals(
            listOf("AAAA      ".trim(), "AAAAAAAA            ".trim(), "AAAAA".trim(), "AAAAA            ".trim(), "AAA".trim(), "AAAAAAA".trim(), "AAA         ".trim(), "AAAA".trim(), "AAAAA   ".trim()),
            outputOf("MOVELP2")
        )
    }

    @Test
    fun executeDOWTEST() {
        assertEquals(outputOf("DOWTEST"), listOf("COUNTER IS NOW 21"))
    }

    @Test
    fun executeDOVAR01_ModifyingEndVarAffectsDO() {
        assertEquals("DOVAR01".outputOf(), listOf("N = 101", "I = 96"))
    }

    @Test
    fun executeDOVAR02_ModifyingStartVarDoesntAffectDO() {
        assertEquals("DOVAR02".outputOf(), listOf("N = 11", "I = 6"))
    }

    @Test
    fun executeDO_TST01() {
        val si = CollectorSystemInterface().apply { printOutput = true }
        assertStartsWith(outputOf("DO_TST01", si = si), "DO_TST01(91ms) Spent")
    }

    @Test
    fun executeDO_TST02() {
        assertEquals(listOf("Body"), outputOf("DO_TST02"))
    }

    @Test @Category(PerformanceTest::class)
    fun executeDOW_PERF() {
        assertEquals(outputOf("DOW_PERF"), listOf("COUNTER IS NOW 100000001"))
    }

    @Test @Category(PerformanceTest::class)
    fun executeDOW_LEAVE_PERF() {
        assertEquals(outputOf("DOW_LEAVE_PERF"), listOf("COUNTER IS NOW 100000001"))
    }

    @Test
    fun executePLUSEQUAL() {
        assertEquals(outputOf("PLUSEQUAL"), listOf("COUNTER IS NOW 6"))
    }

    @Test
    fun executeREMTEST() {
        assertEquals(listOf("1", "1", "-1", "-1"), outputOf("REMTEST"))
    }

    @Test
    fun executeASSIGN() {
        assertEquals(listOf("x is now 2", "y is now 162", "z is now 12", "w is now 198359290368"), outputOf("ASSIGN"))
    }

    @Test
    fun executeUNLIMIT_S() {
        val expected = listOf(
            "",
            "UnlInited",
            "Assignment by string literal",
            "Assignment by reference of the same type",
            "Assignment from StringType to UnlimitedStringType",
            "Assignment from StringType to UnlimitedStringType",
            "Concat literal A with literal B",
            "ok blank",
            "Concat UnlimitedStringType with StringType",
            "Concat StringType                                 with UnlimitedStringType"
        )
        assertEquals(expected, outputOf("UNLIMIT_S"))
    }

    @Test
    fun executeUNLIMIT_DS() {
        val expected = listOf(
            "",
            "UnlInited",
            "",
            "UnlInited",
            "DS1.Msg1",
            "DS1.Unlimit",
            "DS2.Msg1",
            "DS2.Unlimit",
            "DS1 <> DS2",
            "DS1.Msg1 content = DS2.Msg content",
            "DS1.Unlimit content = DS2.Unlimit content",
            "DS1 = DS2",
            "Compare unlimited with literal",
            "Compare unlimited with limited",
            "Compare uninitialized unlimited with *BLANKS",
            "Reset an unlimited and compare with *BLANKS"
        )
        assertEquals(expected, "UNLIMIT_DS".outputOf())
    }

    @Test
    fun executeUNLIMIT_BIF() {
        val expected = listOf(
            "%INT",
            "1234",
            "%DEC",
            "1.50"
        )
        assertEquals(expected, outputOf("UNLIMIT_BIF"))
    }

    @Test
    fun executePOWER() {
        assertEquals(listOf("i is now 8"), outputOf("POWER"))
    }

    @Test
    fun executeMultiplicationAndDivisionWithoutSpaces() {
        assertEquals(listOf("x is now 6", "y is now 2", "z is now 0"), outputOf("CALC"))
    }

    @Test
    fun executeMULTILNE() {
        assertEquals(listOf("V1x.5_"), outputOf("MULTILINE"))
    }

    @Test
    fun executeXLATEBIF() {
        assertEquals(listOf("RPG DEPT", "RPG Dept", "999-9999"), outputOf("XLATEBIF"))
    }

    @Test
    fun executeREPLACEBIF() {
        assertEquals(listOf("Pippo world!", "Hello Pippo!", "Hello Pippoorld!", "Hello Pippold!", "Hello Pippoworld!", "%20 ef", "abc%20ef"),
            outputOf("REPLACEBIF"))
    }

    @Test
    fun executeBIFEDITC() {
        // I don't know exactly what expected result should be
        // Now the important thing is that it doesn't throw an exception
        "BIFEDITC".outputOf()
    }

    @Test
    fun executeBIFEDITC_1() {
        assertEquals(listOf("x   123,456   123,456  1,234.56  1,234.56       .00X"), outputOf("BIFEDITC_1"))
    }

    @Test
    fun executeXLATEBIF2() {
        assertEquals(listOf("http://xxx.smaup.comuuuuuu"), outputOf("XLATEBIF2"))
    }

    @Test
    fun executeBIFEDITC_2() {
        assertEquals(listOf("x   123,456   123,456  1,234.56X",
            "x  1,234.56          X",
            "x  1,234.50X"),
            outputOf("BIFEDITC_2"))
    }

    @Test
    fun executeBIFEDITC_3() {
        assertEquals(listOf("x  123456  123456  1234.56X",
            "x  1234.56      .00X",
            "x  1234.50X"),
            outputOf("BIFEDITC_3"))
    }
    @Test
    fun executeBIFEDITC_4() {
        assertEquals(listOf("x  123456  123456  1234.56X",
            "x  1234.56         X",
            "x  1234.50X"),
            outputOf("BIFEDITC_4"))
    }

    @Test
    fun executeBIFEDITC_J() {
        assertEquals(listOf("x   123,456    123,456-  1,234.56 X",
            "x  1,234.56-       .00 X",
            "x  1,234.50 X"),
            outputOf("BIFEDITC_J"))
    }

    @Test
    @Ignore // we are working on DECEDIT
    fun executeBIFEDITC_Y() {
        assertEquals(listOf("x  12/34/56  12/34/56  12/34/56X",
            "x  12/34/56   0/00/00X",
            "x  12/34/50 12/34/5678  0/00/12X",
            "x   1/23/45X"),
            outputOf("BIFEDITC_Y"))
    }

    @Test
    fun executeNEGATIVINI() {
        assertEquals(listOf("< 0"), outputOf("NEGATIVINI"))
    }

    @Test
    fun executeBIFEDITC_Z() {
        assertEquals(listOf("x  123456  123456  123456  123456        X"), outputOf("BIFEDITC_Z"))
    }

    @Test
    fun executeVAR01() {
        assertEquals(listOf("NOT EQ"), outputOf("VAR01"))
    }

    @Test
    fun executeARRAY01() {
        assertEquals(listOf("X-Y"), outputOf("ARRAY01"))
    }

    @Test
    fun executeCTDATA() {
        assertEquals(expected =
        ("001\n" +
                "d01\n" +
                "A01\n" +
                "c01\n" +
                "B01\n" +
                "b01\n" +
                "C01\n" +
                "901\n" +
                "101\n" +
                "D01\n" +
                "H01\n" +
                "E01\n" +
                "201\n" +
                "e01\n" +
                "a01\n" +
                "x01\n" +
                "X01").lines(),
            actual = outputOf("CTDATA").map(String::trim))
    }

    @Test
    fun executeARRAY02_arrayWithComments() {
        assertEquals(expected =
        ("abc\n" +
                "123\n" +
                "abc\n" +
                "123\n" +
                "abc\n" +
                "123\n" +
                "abc\n" +
                "123\n" +
                "abc\n" +
                "123\n" +
                "abc\n" +
                "xxx").lines(),
            actual = outputOf("ARRAY02").map(String::trim))
    }

    @Test
    fun executeARRAY03_arrayWithCommentsPERRCD_1() {
        assertEquals(expected =
        ("abc\n" +
                "123\n" +
                "abc\n" +
                "123\n" +
                "abc\n" +
                "123\n" +
                "abc\n" +
                "123\n" +
                "abc\n" +
                "123\n" +
                "abc\n" +
                "xxx").lines(),
            actual = outputOf("ARRAY02").map(String::trim))
    }

    @Test
    fun executeARRAY04_arrayWithCommentsAndDataReference() {
        assertEquals(expected =
        ("abc\n" +
                "123\n" +
                "abc\n" +
                "123\n" +
                "abc\n" +
                "123\n" +
                "abc\n" +
                "123\n" +
                "abc\n" +
                "123\n" +
                "abc\n" +
                "xxx").lines(),
            actual = outputOf("ARRAY04").map(String::trim))
    }

    @Test
    fun executeARRAY05NAM_namedCompileTimeArrays() {
        assertEquals(expected =
        ("100\n" +
                "100\n" +
                "100\n" +
                "100\n" +
                "100").lines(),
            actual = outputOf("ARRAY05NAM").map(String::trim))
    }

    @Test
    fun executeBIFARRAY() {
        assertEquals(listOf("001001d01d01A01A01c01c01B01B01b01b01C01C019019011011", "10"), outputOf("BIFARRAY"))
    }

    @Test
    fun executeSCANTEST() {
        assertEquals(listOf("0", "4", "1", "5", "0", "0"), "SCANTEST".outputOf())
    }

    @Test
    fun executeCLEARSUBR() {
        assertEquals(listOf("Result = 5"), outputOf("CLEARSUBR"))
    }

    @Test
    fun executeZADD() {
        assertEquals(listOf("5", "11", "88"), outputOf("ZADD"))
    }

    @Test
    fun executeSTARALL_ZADD() {
        assertEquals(listOf("51515"), outputOf("STARALL_ZADD"))
    }

    @Test
    fun executeSTARALL_MOVE() {
        assertEquals(listOf("WWWWWWWWWW"), outputOf("STARALL_MOVE"))
    }

    @Test
    fun executeSTARALL_EVAL() {
        assertEquals(listOf("11111"), outputOf("STARALL_EVAL"))
    }

    @Test
    fun EVALwithTypeError() {
        val systemInterface = JavaSystemInterface()

        val source = """
|     D n               S              1  0 inz(00)
|     C                   Eval      n = 'Hello World!'
|     C                   SETON                                          LR
        """.trimMargin()

        val program = getProgram(source, systemInterface)
        assertFailsWith(IllegalArgumentException::class) {
            program.singleCall(listOf())
        }
    }

    @Test
    fun executeMOVELOVAL() {
        assertEquals(listOf("99-"), outputOf("MOVELOVAL"))
    }

    @Test
    fun executeCHECK() {
        assertEquals(listOf("Wrong char at 6", "Wrong char at 7", "No wrong chars 0"), outputOf("CHECK"))
    }

    @Test
    fun executeLOGICAL_conditions() {
        assertEquals(listOf("A<=B", "OK"), outputOf("LOGICAL"))
    }

    @Test
    fun executeBOOLSTRING_conversion() {
        assertEquals(listOf("B<>1", "B=0", "0"), outputOf("BOOLSTRING"))
    }

    @Test
    fun executeDSNUMERIC() {
        assertEquals(listOf("Result is: 3"), outputOf("DSNUMERIC"))
    }

    // TODO implement DataStructureType coercion
    @Test @Ignore
    fun executeDSCHARS() {
        assertEquals(listOf("Result is: X 1Y 2"), outputOf("DSCHARS"))
    }

    @Test
    fun executeDSCHARS2() {
        assertEquals(listOf("A123456789"), outputOf("DSCHARS2"))
    }

    @Test
    fun executeDSCHARS3_assign_whole_DS() {
        assertEquals(listOf("20200901", "BERWSD"), outputOf("DSCHARS3"))
    }

    @Test
    fun executeDSCHARS4_assign_ds_subfields() {
        assertEquals(listOf("20200901", "BERWSD"), outputOf("DSCHARS4"))
    }

    @Test
    fun executeDSCHARS5_clear_ds_fields() {
        assertEquals(listOf("TEST", ""), outputOf("DSCHARS5"))
    }

    @Test
    fun executeDSCHAR6_string_to_ds_field() {
        assertEquals(listOf("1"), outputOf("DSCHARS6"))
    }

    @Test
    fun executeDS_CALLED_with_String_parameter() {
        assertEquals(listOf("James", "Bond", "007"),
            outputOf("DS_CALLED", initialValues = mapOf("P1" to StringValue("JamesBond   7"))))
    }

    @Test
    fun executeDS_CALLED_with_DS_parameter() {
        assertEquals(listOf("James", "Bond", "007"),
            outputOf("DS_CALLED", initialValues = mapOf("P1" to DataStructValue("JamesBond   7"))))
    }

    @Test
    fun executeFRSTCHRCOM_CommentInFirstChars() {
        assertEquals(listOf("Hello!"), outputOf("FRSTCHRCOM"))
    }

    @Test
    fun executeZADDERR() {
        assertFailsWith(IllegalStateException::class) {
            execute("ZADDERR", emptyMap())
        }
    }

    @Test
    fun executeZADDNOERR() {
        assertEquals(listOf("88"), outputOf("ZADDNOERR"))
    }

    @Test
    fun executeZADD_DefiningData() {
        assertEquals(listOf("88"), outputOf("ZADD2"))
    }

    @Test
    fun executeSUBSTTEST() {
        assertEquals(listOf("x)yy"), outputOf("SUBSTTEST"))
    }

    @Test
    fun executeASSIGNSUBS() {
        assertEquals(listOf("-xyz--", "-xyz", "-xyz -"), outputOf("ASSIGNSUBS"), message = "We can't handle %SUBST(X)=Y")
    }

    @Test
    fun executeABSTEST() {
        assertEquals(listOf("X is 1.23"), outputOf("ABSTEST"), message = "We can't handle %ABS(X)")
    }

    // TODO understand why this test does not pass
    @Test @Ignore
    fun executeJCODFISD() {
        val parms = mapOf("CFDS" to StringValue("LNZNLN09B63H501J"),
            "FISICA" to BooleanValue(false),
            "OMONIM" to BooleanValue(false),
            "SINTAX" to BooleanValue(false),
            "CHKDIG" to BooleanValue(false)
        )
        assertEquals(outputOf("JCODFISD", parms), emptyList())
    }

    @Test
    fun executeReturn01() {
        assertEquals(listOf("Starting"), outputOf("RETURN01"))
    }

    @Test
    fun executeGoto01() {
        assertEquals(listOf("1", "2", "3", "4"), outputOf("GOTO01"))
    }

    @Test
    fun executeGoto02() {
        assertEquals(listOf("1", "2", "3", "4"), outputOf("GOTO02"))
    }

    @Test
    fun executeGoto02N() {
        assertEquals(listOf("1", "2", "3", "4"), outputOf("GOTO02N"))
    }

    @Test
    fun executeGotoENDSR() {
        assertEquals(listOf("1", "2", "3"), outputOf("GOTOENDSR"))
    }

    @Test
    fun executeLEAVESR() {
        assertEquals(listOf("1", "2", "3"), outputOf("LEAVESR"))
    }

    @Test
    fun executeCABLEOK() {
        assertEquals(listOf("Test OK"), outputOf("CABLEOK"))
    }

    @Test
    fun executeCABLEOK2() {
        assertEquals(listOf("Test OK"), outputOf("CABLEOK2"))
    }

    @Test
    fun executeCABLEKO() {
        assertEquals(listOf("Test KO"), outputOf("CABLEKO"))
    }

    @Test
    fun executeCABGEOK() {
        assertEquals(listOf("Test OK"), outputOf("CABGEOK"))
    }

    @Test
    fun executeCABGEOK2() {
        assertEquals(listOf("Test OK"), outputOf("CABGEOK2"))
    }

    @Test
    fun executeCABGEKO() {
        assertEquals(listOf("Test KO"), outputOf("CABGEKO"))
    }

    @Test
    fun executeCABEQOK() {
        assertEquals(listOf("Test OK"), outputOf("CABEQOK"))
    }

    @Test
    fun executeCABEQKO() {
        assertEquals(listOf("Test KO"), outputOf("CABEQKO"))
    }

    @Test
    fun executeCABNEOK() {
        assertEquals(listOf("Test OK"), outputOf("CABNEOK"))
    }

    @Test
    fun executeCABNEKO() {
        assertEquals(listOf("Test KO"), outputOf("CABNEKO"))
    }

    @Test
    fun executeFCONSTRES() {
        assertEquals(listOf("FLAG=ON", "FLAG=OFF", "IN34=OFF", "IN34=ON", "STR=BLANK", "STR=NOBLANK", "IN35=OFF"), outputOf(programName = "FCONSTRES"))
    }

    @Test
    fun executeCAB_OK() {
        assertEquals(listOf("Test OK"), outputOf("CAB_OK"))
    }

    @Test
    fun executeCAB_OKINDLower() {
        assertEquals(listOf("Test OK", "42ON"), outputOf("CAB_OKINDL"))
    }

    @Test
    fun executeCAB_OKINDGreater() {
        assertEquals(listOf("Test OK", "41ON"), outputOf("CAB_OKINDG"))
    }

    @Test
    fun executeCAB_OKINDEqual() {
        assertEquals(listOf("Test OK", "43ON"), outputOf("CAB_OKINDE"))
    }

    @Test
    fun executeERRCALLER_errorIndicatorOnCall() {
        assertEquals(listOf("10", "No Error", "Got Error"), outputOf("ERRCALLER"))
    }

    @Test @Ignore
    fun executeRTCALLER_lrIndicatorOnCall() {
        assertEquals(listOf("End LR", "End RT"), outputOf("RTCALLER"))
    }

    @Test
    fun executeProgramWithAVarNamedLen() {
        assertEquals(listOf("10"), outputOf("VARNAMEDLEN"))
    }

    @Test
    fun executeECHO() {
        assertEquals(listOf("Hello"), outputOf("ECHO", mapOf("inTxt" to StringValue("Hello"))))
    }

    @Test
    fun executeFIZZBUZZ() {
        assertEquals(listOf("7"),
            outputOf("mute/FIZZBUZZ", mapOf("NBRPAR" to StringValue("7"), "RESULT" to StringValue(""))))

        assertEquals(listOf("FIZZ"),
            outputOf("mute/FIZZBUZZ", mapOf("NBRPAR" to StringValue("3"), "RESULT" to StringValue(""))))

        assertEquals(listOf("BUZZ"),
            outputOf("mute/FIZZBUZZ", mapOf("NBRPAR" to StringValue("5"), "RESULT" to StringValue(""))))

        assertEquals(listOf("FIZZBUZZ"),
            outputOf("mute/FIZZBUZZ", mapOf("NBRPAR" to StringValue("30"), "RESULT" to StringValue(""))))
    }

    @Test
    fun executeECHO2() {
        assertEquals(listOf("Hello"), outputOf("ECHO2", mapOf("inTxt" to StringValue("Hello"))))
    }

    @Test
    fun executeCOLDFILEFN() {
        assertEquals(listOf("0", "0"), outputOf("COLDFILEFN"))
    }

    @Test
    fun executeDOU() {
        assertEquals(listOf("1", "2", "3"), outputOf("DOU", mapOf("inN" to StringValue("3"))))
        assertEquals(listOf("1"), outputOf("DOU", mapOf("inN" to StringValue("0"))))
    }

    @Test
    fun executeNOTisCaseInsensitive() {
        assertEquals(listOf("NotCondition"), outputOf("NOTCASEINS"))
    }

    @Test
    fun executeNOTDoesntNeedBrackets() {
        assertEquals(listOf("NotCondition"), outputOf("NOTBRACKET", printTree = true))
    }

    @Test
    fun executeINTEST() {
        assertEquals(listOf("910", "5602", "1234", "-910", "-5602", "-910", "12326", "-5602"), outputOf("INTTEST"))
    }

    @Test
    fun executeDECTEST() {
        assertEquals(listOf("N1=N2"), outputOf("DECTEST"))
    }

    @Test
    fun executeEDITWTEST() {
        assertEquals(listOf("x 12340", "x 012340", "x 1/12/99", "x 8:23:45"), outputOf("EDITWTEST"))
    }

    @Test
    fun executeEDITWTEST2() {
        assertEquals(listOf("x 08:23:45", "x   2.345", "x   2.345-", "x  21,4-%"), outputOf("EDITWTEST2"))
    }

    @Test
    fun executeWHEN01() {
        assertEquals(listOf("Other", "First"), outputOf("WHEN01"))
    }

    @Test
    fun executeARRAY_PARMS() {
        val parms = mapOf(
            "Arr" to StringValue("ABC".padEnd(40))
        )
        assertEquals(listOf("ABC"), outputOf("ARRAY_PARMS", parms))
    }

    @Test
    fun executeARRAY06() {
        assertEquals(listOf("A-A-A", "AB-AB-AB", "ABC -ABC -ABC -"), outputOf("ARRAY06"))
    }

    @Test
    fun executeTRIML() {
        assertEquals(listOf("Hello world!", "llo world!", "ello world!"), outputOf("TRIML"))
    }

    @Test
    fun executeTRIMR() {
        assertEquals(listOf("Hello world!", "Hello worl", "Hello world"), outputOf("TRIMR"))
    }

    @Test
    fun executeSUMDIVMULT() {
        assertEquals(listOf("20.1", "19.9", "2.0", "200.0"), outputOf("SUMDIVMULT"))
    }

    @Test @Ignore
    fun executeACTGRP_CAL() {
        assertEquals(listOf("1", "2", "3", "1", "1", "1"), outputOf("ACTGRP_CAL"))
    }

    @Test @Ignore
    fun executeCLEARDS() {
        assertEquals(listOf("0000"), outputOf("CLEARDS"))
    }

    @Test
    @Ignore
    fun executeCLEARARRAY() {
        assertEquals(
            listOf(
                "11111111111AAAAAAAAAAA",
                "                      ",
                "                      ",
                "                      ",
                "11111111111AAAAAAAAAAA",
                "22222222222BBBBBBBBBBB",
                "                      ",
                "                      ",
                "                      ",
                "22222222222BBBBBBBBBBB",
                "                      ",
                "                      ",
                "                      ",
                "22222222222BBBBBBBBBBB",
                "00000000000           ",
                "                      ",
                "                      ",
                "22222222222BBBBBBBBBBB",
                "00000000000           ",
                "44444444444DDDDDDDDDDD",
                "                      ",
                "                      ",
                "                      ",
                "                      "
            ),
            outputOf("CLEARARRAY"))
    }

    @Test
    @Ignore
    fun executeCLEARARRAY1() {
        assertEquals(
            listOf(
                " ",
                " ",
                "A",
                "B",
                "C",
                " ",
                " ",
                "A",
                " ",
                "C",
                " ",
                " ",
                " ",
                " ",
                " "
            ),
            outputOf("CLEARARRAY1"))
    }

    @Test
    fun executeProgramWithRuntimeError() {
        // TODO better error assertion
        assertFailsWith(Throwable::class) {
            execute("ERROR01", emptyMap())
        }
    }

    @Test
    open fun executeX1X2110() {
        val dsValue = DataStructValue.blank(30448)
        var dsDataDefinition: DataDefinition? = null
        // TODO: 03/12/2020 Move in inline function of CompilationUnit the logic to set e DS
        val configuration = Configuration(
            memorySliceStorage = IMemorySliceStorage.createMemoryStorage(mutableMapOf()),
            jarikoCallback = JarikoCallback(
                afterAstCreation = { ast: CompilationUnit ->
                    ast.dataDefinitions.forEach { dataDefinition ->
                        when (dataDefinition.type) {
                            is DataStructureType -> {
                                dsDataDefinition = dataDefinition
                                dataDefinition.fields.forEach {
                                    when (it.name) {
                                        "\$UIBPG" -> { dsValue.set(it, StringValue("EXP", false)) }
                                        "\$UIBFU" -> { dsValue.set(it, StringValue("X1X2110", false)) }
                                        "\$UIBME" -> { dsValue.set(it, StringValue("FIB", false)) }
                                        "\$UIBD1" -> { dsValue.set(it, StringValue("NUM(10)", false)) }
                                    }
                                }
                            }
                            /* no-op */
                            else -> { }
                        }
                    }
                },
                onEnterPgm = { _: String, symbolTable: ISymbolTable ->
                    symbolTable[dsDataDefinition!!] = dsValue
                }
            )
        )
        executePgmWithStringArgs(
            "X1X2110",
            listOf(""),
            configuration = configuration
        )
    }

    @Test
    fun executeFREE_HELLO() {
        assertEquals(
            expected = "Hello world, Hello world in Chinese: 你好世界, number1 * number2 = 15".split(Regex(", ")),
            actual = outputOf("FREE_HELLO"))
    }

    @Test @Ignore
    fun executeLOSER_PR() {
        executePgm("LOSER_PR")
    }

    @Test
    fun executePROCEDURE_B() {
        assertEquals(
            expected = listOf(
                "mainVar set by main",
                "sameVar set by main",
                "procVar set by proc",
                "sameVar just initialized",
                "sameVar set by proc",
                "D specs inline init!",
                "468.95",
                "mainVar changed by proc",
                "sameVar set by main"
            ),
            actual = outputOf("PROCEDURE_B")
        )
    }

    @Test
    fun executePROCEDURE_C() {
        assertEquals(
            expected = listOf("p received must be 11, is:11",
                "q received must be 22, is:22",
                "r received must be 0, is:0",
                "r=p+q must be 33, is:33",
                "s=q*2 must be 44, is:44",
                "c was *zeros, now must be 33, is:33",
                "d was *zeros, now must be 44, is:44"
            ),
            actual = outputOf("PROCEDURE_C")
        )
    }

    @Test
    fun executePROCEDURE_D() {
        assertEquals(
            expected = "33".split(Regex(",")),
            actual = outputOf("PROCEDURE_D")
        )
    }

    @Test
    fun executePROCEDURE_F() {
        assertEquals(
            expected = "99".split(Regex(",")),
            actual = outputOf("PROCEDURE_F")
        )
    }

    @Test
    fun executePROCEDURE_G() {
        assertEquals(
            expected = "99,66".split(Regex(",")),
            actual = outputOf("PROCEDURE_G")
        )
    }

    @Test
    fun executePROCEDURE_H() {
        assertEquals(
            expected = listOf("11",
                "22",
                "33",
                "0",
                "33",
                "22",
                "121"),
            actual = outputOf("PROCEDURE_H")
        )
    }

    @Test
    fun executePROCEDURE_I() {
        assertEquals(
            expected = listOf("1",
                "4"
            ),
            actual = outputOf("PROCEDURE_I")
        )
    }

    @Test
    fun executePROCEDURE_J() {
        assertEquals(
            expected = listOf("1",
                "4",
                "8",
                "9",
                "27",
                "16-",
                "16-",
                "16-"
            ),
            actual = outputOf("PROCEDURE_J")
        )
    }

    @Test
    fun executePROCEDURE_K() {
        assertEquals(
            expected = listOf("69.12",
                ".59",
                "12345          54321",
                "73.00",
                "1",
                "69.12",
                ".59",
                "12345          54321",
                "73.00",
                "1"
            ),
            actual = outputOf("PROCEDURE_K")
        )
    }

    @Test
    fun executePROCEDURE_L() {
        assertEquals(
            expected = listOf(".99",
                "1.11",
                "9.99"
            ),
            actual = outputOf("PROCEDURE_L")
        )
    }

    @Test
    fun executePROCEDURE_M() {
        assertEquals(
            expected = listOf("2.24",
                "3.36"
            ),
            actual = outputOf("PROCEDURE_M")
        )
    }

    @Test
    @Ignore
    // TODO ignored until 'DS as parameter' will be supported (maybe never?)
    fun executePROCEDURE_N() {
        assertEquals(
            expected = listOf("10.2",
                "ABCDE"
            ),
            actual = outputOf("PROCEDURE_N")
        )
    }

    @Test
    fun executePROCEDURE_O() {
        assertEquals(
            expected = listOf(
                "1.01",
                "2.04",
                "3.09",
                "1.04",
                "1.05",
                "2.22",
                "2.24",
                "2.26",
                "2.28",
                "2.30",
                "6.14",
                "1.01",
                "2.04",
                "3.09",
                "1.04",
                "1.05",
                "11.30",
                "2.22",
                "2.24",
                "2.26",
                "2.28",
                "2.30"
            ),
            actual = outputOf("PROCEDURE_O")
        )
    }

    @Test
    fun executePROCEDURE_P() {
        assertEquals(
            expected = listOf("2.04",
                "1.02",
                "1.03"
            ),
            actual = outputOf("PROCEDURE_P")
        )
    }

    @Test
    fun executePROCEDURE_Q() {
        assertFailsWith(RuntimeException::class) {
            execute("PROCEDURE_Q", emptyMap())
        }
    }

    @Test
    fun executePARMS() {
        val rpgProgramName = "PARMS"
        val cu = assertASTCanBeProduced(rpgProgramName, true)
        cu.resolveAndValidate()
        val logHandler = ListLogHandler()

        // PASS NO PARAMETERS
        var si = CollectorSystemInterface()
        si.programs[rpgProgramName] = rpgProgram(rpgProgramName)
        execute(cu, emptyMap(),
            si, listOf(logHandler))
        assertEquals(listOf("0"), si.displayed)

        // PASS ONE PARAMETER
        si = CollectorSystemInterface()
        si.programs[rpgProgramName] = rpgProgram(rpgProgramName)
        execute(cu, mapOf("P1" to StringValue("5")),
            si, listOf(logHandler))
        assertEquals(listOf("1"), si.displayed)

        // PASS TWO PARAMETERS
        si = CollectorSystemInterface()
        si.programs[rpgProgramName] = rpgProgram(rpgProgramName)
        execute(cu, mapOf("P1" to StringValue("5"),
            "P2" to StringValue("10")),
            si, listOf(logHandler))
        assertEquals(listOf("2"), si.displayed)
    }

    @Test
    fun executePROCEDURE_R() {
        assertEquals(
            expected = listOf("1.01",
                "2.04",
                "3.09",
                "1.04",
                "1.05",
                "2.21",
                "4.44",
                "6.69",
                "2.28",
                "2.30",
                "1.01",
                "1.01",
                "2.04",
                "3.09",
                "1.04",
                "1.05",
                "2.21",
                "2.21",
                "4.44",
                "6.69",
                "2.28",
                "2.30"
            ),
            actual = outputOf("PROCEDURE_R")
        )
    }

    @Test
    fun executePROCEDURE_S() {
        assertEquals(
            expected = listOf("10"),
            actual = outputOf("PROCEDURE_S")
        )
    }

    @Test
    fun executeAPIPGM1() {
        assertEquals(
            expected = "100".split(Regex(", ")),
            actual = outputOf("APIPGM1"))
    }

    @Test
    open fun executeDSOVERL() {
        assertEquals(
            expected = "AAAA,BBBB".split(","),
            actual = outputOf("DSOVERL")
        )
    }

    @Test
    @Ignore
    // TODO ignored until fix of 'Issue executing CallStmt at line 19. Data definition P2 was not found'
    fun executeENTRY_A() {
        assertEquals(listOf("1"), outputOf("ENTRY_A"))
    }

    @Test
    fun executeDOPED_PROC() {
        assertEquals(
            expected = listOf("46",
                "12",
                "-22",
                "56",
                "56",
                "7",
                "5",
                "30"
            ),
            actual = outputOf("DOPED_PROC")
        )
    }

    @Test
    fun executeDOPED_PROC2() {
        assertFailsWith(RuntimeException::class) {
            executePgm("DOPED_PROC2")
        }
    }

    @Test
    fun executeDOPED_PROC3() {
        assertEquals(
            expected = listOf("12",
                "46",
                "56",
                "99"
            ),
            actual = outputOf("DOPED_PROC3")
        )
    }

    @Test
    fun executePERF_PROC_1() {
        val si = CollectorSystemInterface().apply { printOutput = true }
        assertStartsWith(outputOf("PERF_PROC_1", si = si), "RPG_SUM : Cycled=100001")
    }

    @Test
    fun executePERF_PROC_2() {
        val si = CollectorSystemInterface().apply { printOutput = true }
        assertStartsWith(outputOf("PERF_PROC_2", si = si), "JDP_SUM : Cycled=100001")
    }

    @Test
    fun executeJAJAX1C() {
        assertEquals(
            expected = listOf("Ahi quanto a dir qual era è cosa dura,esta selva selvaggia",
                "Lupa"
            ),
            actual = outputOf("JAJAX1C")
        )
    }

    @Test
    fun executeJAJAX1C_2() {
        assertEquals(
            expected = listOf("ERB",
                "Erbusco"
            ),
            actual = outputOf("JAJAX1C_2")
        )
    }

    @Test
    fun executeINZSR() {
        assertEquals(
            expected = listOf("HELLO IN RT", "HELLO IN LR", "HELLO IN LR"),
            actual = outputOf("INZSR")
        )
    }

    @Test
    fun executePGM_A() {
        val configuration = Configuration(
            memorySliceStorage = IMemorySliceStorage.createMemoryStorage(mutableMapOf())
        )
        assertEquals(
            listOf("Echo P1: INZ",
                "Echo P2:",
                "Echo P1: INZ",
                "Echo P2:"),
            outputOf("PGM_A", configuration = configuration))

        assertEquals(
            listOf("Echo P1: INZ",
                "Echo P2:",
                "Echo P1: INZ",
                "Echo P2:"),
            outputOf("PGM_A", configuration = configuration))
    }

    // CALL_DIVIDE calls DIVIDE and it expects a regular execution
    @Test
    fun executeCALL_DIVIDE_Ok() {
        val params = CommandLineParms(
            mapOf(
                "A" to DecimalValue(BigDecimal.valueOf(10)),
                "B" to DecimalValue(BigDecimal.valueOf(10)),
                "RESULT" to DecimalValue(BigDecimal.valueOf(0)),
                "CATCHERR" to IntValue(0)
            )
        )
        val result = executePgm(programName = "CALL_DIVIDE", params = params)
        // 10/10 = 1
        assertEquals(
            expected = BigDecimal.valueOf(1).toDouble(),
            actual = result!!.namedParams!!["RESULT"]!!.asDecimal().value.toDouble()
        )
    }

    // CALL_DIVIDE calls DIVIDE forcing an error
    // In this case CALL_DIVIDE program doesn't must handle any error
    @Test
    fun executeCALL_DIVIDE_ErrIndicatorNo() {
        val si = JavaSystemInterface()
        val paramsKo = CommandLineParms(
            mapOf(
                "A" to DecimalValue(BigDecimal.valueOf(10)),
                // Forcing error
                "B" to DecimalValue(BigDecimal.valueOf(0)),
                "RESULT" to DecimalValue(BigDecimal.valueOf(0)),
                "CATCHERR" to IntValue(0)
            )
        )
        assertFailsWith<java.lang.RuntimeException> {
            executePgm(
                programName = "CALL_DIVIDE",
                params = paramsKo,
                systemInterface = si
            )
        }
        // DSPLY must be executed just once
        assertEquals(1, si.consoleOutput.size)
    }

    // CALL_DIVIDE calls DIVIDE forcing an error
    // In this case CALL_DIVIDE program should handle the error
    @Test
    fun executeCALL_DIVIDE_ErrIndicatorYes() {
        // I create JavaSystemInterface to access to the console
        // I create Configuration and set muteSupport to true because
        // CALL_DIVIDE.rpgle contains a mute annotation
        val systemInterface = JavaSystemInterface()
        val configuration = Configuration(options = Options(muteSupport = true))
        val paramsKo = CommandLineParms(
            mapOf(
                "A" to DecimalValue(BigDecimal.valueOf(10)),
                // Forcing error
                "B" to DecimalValue(BigDecimal.valueOf(0)),
                "RESULT" to DecimalValue(BigDecimal.valueOf(0)),
                // Pass to 1 to handle error (view CALL_DIVIDE.rpgle implementation)
                "CATCHERR" to IntValue(1)
            )
        )
        executePgm(
            programName = "CALL_DIVIDE",
            params = paramsKo,
            systemInterface = systemInterface,
            configuration = configuration
        )

        // DSPLY must be executed twice
        assertEquals(2, systemInterface.consoleOutput.size)
    }

    @Test
    fun executeCOPY_INTO_COMMENTS() {
        assertEquals(listOf("Success!"), outputOf("COPY_INTO_COMMENTS"))
    }

    @Test
    fun executeTSTDS01() {
        assertEquals(listOf("Name", "Value"), outputOf("TSTDS01"))
    }

    @Test
    fun executeSUBST_00() {
        assertEquals(listOf("AB"), outputOf("SUBST_00"))
    }

    @Test
    fun executeSUBST_01() {
        assertEquals(listOf("CD"), outputOf("SUBST_01"))
    }

    @Test
    fun executeSUBST_02() {
        assertEquals(listOf("EF"), outputOf("SUBST_02"))
    }

    @Test
    fun executeSUBST_03() {
        assertEquals(listOf("123"), outputOf("SUBST_03"))
    }

    @Test
    fun executeSUBST_04() {
        assertEquals(listOf("123ABC"), outputOf("SUBST_04"))
    }

    @Test
    fun executeSUBST_05() {
        assertEquals(listOf("123XXXXXXX"), outputOf("SUBST_05"))
    }

    @Test
    fun executeSUBST_06() {
        assertEquals(listOf("A"), outputOf("SUBST_06"))
    }

    @Test(expected = IllegalArgumentException::class)
    fun executeASSIGNERR01() {
        executePgm("ASSIGNERR01")
    }

    @Test
    fun executePARMS1() {
        val console = mutableListOf<String>()
        val expected = listOf("HELLO", "2", "0")
        val systemInterface = JavaSystemInterface().apply {
            this.onDisplay = { message, _ ->
                println(message)
                console.add(message.trim())
            }
        }
        executePgm(
            programName = "PARMS1",
            params = CommandLineParms(listOf("FUNC", "METH")),
            systemInterface = systemInterface)
        assertEquals(expected, console)
    }

    @Test
    fun executeLIKECASESENS01() {
        assertEquals(listOf("hello"), outputOf("LIKECASESENS01"))
    }

    @Test
    fun executeCONST01() {
        assertEquals(listOf("100"), outputOf("CONST01"))
    }

    @Test
    fun executeCONST02() {
        assertEquals(listOf("100"), outputOf("CONST02"))
    }

    @Test
    fun executeCAT() {
        val expected = listOf("(ABCDEF)", "(CDEFGH)", "(CDEF  )", "(AB CDE)", "(AB    )", "(99 XYZ)")
        assertEquals(expected, "CAT".outputOf())
    }

    @Test
    fun executeCATP() {
        val expected = listOf("(ABCDEF)", "(CDEFGH)", "(CDEF  )", "(AB CDE)", "(AB    )", "(99 XYZ)")
        assertEquals(expected, "CATP".outputOf())
    }

    @Test
    fun executeSUBARR() {
        val expected = listOf("AR3(1)(13) AR3(2)(3) AR3(3)(0)", "AR2(1)(0) AR2(2)(0) AR2(3)(5) AR2(4)(16) AR2(5)(13)", "AR1(1)(9) AR1(2)(5) AR1(3)(13) AR1(4)(16) AR1(5)(3)")
        assertEquals(expected, "SUBARR".outputOf())
    }

    @Test
    fun executeMVR() {
        val expected = listOf("3", "3.0", "0", ".8", "2", "2.5", "0", ".2")
        assertEquals(expected, "MVR".outputOf())
    }

    @Test
    fun executeXLATEOP() {
        assertEquals(listOf("999-999-999", "http://xxx.smaup.comuuuuuu", "RPG DEPT", "RPG Dept", "999-9999", "999-9999", "999-9999"), outputOf("XLATEOP"))
    }

    @Test
    fun executeTIMEST_CLR() {
        val values = "TIMEST_CLR".outputOf()
        assertEquals("0001-01-01-00.00.00.000000", values[0])
        assertNotEquals("0001-01-01-00.00.00.000000", values[1])
        assertEquals("0001-01-01-00.00.00.000000", values[2])
    }

    @Test
    fun executeBIFCHAR() {
        assertEquals(listOf("Parma       ", "Parma       ", " Parma      ", "(ABC       )", "(ABC       )", "(1)         ", "(1.30)      ", "(ABC       |ABC       )       ", "(1|1.30)                      ", "(ABC|ABC       )              ", "(.00)       ", "N1(0)       ", "N2(.00)     ", "P1(0)       ", "P2(.00)     "), outputOf("BIFCHAR", trimEnd = false))
        assertEquals(listOf("Parma", "Parma", " Parma", "(ABC       )", "(ABC       )", "(1)", "(1.30)", "(ABC       |ABC       )", "(1|1.30)", "(ABC|ABC       )", "(.00)", "N1(0)", "N2(.00)", "P1(0)", "P2(.00)"), outputOf("BIFCHAR", trimEnd = true))
    }

    @Test
    fun executeMIXED_CONDITIONS() {
        val expected = listOf("IF1 = True", "IF2 = True", "IF3 = True", "IF4 = True", "IF5 = False", "IF6 = False", "IF7 = False", "IF8 = True")
        assertEquals(expected, "MIXED_CONDITIONS".outputOf())
    }

    @Test
    fun executeRESET01() {
        val expected = listOf("A1_OK", "A2_OK", "A3_OK", "N1_OK", "N2_OK", "N3_OK", "DS_OK", "DSA1_OK", "DSA2_OK")
        assertEquals(expected, "RESET01".outputOf())
    }

    @Test
    fun executeMOVEAIN() {
        val expected = listOf(
            "111000000000000000000000000000000000000000010000000000000000000000000000000000000000000100000000000",
            "001000000000000000000000000000000000000000010000000000000000000000000000000000000000000100000000000")
        assertEquals(expected, "MOVEAIN".outputOf())
    }

    @Test
    fun executeINDIC01() {
        val expected = listOf("0", "1", "0", "1", "0", "1", "0", "1", "0", "1", "0", "1", "0", "1", "0", "1", "0", "1", "0", "1")
        assertEquals(expected, "INDIC01".outputOf())
    }

    @Test
    fun executeINDIC02() {
        val expected = listOf("0", "1", "0", "1", "0", "1", "0", "1", "0", "1", "0", "1")
        assertEquals(expected, "INDIC02".outputOf())
    }

    @Test
<<<<<<< HEAD
    fun executeDOWEQ() {
        val expected = listOf("1", "0", "1", "0", "1", "0", "1", "0")
        assertEquals(expected, "DOWEQ".outputOf())
    }

    @Test
    fun executeDOWNE() {
        val expected = listOf("0", "1", "0", "1", "0", "1", "0", "1")
        assertEquals(expected, "DOWNE".outputOf())
    }

    @Test
    fun executeDOWGT() {
        val expected = listOf("1", "0", "1", "0", "1", "0", "1", "0")
        assertEquals(expected, "DOWGT".outputOf())
    }

    @Test
    fun executeDOWGE() {
        val expected = listOf("1", "0", "1", "0", "1", "0", "1", "0")
        assertEquals(expected, "DOWGE".outputOf())
    }

    @Test
    fun executeDOWLT() {
        val expected = listOf("0", "1", "0", "1", "0", "1", "0", "1")
        assertEquals(expected, "DOWLT".outputOf())
    }

    @Test
    fun executeDOWLE() {
        val expected = listOf("1", "0", "1", "0", "1", "0", "1", "0")
        assertEquals(expected, "DOWLE".outputOf())
=======
    fun executeBIFCHECK() {
        assertEquals(listOf("ok"), outputOf("BIFCHECK"))
>>>>>>> 5d1b97ad
    }
}<|MERGE_RESOLUTION|>--- conflicted
+++ resolved
@@ -2224,7 +2224,11 @@
     }
 
     @Test
-<<<<<<< HEAD
+    fun executeBIFCHECK() {
+        assertEquals(listOf("ok"), outputOf("BIFCHECK"))
+    }
+
+    @Test
     fun executeDOWEQ() {
         val expected = listOf("1", "0", "1", "0", "1", "0", "1", "0")
         assertEquals(expected, "DOWEQ".outputOf())
@@ -2258,9 +2262,5 @@
     fun executeDOWLE() {
         val expected = listOf("1", "0", "1", "0", "1", "0", "1", "0")
         assertEquals(expected, "DOWLE".outputOf())
-=======
-    fun executeBIFCHECK() {
-        assertEquals(listOf("ok"), outputOf("BIFCHECK"))
->>>>>>> 5d1b97ad
     }
 }