--- conflicted
+++ resolved
@@ -2224,7 +2224,47 @@
     }
 
     @Test
-<<<<<<< HEAD
+    fun executeBIFCHECK() {
+        assertEquals(listOf("ok"), outputOf("BIFCHECK"))
+    }
+
+    @Test
+    fun executeDOWEQ() {
+        val expected = listOf("1", "0", "1", "0", "1", "0", "1", "0")
+        assertEquals(expected, "DOWEQ".outputOf())
+    }
+
+    @Test
+    fun executeDOWNE() {
+        val expected = listOf("0", "1", "0", "1", "0", "1", "0", "1")
+        assertEquals(expected, "DOWNE".outputOf())
+    }
+
+    @Test
+    fun executeDOWGT() {
+        val expected = listOf("1", "0", "1", "0", "1", "0", "1", "0")
+        assertEquals(expected, "DOWGT".outputOf())
+    }
+
+    @Test
+    fun executeDOWGE() {
+        val expected = listOf("1", "0", "1", "0", "1", "0", "1", "0")
+        assertEquals(expected, "DOWGE".outputOf())
+    }
+
+    @Test
+    fun executeDOWLT() {
+        val expected = listOf("0", "1", "0", "1", "0", "1", "0", "1")
+        assertEquals(expected, "DOWLT".outputOf())
+    }
+
+    @Test
+    fun executeDOWLE() {
+        val expected = listOf("1", "0", "1", "0", "1", "0", "1", "0")
+        assertEquals(expected, "DOWLE".outputOf())
+    }
+
+    @Test
     fun executeNEGATION() {
         val expected = listOf("-10", "10", "-10", "-10", "10", "-10", "-1.50", "1.50", "-1.50", "-1.50", "1.50", "-1.50")
         assertEquals(expected, "NEGATION".outputOf())
@@ -2234,45 +2274,5 @@
     fun executeNEGATIONERR() {
         val expected = listOf("")
         assertEquals(expected, "NEGATIONERR".outputOf())
-=======
-    fun executeBIFCHECK() {
-        assertEquals(listOf("ok"), outputOf("BIFCHECK"))
-    }
-
-    @Test
-    fun executeDOWEQ() {
-        val expected = listOf("1", "0", "1", "0", "1", "0", "1", "0")
-        assertEquals(expected, "DOWEQ".outputOf())
-    }
-
-    @Test
-    fun executeDOWNE() {
-        val expected = listOf("0", "1", "0", "1", "0", "1", "0", "1")
-        assertEquals(expected, "DOWNE".outputOf())
-    }
-
-    @Test
-    fun executeDOWGT() {
-        val expected = listOf("1", "0", "1", "0", "1", "0", "1", "0")
-        assertEquals(expected, "DOWGT".outputOf())
-    }
-
-    @Test
-    fun executeDOWGE() {
-        val expected = listOf("1", "0", "1", "0", "1", "0", "1", "0")
-        assertEquals(expected, "DOWGE".outputOf())
-    }
-
-    @Test
-    fun executeDOWLT() {
-        val expected = listOf("0", "1", "0", "1", "0", "1", "0", "1")
-        assertEquals(expected, "DOWLT".outputOf())
-    }
-
-    @Test
-    fun executeDOWLE() {
-        val expected = listOf("1", "0", "1", "0", "1", "0", "1", "0")
-        assertEquals(expected, "DOWLE".outputOf())
->>>>>>> 69bd7aa2
     }
 }