--- conflicted
+++ resolved
@@ -1393,7 +1393,6 @@
     }
 
     @Test
-<<<<<<< HEAD
     fun executePROCEDURE_A() {
         executePgm("PROCEDURE_A")
     }
@@ -1401,11 +1400,11 @@
     @Test
     fun executePROCEDURE_B() {
         executePgm("PROCEDURE_B")
-=======
+    }
+
     fun executeAPIPGM1() {
         assertEquals(
             expected = "100".split(Regex(", ")),
             actual = outputOf("APIPGM1"))
->>>>>>> a245589f
     }
 }