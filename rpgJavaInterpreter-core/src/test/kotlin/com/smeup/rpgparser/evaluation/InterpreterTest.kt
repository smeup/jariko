--- conflicted
+++ resolved
@@ -595,8 +595,6 @@
     }
 
     @Test
-<<<<<<< HEAD
-=======
     fun executeINTEST() {
         assertEquals(listOf("910", "5602", "1234", "-910", "-5602", "-910", "12326", "-5602"), outputOf("INTTEST"))
     }
@@ -683,7 +681,6 @@
     }
 
     @Test
->>>>>>> db9a9f22
     fun executeProgramWithRuntimeError() {
         // TODO better error assertion
         assertFailsWith(Throwable::class) {
