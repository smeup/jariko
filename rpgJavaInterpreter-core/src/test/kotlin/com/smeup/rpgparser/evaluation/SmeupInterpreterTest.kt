package com.smeup.rpgparser.evaluation

import com.smeup.dbnative.DBNativeAccessConfig
import com.smeup.rpgparser.AbstractTest
import com.smeup.rpgparser.execution.Configuration
import com.smeup.rpgparser.execution.ReloadConfig
import com.smeup.rpgparser.execution.SimpleReloadConfig
import org.junit.Test
import java.time.LocalDateTime
import java.time.format.DateTimeFormatter
import kotlin.test.BeforeTest
import kotlin.test.assertEquals
import kotlin.test.assertFailsWith
import kotlin.test.assertTrue

open class SmeupInterpreterTest : AbstractTest() {

    lateinit var smeupConfig: Configuration

    @BeforeTest
    fun setUp() {
        smeupConfig = Configuration()
        val path = javaClass.getResource("/smeup/metadata")!!.path
        val reloadConfig = SimpleReloadConfig(metadataPath = path, connectionConfigs = listOf())
        smeupConfig.reloadConfig = ReloadConfig(
            nativeAccessConfig = DBNativeAccessConfig(emptyList()),
            metadataProducer = { dbFile: String -> reloadConfig.getMetadata(dbFile = dbFile) })
    }

    @Test
    fun executeT15_A80() {
        // TODO When we will have more clear idea about the expected result, we will add the assert
        println("executeT15_A80: " + "smeup/T15_A80".outputOf())
    }

    @Test
    fun executeT15_A90() {
        // TODO When we will have more clear idea about the expected result, we will add the assert
        println("executeT15_A90: " + "smeup/T15_A90".outputOf())
    }

    @Test
    fun executeT02_A20() {
        val values = "smeup/T02_A20".outputOf()
        assertTrue(values[0].matches(Regex("A20_Z1\\(\\d{4}-\\d{2}-\\d{2}-\\d{2}\\.\\d{2}\\.\\d{2}\\.\\d{6}\\)")))
        assertEquals("A20_Z2(2003-06-27-09.25.59.123456)", values[1])
    }

    @Test
    fun executeT02_A30() {
        val len = 100
        val expected = listOf(
            buildString {
                append("AAAAA".padEnd(len, ' '))
                append("BBBBB".padEnd(len, ' '))
                append("CCCCC".padEnd(len, ' '))
                append("DDDDD".padEnd(len, ' '))
                append("EEEEE".padEnd(len, ' '))
                append("FFFFF".padEnd(len, ' '))
                append("GGGGG".padEnd(len, ' '))
                append("HHHHH".padEnd(len, ' '))
                // Here I don't padEnd because the display messages are trimmed
                append("IIIII")
            }
        )
        assertEquals(expected, "smeup/T02_A30".outputOf())
    }

    @Test
    fun executeT02_A40() {
        val expected = listOf("DS4_FL1(NNNNNFFFFFMMMMMGGGGGAAAAAZZZZZ)", "DS4_FL2(AAAAAZZZZZMMMMMGGGGGNNNNNFFFFF)")
        assertEquals(expected, "smeup/T02_A40".outputOf())
    }

    @Test
    fun executeT04_A20() {
        val expected = listOf("CALL_1(MULANGT04 , 1, MULANGTB10: MULANGT04 chiamata 1                  ) CALL_2(MULANGT04 , 3, MULANGTB10: MULANGT04 chiamata 1                  )")
        assertEquals(expected, "smeup/T04_A20".outputOf())
    }

    @Test
    fun executeT04_A40() {
        val expected = listOf("A40_P1(122469.88)A40_P2(987.22)A40_P3(123456.10)A40_P4(121028170.03)")
        assertEquals(expected, "smeup/T04_A40".outputOf())
    }

    @Test
    fun executeT04_A80() {
        val actual = "smeup/T04_A80".outputOf()
        val t = LocalDateTime.now()
        val expected = listOf(
            DateTimeFormatter.ofPattern("Hmmss").format(t),
            DateTimeFormatter.ofPattern("HmmssddMMyy").format(t),
            DateTimeFormatter.ofPattern("HmmssddMMyyyy").format(t)
        )
        assertEquals(expected, actual)
    }

    @Test
    fun executeT04_A90() {
        val expected = listOf("123.4560000000", "1234.5600000000", "123456.0000000000", "123")
        assertEquals(expected, "smeup/T04_A90".outputOf())
    }

    @Test
    fun executeT10_A20() {
        val expected = listOf("172.670-22146.863-.987000000")
        assertEquals(expected, "smeup/T10_A20".outputOf())
    }

    @Test
    fun executeT10_A70() {
        val expected = listOf("CAT_1(MR. SMITH) CAT_2(RPG/400) CAT_3(RPG/4)", "CAT_1(ABC  XYZ ) CAT_2(Mr. Smith)", "CAT_1(RPG/400   )", "CAT_1(RPGIV     )")
        assertEquals(expected, "smeup/T10_A70".outputOf())
    }

    @Test
    fun executeT16_A20() {
        val expected = listOf("(Ontario, Canada)", "(Ontario, California     )", "(Ontario, Ontario, California     )", "(Somewhere else: Ontario, Ontario, California     )")
        assertEquals(expected, "smeup/T16_A20".outputOf())
    }

    @Test
    fun executeT16_A70() {
        val expected = listOf("A70_AR1(10) A70_AR2(20) A70_DS1(30) A70_AR3(10) A70_AR4(40)")
        assertEquals(expected, "smeup/T16_A70".outputOf())
    }

    @Test
    fun executeT16_A80() {
        val expected = listOf("A80_AR3(1)(10)A80_AR3(2)(32)A80_AR3(3)(26)")
        assertEquals(expected, "smeup/T16_A80".outputOf())
    }

    @Test
    fun executeT10_A90() {
        val expected = listOf("999-9999", "A90_A4(        ) A90_A5(RPG DEPT)", "A90_A4(        ) A90_A5(RPG DEPT)")
        assertEquals(expected, "smeup/T10_A90".outputOf())
    }

    @Test
    fun executeT12_A02() {
        val expected = listOf("True")
        assertEquals(expected, "smeup/T12_A02".outputOf())
    }

    @Test
    fun executeT40_A10() {
        val expected = listOf("A10_DS_P01(BBB                 -.000000000-.000000000-0-0-0-0) A10_DS_P04(AAA                 -.000000000-.000000000-0-0-0-0)")
        assertEquals(expected, "smeup/T40_A10".outputOf(configuration = smeupConfig))
    }

    @Test
    fun executeT02_A50() {
        val expected = listOf("A50_A2(       ) A50_N1(.00) A50_N2(.00)")
        assertEquals(expected, "smeup/T02_A50".outputOf(configuration = smeupConfig))
    }

    /*
    AS400 response:

    "I_SUM(654360) I_DIF(654280) I_MUL(26172800) I_DIV(16358,00000000000000000000) P_SUM(588,04) P_DIF(413,76) P_MUL(43648,4260) P_DIV(5,74822125315584117512049) S_SUM(472,600) S_DIF(408,200) S_MUL(14180,880000) S_DIV(13,677018633540372670807) U_SUM(400) U_DIF(240) U_MUL(25600) U_DIV(4,0000000000000000000000000)"

    Jariko returns different results, but this specific use of %CHAR is declared as unsupported,
    so there is no need to handle the different type of response between AS400 and Jariko.
    */
    @Test
    fun executeT04_A70() {
        val expected = listOf(
            "I_SUM(654360) I_DIF(654280) I_MUL(26172800) I_DIV(16358.0000000000) P_SUM(588.04) P_DIF(413.76) P_MUL(43648.4260) P_DIV(5.748221253155841175120495753959146) S_SUM(472.600) S_DIF(408.200) S_MUL(14180.880000) S_DIV(13.67701863354037267080745341614907) U_SUM(400) U_DIF(240) U_MUL(25600) U_DIV(4.0000000000)"
        )
        assertEquals(expected, "smeup/T04_A70".outputOf())
    }
    @Test
    fun executeT40_A10_P07() {
        val expected = listOf(
            "1B"
        )
        assertEquals(expected, "smeup/T40_A10_P07".outputOf())
    }

    @Test
    fun executeT20_A10_P05() {
        val expected = listOf(
            "1",
            "0"
        )
        assertEquals(expected, "smeup/T20_A10_P05".outputOf())
    }

    @Test
    fun executeT02_S10_P01() {
        val expected = listOf(
            "abcdefghijklmnopqrstuvwxyzèéàòùABCDEFGHIJKLMNOPQRS        TUVWXYZEEAOUABCDEFGHIJKLMNOPQRSTUVWXYZEEAOUABCDEFGHIJKLMNOPQRSTUVWXYZEEAOUABCDEFGHIJKLMNOPQRSTUVWXYZEEAOUABCDEFGH'''*%"
        )
        assertEquals(expected, "smeup/T02_S10_P01".outputOf())
    }

    @Test
    fun executeT40_A10_P03D() {
        val expected = listOf(
            "Contenuto Post-RESET: A    -44"
        )
        assertEquals(expected, "smeup/T40_A10_P03D".outputOf())
    }

    @Test
    fun executeT15_A50() {
        val expected = listOf(
            // P1
                "A(        123.456000 /         123.456000 /       123.456000" +
                " /       123.456000 /         123.456000   /         123.456" +
                "000   /       123.456000   /       123.456000   /         12" +
                "3.456000  /         123.456000  /       123.456000  /       " +
                "123.456000  /          123.456000 /          123.456000 /   " +
                "     123.456000 /        123.456000 / 000000123456000 /     " +
                "  123456000) B(           .000123 /            .000123 /    " +
                "      .000123 /          .000123 /            .000123   /   " +
                "         .000123   /          .000123   /          .000123  " +
                " /            .000123  /            .000123  /          .000" +
                "123  /          .000123  /             .000123 /            " +
                " .000123 /           .000123 /           .000123 / 000000000" +
                "000123 /             123) C(     12,345.000000 /      12,345" +
                ".000000 /     12345.000000 /     12345.000000 /      12,345." +
                "000000   /      12,345.000000   /     12345.000000   /     1" +
                "2345.000000   /      12,345.000000  /      12,345.000000  / " +
                "    12345.000000  /     12345.000000  /       12,345.000000 " +
                "/       12,345.000000 /      12345.000000 /      12345.00000" +
                "0 / 000012345000000 /     12345000000)", // P2
                "1(     .00  123,456  123,456 1,234.56 1,234.56) 2(          " +
                "123,456  123,456 1,234.56 1,234.56) 3(    .00 123456 123456 " +
                "1234.56 1234.56) 4(        123456 123456 1234.56 1234.56)", // P3
                "A(     .00    123,456    123,456CR 1,234.56   1,234.56CR) B(" +
                "            123,456    123,456CR 1,234.56   1,234.56CR) C(  " +
                "  .00   123456   123456CR 1234.56   1234.56CR) D(          1" +
                "23456   123456CR 1234.56   1234.56CR)", // P4
                "K(           123,456   123,456- 1,234.56  1,234.56-) J(     " +
                ".00   123,456   123,456- 1,234.56  1,234.56-) L(    .00  123" +
                "456  123456- 1234.56  1234.56-) M(         123456  123456- 1" +
                "234.56  1234.56-)", // P5
                "N(      .00   123,456  -123,456  1,234.56 -1,234.56) O(     " +
                "       123,456  -123,456  1,234.56 -1,234.56) P(     .00  12" +
                "3456 -123456  1234.56 -1234.56) Q(          123456 -123456  " +
                "1234.56 -1234.56)", // P6
                "X(00000001234560123456) Y( 0/00/00 12/34/56 12" +
                "/34/56 12/34/56 12/34/56) Z(       123456 123456 123456 1234" +
                "56)", // P8
                "        123.456000 /         123.456000 /       123.456000 /" +
                "       123.456000 /         123.456000   /         123.45600" +
                "0   /       123.456000   /       123.456000   /         123." +
                "456000  /         123.456000  /       123.456000  /       12" +
                "3.456000  /          123.456000 /          123.456000 /     " +
                "   123.456000 /        123.456000 / 000000123456000 /       " +
                "123456000", // P9
                "        123.456000 /         123.456000 /       123.456000 /" +
                "       123.456000 /         123.456000   /         123.45600" +
                "0   /       123.456000   /       123.456000   /         123." +
                "456000  /         123.456000  /       123.456000  /       12" +
                "3.456000  /          123.456000 /          123.456000 /     " +
                "   123.456000 /        123.456000 / 000000123456000 /       " +
                "123456000"
        )
        assertEquals(expected, "smeup/T15_A50".outputOf())
    }

    @Test
    fun executeT02_A50_P03() {
        val expected = listOf("A50_AR1(10) A50_AR2(40)")
        assertEquals(expected, "smeup/T02_A50_P03".outputOf())
    }

    @Test
    fun executeT40_A10_P01() {
        val expected = listOf("Lunghezza: 32580 Contenuto:                     -          -          -          -          -          -          -                                                                                                                                                                                                                                                                -          -          -                                                                                                                                                                                                                                                                                                                                                                                                                                                                                                                                                                                                                                                                                                                                                                                                                                                                                                                                                                                                                                                                -                                                                                                                                                                                                                                                                                                                                                                                                                                                                                                                                                                                                                                                                                                                                                                                                                                                                                                                                                                                                                                                                -.000000000-.000000000-                                                                                                   -0-          -0-0-          -0")
        assertEquals(expected, "smeup/T40_A10_P01".outputOf(configuration = smeupConfig))
    }

    @Test
    fun executeT10_A60_P02() {
        val expected = listOf<String>("C10_P1: MULANGT102")
        assertEquals(expected, "smeup/T10_A60_P02".outputOf())

        assertFailsWith<Exception> {
            "smeup/T10_A60_P02F".outputOf()
        }
    }

    @Test
    fun executeT10_A20_P19() {
        val expected = listOf("1020")
        assertEquals(expected, "smeup/T10_A20_P19".outputOf())
    }

    @Test
    fun executeT03_A10_P09_10() {
        val expected = listOf(
            "I(15)=0 I(15)=1 I(15)=0",
            "*IN(n)->000000000000000000000000000000000000000000000000000000000000000000000000000000000000000000000000000"
        )
        assertEquals(expected, "smeup/T03_A10_P09-10".outputOf())
    }

    @Test
    fun executeT15_A20_P04_06() {
        val expected = listOf(
            "RicercaDaPos01(1)_Trovato(1); RicercaDaPos02(5)_Trovato(1); RicercaDaPos05(5)_Trovato(1); RicercaDaPos07(0)_Trovato(0);",
            "RicercaDaPos01(5)_Trovato(1); RicercaDaPos01(1)_Trovato(1); RicercaDaPos01(5)_Trovato(1);",
            "RicercaDaPos01(2)_Trovato(1);"
        )
        assertEquals(expected, "smeup/T15_A20_P04-06".outputOf())
    }

    @Test
    fun executeT10_A60_P04_P07() {
        val expected = listOf<String>(
            "CALL(MULANGTC30, 4         , 0)",
            "CALL(MULANGTC30, 5         , 0)",
            "CALL(MULANGTC30, 6         , 0)",
            "CALL(MULANGTC30, 7         , 0)")
        assertEquals(expected, "smeup/T10_A60_P04-P07".outputOf())
    }

    @Test
    fun executeT12_A03_P06() {
        val expected = listOf<String>("LOOP:1,2,3,4")
        assertEquals(expected, "smeup/T12_A03_P06".outputOf())
    }

    @Test
    fun executeT04_A15_P01() {
        val expected = listOf<String>(
            "P01_01(8)",
            "P01_02(13)",
            "P01_03(16)",
            "P01_04(2)",
            "P01_05(1)",
            "P01_06(1)",
            "P01_07(0)",
            "P01_08(2)",
            "P01_09(2)",
            "P01_10(1)",
            "P01_11(2)",
            "P01_12(0)"
        )
        assertEquals(expected, "smeup/T04_A15_P01".outputOf())
    }

    @Test
    fun executeT04_A15_P02() {
        val expected = listOf<String>(
            "P02_01(10)",
            "P02_02(6)"
        )
        assertEquals(expected, "smeup/T04_A15_P02".outputOf())
    }

    @Test
    fun executeT04_A15_P03() {
        val expected = listOf<String>(
            "P03_01(0)",
            "P03_02(1)",
            "P03_03(ok)"
        )
        assertEquals(expected, "smeup/T04_A15_P03".outputOf())
    }

    @Test
    fun executeT02_A70_P01() {
        val expected = listOf("1", "3")
        assertEquals(expected, "smeup/T02_A70_P01".outputOf())
    }

    @Test
    fun executeT12_A04_P07_12() {
        val expected = listOf<String>(
            "CNT(100001)",
            "CNT(100000)",
            "CNT(100001)",
            "CNT(100000)",
            "CNT(100001)",
            "CNT(100000)"
        )
        assertEquals(expected, "smeup/T12_A04_P07_12".outputOf())
    }

    @Test
    fun executeT02_A60_P03() {
        val expected = listOf<String>("Res(-A)=-10 Res( -A)= -10")
        assertEquals(expected, "smeup/T02_A60_P03".outputOf())
    }

    @Test
    fun executeT02_A50_P07() {
        val expected = listOf<String>("1,2,3,4")
        assertEquals(expected, "smeup/T02_A50_P07".outputOf())
    }

    @Test
    fun executeT02_A50_P05() {
        val expected = listOf<String>("£C5")
        assertEquals(expected, "smeup/T02_A50_P05".outputOf(configuration = smeupConfig))
    }

    @Test
    fun executeT10_A60_P09() {
        val expected = listOf<String>("1,2,3,4", "4,3,2,1")
        assertEquals(expected, "smeup/T10_A60_P09".outputOf())
    }

    @Test
    fun executeT02_A60_P02() {
        val expected = listOf("Res(A*B+C)=246; Res(A * B + C)=246")
        assertEquals(expected, "smeup/T02_A60_P02".outputOf())
    }

    @Test
    fun executeT12_A08_P01() {
        val expected = listOf("123")
        assertEquals(expected, "smeup/T12_A08_P01".outputOf())
    }

    @Test
    fun executeT12_A08_P02() {
        val expected = listOf("12")
        assertEquals(expected, "smeup/T12_A08_P02".outputOf())
    }

    @Test
    fun executeT10_A35_P07() {
        val expected = listOf<String>("Src1=1 Src2=0")
        assertEquals(expected, "smeup/T10_A35_P07".outputOf())
    }

    @Test
    fun executeT52_A07_P01() {
        val expected = listOf<String>()
        assertEquals(expected, "smeup/T52_A07_P01".outputOf(configuration = smeupConfig))
    }

    @Test
    fun executeT60_A10_P01_02() {
        val expected = listOf<String>()
        assertEquals(expected, "smeup/T60_A10_P01-02".outputOf(configuration = smeupConfig))
    }

    @Test
    fun executeT10_A20_P35_38() {
        val expected = listOf<String>(
            "Res(21, 0, 0, 0, 0, 0)",
            "Res(0, -19, 0, 0, 0, 0)",
            "Res(0, 0, 20, 0, 0, 0)",
            "Res(0, 0, 0, 2, 0, 0)"
        )
        assertEquals(expected, "smeup/T10_A20_P35-38".outputOf())
    }

    @Test
    fun executeT10_A20_P40() {
        val expected = listOf<String>("Res(0, 0, 0, 0, 0, -20)")
        assertEquals(expected, "smeup/T10_A20_P40".outputOf())
    }

    @Test
    fun executeT10_A20_P41() {
        val expected = listOf<String>("Res(20, 22, 12, 26, 28, 30) Div(2, 2, 2, 2, 2, 2)")
        assertEquals(expected, "smeup/T10_A20_P41".outputOf())
    }

    @Test
    fun executeT03_A30_P01_02() {
        val expected = listOf(
            "*IN33=0,*IN34=1",
            "*IN33=0,*IN34=1"
        )
        assertEquals(expected, "smeup/T03_A30_P01-02".outputOf())
    }

    @Test
    fun executeT02_A40_P07() {
        val expected = listOf(
            "AAAAABBBBBCCCCCDDDDDEEEEEFFFFFGGGGGHHHHHIIIIIAAAAADDDDDGGGGGBBBBBCCCCCEEEEEFFFFFHHHHHIIIIIZZZZZ12345"
        )
        assertEquals(expected, "smeup/T02_A40_P07".outputOf())
    }

    @Test
    fun executeT02_A30_P03() {
        val expected = listOf(
            "AAAAAAAAAAAAAAAAAAAABBBBBBBBBBBBBBBBBBBBCCCCCCCCCCCCCCCCCCCCDDDDDDDDDDDDDDDDDDDDEEEEEEEEEEEEEEEEEEEEFFFFFFFFFFFFFFFFFFFF"
        )
        assertEquals(expected, "smeup/T02_A30_P03".outputOf())
    }

    @Test
    fun executeT02_A40_P08() {
        val expected = listOf(
            "CNCLI       AAAAAA         333"
        )
        assertEquals(expected, "smeup/T02_A40_P08".outputOf())
    }

    @Test
    fun executeT02_A40_P09() {
        val expected = listOf(
            "CNCLI       AAAAAA         333"
        )
        assertEquals(expected, "smeup/T02_A40_P09".outputOf())
    }

    @Test
    fun executeT02_A50_P08() {
        val expected = listOf(
            "A50_A81(Funzione  ) A50_N81(Funzione  )A50_V81(Funzione)"
        )
        assertEquals(expected, "smeup/T02_A50_P08".outputOf())
    }

    @Test
    fun executeT02_A50_P09() {
        val expected = listOf(
            "A50_A91(Funzione  ) A50_N91(Funzione  )A50_V91(Funzione)"
        )
        assertEquals(expected, "smeup/T02_A50_P09".outputOf())
    }

    @Test
    fun executeT60_A10_P01() {
        val expected = listOf<String>("KA(0)KB(0)KC(0)KD(0)KE(0)KF(0)KG(0)KH(0)KI(0)KJ(0)KK(0)KL(0)KM(0)KN(0)KP(0)KQ(0)KR(0)KS(0)KT(0)KU(0)KV(0)KW(0)KX(0)KY(0)")
        assertEquals(expected, "smeup/T60_A10_P01".outputOf(configuration = smeupConfig))
    }

    @Test
    fun executeT10_A45_P01() {
        val expected = listOf<String>("NUM(0)")
        assertEquals(expected, "smeup/T10_A45_P01".outputOf(configuration = smeupConfig))
    }

    @Test
    fun executeT10_A45_P02() {
        val expected = listOf<String>("NUM(4)")
        assertEquals(expected, "smeup/T10_A45_P02".outputOf(configuration = smeupConfig))
    }

    @Test
    fun executeT10_A45_P03() {
        val expected = listOf<String>("NUM(4)")
        assertEquals(expected, "smeup/T10_A45_P03".outputOf(configuration = smeupConfig))
    }

    @Test
    fun executeT12_A04_P13() {
        val expected = listOf(
            "CNT()"
        )
        assertEquals(expected, "smeup/T12_A04_P13".outputOf())
    }

    @Test
    fun executeT12_A04_P14() {
        val expected = listOf(
            "CNT()"
        )
        assertEquals(expected, "smeup/T12_A04_P14".outputOf())
    }

    @Test
<<<<<<< HEAD
    fun executeT04_A90_P05() {
        val expected = listOf(
            "Microsecondi(98085763813000) Secondi(98085763) Minuti(1634762) Ore(27246) Giorni(1135) Mesi(37) Anni(3)"
        )
        assertEquals(expected, "smeup/T04_A90_P05".outputOf())
=======
    fun executeT04_A80_P05() {
        val expected = listOf(
            "A80_D1(hhmmss) A80_D2(hhmmssDDMMYY) A80_D3(hhmmssDDMMYYYY)"
        )
        assertEquals(expected, "smeup/T04_A80_P05".outputOf())
>>>>>>> 2b3dd77a
    }
}<|MERGE_RESOLUTION|>--- conflicted
+++ resolved
@@ -564,18 +564,18 @@
     }
 
     @Test
-<<<<<<< HEAD
     fun executeT04_A90_P05() {
         val expected = listOf(
             "Microsecondi(98085763813000) Secondi(98085763) Minuti(1634762) Ore(27246) Giorni(1135) Mesi(37) Anni(3)"
         )
         assertEquals(expected, "smeup/T04_A90_P05".outputOf())
-=======
+    }
+
+    @Test
     fun executeT04_A80_P05() {
         val expected = listOf(
             "A80_D1(hhmmss) A80_D2(hhmmssDDMMYY) A80_D3(hhmmssDDMMYYYY)"
         )
         assertEquals(expected, "smeup/T04_A80_P05".outputOf())
->>>>>>> 2b3dd77a
     }
 }