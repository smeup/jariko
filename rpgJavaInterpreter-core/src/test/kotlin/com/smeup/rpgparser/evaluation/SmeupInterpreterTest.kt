--- conflicted
+++ resolved
@@ -384,14 +384,14 @@
     }
 
     @Test
-<<<<<<< HEAD
     fun executeT02_A50_P07() {
         val expected = listOf<String>("1,2,3,4")
         assertEquals(expected, "smeup/T02_A50_P07".outputOf())
-=======
+    }
+
+    @Test
     fun executeT02_A50_P05() {
         val expected = listOf<String>("£C5")
         assertEquals(expected, "smeup/T02_A50_P05".outputOf(configuration = smeupConfig))
->>>>>>> c24f742d
     }
 }