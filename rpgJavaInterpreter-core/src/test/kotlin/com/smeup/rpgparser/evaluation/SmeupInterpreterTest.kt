package com.smeup.rpgparser.evaluation

import com.smeup.dbnative.DBNativeAccessConfig
import com.smeup.rpgparser.AbstractTest
import com.smeup.rpgparser.execution.Configuration
import com.smeup.rpgparser.execution.ReloadConfig
import com.smeup.rpgparser.execution.SimpleReloadConfig
import org.junit.Test
import java.time.LocalDateTime
import java.time.format.DateTimeFormatter
import kotlin.test.BeforeTest
import kotlin.test.assertEquals
import kotlin.test.assertFailsWith
import kotlin.test.assertTrue

open class SmeupInterpreterTest : AbstractTest() {

    lateinit var smeupConfig: Configuration

    @BeforeTest
    fun setUp() {
        smeupConfig = Configuration()
        val path = javaClass.getResource("/smeup/metadata")!!.path
        val reloadConfig = SimpleReloadConfig(metadataPath = path, connectionConfigs = listOf())
        smeupConfig.reloadConfig = ReloadConfig(
            nativeAccessConfig = DBNativeAccessConfig(emptyList()),
            metadataProducer = { dbFile: String -> reloadConfig.getMetadata(dbFile = dbFile) })
    }

    @Test
    fun executeT15_A80() {
        // TODO When we will have more clear idea about the expected result, we will add the assert
        println("executeT15_A80: " + "smeup/T15_A80".outputOf())
    }

    @Test
    fun executeT15_A90() {
        // TODO When we will have more clear idea about the expected result, we will add the assert
        println("executeT15_A90: " + "smeup/T15_A90".outputOf())
    }

    @Test
    fun executeT02_A20() {
        val values = "smeup/T02_A20".outputOf()
        assertTrue(values[0].matches(Regex("A20_Z1\\(\\d{4}-\\d{2}-\\d{2}-\\d{2}\\.\\d{2}\\.\\d{2}\\.\\d{6}\\)")))
        assertEquals("A20_Z2(2003-06-27-09.25.59.123456)", values[1])
    }

    @Test
    fun executeT02_A30() {
        val len = 100
        val expected = listOf(
            buildString {
                append("AAAAA".padEnd(len, ' '))
                append("BBBBB".padEnd(len, ' '))
                append("CCCCC".padEnd(len, ' '))
                append("DDDDD".padEnd(len, ' '))
                append("EEEEE".padEnd(len, ' '))
                append("FFFFF".padEnd(len, ' '))
                append("GGGGG".padEnd(len, ' '))
                append("HHHHH".padEnd(len, ' '))
                // Here I don't padEnd because the display messages are trimmed
                append("IIIII")
            }
        )
        assertEquals(expected, "smeup/T02_A30".outputOf())
    }

    @Test
    fun executeT02_A40() {
        val expected = listOf("DS4_FL1(NNNNNFFFFFMMMMMGGGGGAAAAAZZZZZ)", "DS4_FL2(AAAAAZZZZZMMMMMGGGGGNNNNNFFFFF)")
        assertEquals(expected, "smeup/T02_A40".outputOf())
    }

    @Test
    fun executeT04_A20() {
        val expected = listOf("CALL_1(MULANGT04 , 1, MULANGTB10: MULANGT04 chiamata 1                  ) CALL_2(MULANGT04 , 3, MULANGTB10: MULANGT04 chiamata 1                  )")
        assertEquals(expected, "smeup/T04_A20".outputOf())
    }

    @Test
    fun executeT04_A40() {
        val expected = listOf("A40_P1(122469.88)A40_P2(987.22)A40_P3(123456.10)A40_P4(121028170.03)")
        assertEquals(expected, "smeup/T04_A40".outputOf())
    }

    @Test
    fun executeT04_A80() {
        val actual = "smeup/T04_A80".outputOf()
        val t = LocalDateTime.now()
        val expected = listOf(
            DateTimeFormatter.ofPattern("Hmmss").format(t),
            DateTimeFormatter.ofPattern("HmmssddMMyy").format(t),
            DateTimeFormatter.ofPattern("HmmssddMMyyyy").format(t)
        )
        assertEquals(expected, actual)
    }

    @Test
    fun executeT04_A90() {
        val expected = listOf("123.4560000000", "1234.5600000000", "123456.0000000000", "123")
        assertEquals(expected, "smeup/T04_A90".outputOf())
    }

    @Test
    fun executeT10_A20() {
        val expected = listOf("172.670-22146.863-.987000000")
        assertEquals(expected, "smeup/T10_A20".outputOf())
    }

    @Test
    fun executeT10_A70() {
        val expected = listOf("CAT_1(MR. SMITH) CAT_2(RPG/400) CAT_3(RPG/4)", "CAT_1(ABC  XYZ ) CAT_2(Mr. Smith)", "CAT_1(RPG/400   )", "CAT_1(RPGIV     )")
        assertEquals(expected, "smeup/T10_A70".outputOf())
    }

    @Test
    fun executeT16_A20() {
        val expected = listOf("(Ontario, Canada)", "(Ontario, California     )", "(Ontario, Ontario, California     )", "(Somewhere else: Ontario, Ontario, California     )")
        assertEquals(expected, "smeup/T16_A20".outputOf())
    }

    @Test
    fun executeT16_A70() {
        val expected = listOf("A70_AR1(10) A70_AR2(20) A70_DS1(30) A70_AR3(10) A70_AR4(40)")
        assertEquals(expected, "smeup/T16_A70".outputOf())
    }

    @Test
    fun executeT16_A80() {
        val expected = listOf("A80_AR3(1)(10)A80_AR3(2)(32)A80_AR3(3)(26)")
        assertEquals(expected, "smeup/T16_A80".outputOf())
    }

    @Test
    fun executeT10_A90() {
        val expected = listOf("999-9999", "A90_A4(        ) A90_A5(RPG DEPT)", "A90_A4(        ) A90_A5(RPG DEPT)")
        assertEquals(expected, "smeup/T10_A90".outputOf())
    }

    @Test
    fun executeT12_A02() {
        val expected = listOf("True")
        assertEquals(expected, "smeup/T12_A02".outputOf())
    }

    @Test
    fun executeT40_A10() {
        val expected = listOf("A10_DS_P01(BBB                 -.000000000-.000000000-0-0-0-0) A10_DS_P04(AAA                 -.000000000-.000000000-0-0-0-0)")
        assertEquals(expected, "smeup/T40_A10".outputOf(configuration = smeupConfig))
    }

    @Test
    fun executeT02_A50() {
        val expected = listOf("A50_A2(       ) A50_N1(.00) A50_N2(.00)")
        assertEquals(expected, "smeup/T02_A50".outputOf(configuration = smeupConfig))
    }

    /*
    AS400 response:

    "I_SUM(654360) I_DIF(654280) I_MUL(26172800) I_DIV(16358,00000000000000000000) P_SUM(588,04) P_DIF(413,76) P_MUL(43648,4260) P_DIV(5,74822125315584117512049) S_SUM(472,600) S_DIF(408,200) S_MUL(14180,880000) S_DIV(13,677018633540372670807) U_SUM(400) U_DIF(240) U_MUL(25600) U_DIV(4,0000000000000000000000000)"

    Jariko returns different results, but this specific use of %CHAR is declared as unsupported,
    so there is no need to handle the different type of response between AS400 and Jariko.
    */
    @Test
    fun executeT04_A70() {
        val expected = listOf(
            "I_SUM(654360) I_DIF(654280) I_MUL(26172800) I_DIV(16358.0000000000) P_SUM(588.04) P_DIF(413.76) P_MUL(43648.4260) P_DIV(5.748221253155841175120495753959146) S_SUM(472.600) S_DIF(408.200) S_MUL(14180.880000) S_DIV(13.67701863354037267080745341614907) U_SUM(400) U_DIF(240) U_MUL(25600) U_DIV(4.0000000000)"
        )
        assertEquals(expected, "smeup/T04_A70".outputOf())
    }
    @Test
    fun executeT40_A10_P07() {
        val expected = listOf(
            "1B"
        )
        assertEquals(expected, "smeup/T40_A10_P07".outputOf())
    }

    @Test
    fun executeT20_A10_P05() {
        val expected = listOf(
            "1",
            "0"
        )
        assertEquals(expected, "smeup/T20_A10_P05".outputOf())
    }

    @Test
    fun executeT02_S10_P01() {
        val expected = listOf(
            "abcdefghijklmnopqrstuvwxyzèéàòùABCDEFGHIJKLMNOPQRS        TUVWXYZEEAOUABCDEFGHIJKLMNOPQRSTUVWXYZEEAOUABCDEFGHIJKLMNOPQRSTUVWXYZEEAOUABCDEFGHIJKLMNOPQRSTUVWXYZEEAOUABCDEFGH'''*%"
        )
        assertEquals(expected, "smeup/T02_S10_P01".outputOf())
    }

    @Test
    fun executeT40_A10_P03D() {
        val expected = listOf(
            "Contenuto Post-RESET: A    -44"
        )
        assertEquals(expected, "smeup/T40_A10_P03D".outputOf())
    }

    @Test
    fun executeT15_A50() {
        val expected = listOf(
            // P1
                "A(        123.456000 /         123.456000 /       123.456000" +
                " /       123.456000 /         123.456000   /         123.456" +
                "000   /       123.456000   /       123.456000   /         12" +
                "3.456000  /         123.456000  /       123.456000  /       " +
                "123.456000  /          123.456000 /          123.456000 /   " +
                "     123.456000 /        123.456000 / 000000123456000 /     " +
                "  123456000) B(           .000123 /            .000123 /    " +
                "      .000123 /          .000123 /            .000123   /   " +
                "         .000123   /          .000123   /          .000123  " +
                " /            .000123  /            .000123  /          .000" +
                "123  /          .000123  /             .000123 /            " +
                " .000123 /           .000123 /           .000123 / 000000000" +
                "000123 /             123) C(     12,345.000000 /      12,345" +
                ".000000 /     12345.000000 /     12345.000000 /      12,345." +
                "000000   /      12,345.000000   /     12345.000000   /     1" +
                "2345.000000   /      12,345.000000  /      12,345.000000  / " +
                "    12345.000000  /     12345.000000  /       12,345.000000 " +
                "/       12,345.000000 /      12345.000000 /      12345.00000" +
                "0 / 000012345000000 /     12345000000)", // P2
                "1(     .00  123,456  123,456 1,234.56 1,234.56) 2(          " +
                "123,456  123,456 1,234.56 1,234.56) 3(    .00 123456 123456 " +
                "1234.56 1234.56) 4(        123456 123456 1234.56 1234.56)", // P3
                "A(     .00    123,456    123,456CR 1,234.56   1,234.56CR) B(" +
                "            123,456    123,456CR 1,234.56   1,234.56CR) C(  " +
                "  .00   123456   123456CR 1234.56   1234.56CR) D(          1" +
                "23456   123456CR 1234.56   1234.56CR)", // P4
                "K(           123,456   123,456- 1,234.56  1,234.56-) J(     " +
                ".00   123,456   123,456- 1,234.56  1,234.56-) L(    .00  123" +
                "456  123456- 1234.56  1234.56-) M(         123456  123456- 1" +
                "234.56  1234.56-)", // P5
                "N(      .00   123,456  -123,456  1,234.56 -1,234.56) O(     " +
                "       123,456  -123,456  1,234.56 -1,234.56) P(     .00  12" +
                "3456 -123456  1234.56 -1234.56) Q(          123456 -123456  " +
                "1234.56 -1234.56)", // P6
                "X(00000001234560123456) Y( 0/00/00 12/34/56 12" +
                "/34/56 12/34/56 12/34/56) Z(       123456 123456 123456 1234" +
                "56)", // P8
                "        123.456000 /         123.456000 /       123.456000 /" +
                "       123.456000 /         123.456000   /         123.45600" +
                "0   /       123.456000   /       123.456000   /         123." +
                "456000  /         123.456000  /       123.456000  /       12" +
                "3.456000  /          123.456000 /          123.456000 /     " +
                "   123.456000 /        123.456000 / 000000123456000 /       " +
                "123456000", // P9
                "        123.456000 /         123.456000 /       123.456000 /" +
                "       123.456000 /         123.456000   /         123.45600" +
                "0   /       123.456000   /       123.456000   /         123." +
                "456000  /         123.456000  /       123.456000  /       12" +
                "3.456000  /          123.456000 /          123.456000 /     " +
                "   123.456000 /        123.456000 / 000000123456000 /       " +
                "123456000"
        )
        assertEquals(expected, "smeup/T15_A50".outputOf())
    }

    @Test
    fun executeT02_A50_P03() {
        val expected = listOf("A50_AR1(10) A50_AR2(40)")
        assertEquals(expected, "smeup/T02_A50_P03".outputOf())
    }

    @Test
    fun executeT40_A10_P01() {
        val expected = listOf("Lunghezza: 32580 Contenuto:                     -          -          -          -          -          -          -                                                                                                                                                                                                                                                                -          -          -                                                                                                                                                                                                                                                                                                                                                                                                                                                                                                                                                                                                                                                                                                                                                                                                                                                                                                                                                                                                                                                                -                                                                                                                                                                                                                                                                                                                                                                                                                                                                                                                                                                                                                                                                                                                                                                                                                                                                                                                                                                                                                                                                -.000000000-.000000000-                                                                                                   -0-          -0-0-          -0")
        assertEquals(expected, "smeup/T40_A10_P01".outputOf(configuration = smeupConfig))
    }

    @Test
    fun executeT10_A60_P02() {
        val expected = listOf<String>("C10_P1: MULANGT102")
        assertEquals(expected, "smeup/T10_A60_P02".outputOf())

        assertFailsWith<Exception> {
            "smeup/T10_A60_P02F".outputOf()
        }
    }

    @Test
    fun executeT10_A20_P19() {
        val expected = listOf("1020")
        assertEquals(expected, "smeup/T10_A20_P19".outputOf())
    }

    @Test
    fun executeT03_A10_P09_10() {
        val expected = listOf(
            "I(15)=0 I(15)=1 I(15)=0",
            "*IN(n)->000000000000000000000000000000000000000000000000000000000000000000000000000000000000000000000000000"
        )
        assertEquals(expected, "smeup/T03_A10_P09-10".outputOf())
    }

    @Test
    fun executeT15_A20_P04_06() {
        val expected = listOf(
            "RicercaDaPos01(1)_Trovato(1); RicercaDaPos02(5)_Trovato(1); RicercaDaPos05(5)_Trovato(1); RicercaDaPos07(0)_Trovato(0);",
            "RicercaDaPos01(5)_Trovato(1); RicercaDaPos01(1)_Trovato(1); RicercaDaPos01(5)_Trovato(1);",
            "RicercaDaPos01(2)_Trovato(1);"
        )
        assertEquals(expected, "smeup/T15_A20_P04-06".outputOf())
    }

    @Test
    fun executeT10_A60_P04_P07() {
        val expected = listOf<String>(
            "CALL(MULANGTC30, 4         , 0)",
            "CALL(MULANGTC30, 5         , 0)",
            "CALL(MULANGTC30, 6         , 0)",
            "CALL(MULANGTC30, 7         , 0)")
        assertEquals(expected, "smeup/T10_A60_P04-P07".outputOf())
    }

    @Test
    fun executeT12_A03_P06() {
        val expected = listOf<String>("LOOP:1,2,3,4")
        assertEquals(expected, "smeup/T12_A03_P06".outputOf())
    }

    @Test
    fun executeT04_A15_P01() {
        val expected = listOf<String>(
            "P01_01(8)",
            "P01_02(13)",
            "P01_03(16)",
            "P01_04(2)",
            "P01_05(1)",
            "P01_06(1)",
            "P01_07(0)",
            "P01_08(2)",
            "P01_09(2)",
            "P01_10(1)",
            "P01_11(2)",
            "P01_12(0)"
        )
        assertEquals(expected, "smeup/T04_A15_P01".outputOf())
    }

    @Test
    fun executeT04_A15_P02() {
        val expected = listOf<String>(
            "P02_01(10)",
            "P02_02(6)"
        )
        assertEquals(expected, "smeup/T04_A15_P02".outputOf())
    }

    @Test
    fun executeT04_A15_P03() {
        val expected = listOf<String>(
            "P03_01(0)",
            "P03_02(1)",
            "P03_03(ok)"
        )
        assertEquals(expected, "smeup/T04_A15_P03".outputOf())
    }

    @Test
<<<<<<< HEAD
    fun executeT02_A70_P01() {
        // assertASTCanBeProduced("smeup/T02_A70_P01",  printTree = true)
        val expected = listOf<String>("1", "2")
        assertEquals(expected, "smeup/T02_A70_P01".outputOf())
=======
    fun executeT12_A04_P07_12() {
        val expected = listOf<String>(
            "CNT(100001)",
            "CNT(100000)",
            "CNT(100001)",
            "CNT(100000)",
            "CNT(100001)",
            "CNT(100000)"
        )
        assertEquals(expected, "smeup/T12_A04_P07_12".outputOf())
    }

    @Test
    fun executeT02_A60_P03() {
        val expected = listOf<String>("Res(-A)=-10 Res( -A)= -10")
        assertEquals(expected, "smeup/T02_A60_P03".outputOf())
>>>>>>> 11a4f5db
    }
}<|MERGE_RESOLUTION|>--- conflicted
+++ resolved
@@ -365,12 +365,13 @@
     }
 
     @Test
-<<<<<<< HEAD
     fun executeT02_A70_P01() {
         // assertASTCanBeProduced("smeup/T02_A70_P01",  printTree = true)
         val expected = listOf<String>("1", "2")
         assertEquals(expected, "smeup/T02_A70_P01".outputOf())
-=======
+    }
+
+    @Test
     fun executeT12_A04_P07_12() {
         val expected = listOf<String>(
             "CNT(100001)",
@@ -387,6 +388,5 @@
     fun executeT02_A60_P03() {
         val expected = listOf<String>("Res(-A)=-10 Res( -A)= -10")
         assertEquals(expected, "smeup/T02_A60_P03".outputOf())
->>>>>>> 11a4f5db
     }
 }