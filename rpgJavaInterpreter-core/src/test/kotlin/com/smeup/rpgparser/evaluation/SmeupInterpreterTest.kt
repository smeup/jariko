package com.smeup.rpgparser.evaluation

import com.smeup.dbnative.DBNativeAccessConfig
import com.smeup.rpgparser.AbstractTest
import com.smeup.rpgparser.execution.Configuration
import com.smeup.rpgparser.execution.ReloadConfig
import com.smeup.rpgparser.execution.SimpleReloadConfig
import org.junit.Test
import java.time.LocalDateTime
import java.time.format.DateTimeFormatter
import kotlin.test.BeforeTest
import kotlin.test.assertEquals
import kotlin.test.assertFailsWith
import kotlin.test.assertTrue

open class SmeupInterpreterTest : AbstractTest() {

    lateinit var smeupConfig: Configuration

    @BeforeTest
    fun setUp() {
        smeupConfig = Configuration()
        val path = javaClass.getResource("/smeup/metadata")!!.path
        val reloadConfig = SimpleReloadConfig(metadataPath = path, connectionConfigs = listOf())
        smeupConfig.reloadConfig = ReloadConfig(
            nativeAccessConfig = DBNativeAccessConfig(emptyList()),
            metadataProducer = { dbFile: String -> reloadConfig.getMetadata(dbFile = dbFile) })
    }

    @Test
    fun executeT15_A80() {
        // TODO When we will have more clear idea about the expected result, we will add the assert
        println("executeT15_A80: " + "smeup/T15_A80".outputOf())
    }

    @Test
    fun executeT15_A90() {
        // TODO When we will have more clear idea about the expected result, we will add the assert
        println("executeT15_A90: " + "smeup/T15_A90".outputOf())
    }

    @Test
    fun executeT02_A20() {
        val values = "smeup/T02_A20".outputOf()
        assertTrue(values[0].matches(Regex("A20_Z1\\(\\d{4}-\\d{2}-\\d{2}-\\d{2}\\.\\d{2}\\.\\d{2}\\.\\d{6}\\)")))
        assertEquals("A20_Z2(2003-06-27-09.25.59.123456)", values[1])
    }

    @Test
    fun executeT02_A30() {
        val len = 100
        val expected = listOf(
            buildString {
                append("AAAAA".padEnd(len, ' '))
                append("BBBBB".padEnd(len, ' '))
                append("CCCCC".padEnd(len, ' '))
                append("DDDDD".padEnd(len, ' '))
                append("EEEEE".padEnd(len, ' '))
                append("FFFFF".padEnd(len, ' '))
                append("GGGGG".padEnd(len, ' '))
                append("HHHHH".padEnd(len, ' '))
                // Here I don't padEnd because the display messages are trimmed
                append("IIIII")
            }
        )
        assertEquals(expected, "smeup/T02_A30".outputOf())
    }

    @Test
    fun executeT02_A40() {
        val expected = listOf("DS4_FL1(NNNNNFFFFFMMMMMGGGGGAAAAAZZZZZ)", "DS4_FL2(AAAAAZZZZZMMMMMGGGGGNNNNNFFFFF)")
        assertEquals(expected, "smeup/T02_A40".outputOf())
    }

    @Test
    fun executeT04_A20() {
        val expected = listOf("CALL_1(MULANGT04 , 1, MULANGTB10: MULANGT04 chiamata 1                  ) CALL_2(MULANGT04 , 3, MULANGTB10: MULANGT04 chiamata 1                  )")
        assertEquals(expected, "smeup/T04_A20".outputOf())
    }

    @Test
    fun executeT04_A40() {
        val expected = listOf("A40_P1(122469.88)A40_P2(987.22)A40_P3(123456.10)A40_P4(121028170.03)")
        assertEquals(expected, "smeup/T04_A40".outputOf())
    }

    @Test
    fun executeT04_A80() {
        val actual = "smeup/T04_A80".outputOf()
        val t = LocalDateTime.now()
        val expected = listOf(
            DateTimeFormatter.ofPattern("Hmmss").format(t),
            DateTimeFormatter.ofPattern("HmmssddMMyy").format(t),
            DateTimeFormatter.ofPattern("HmmssddMMyyyy").format(t)
        )
        assertEquals(expected, actual)
    }

    @Test
    fun executeT04_A90() {
        val expected = listOf("123.4560000000", "1234.5600000000", "123456.0000000000", "123")
        assertEquals(expected, "smeup/T04_A90".outputOf())
    }

    @Test
    fun executeT10_A20() {
        val expected = listOf("172.670-22146.863-.987000000")
        assertEquals(expected, "smeup/T10_A20".outputOf())
    }

    @Test
    fun executeT10_A70() {
        val expected = listOf("CAT_1(MR. SMITH) CAT_2(RPG/400) CAT_3(RPG/4)", "CAT_1(ABC  XYZ ) CAT_2(Mr. Smith)", "CAT_1(RPG/400   )", "CAT_1(RPGIV     )")
        assertEquals(expected, "smeup/T10_A70".outputOf())
    }

    @Test
    fun executeT16_A20() {
        val expected = listOf("(Ontario, Canada)", "(Ontario, California     )", "(Ontario, Ontario, California     )", "(Somewhere else: Ontario, Ontario, California     )")
        assertEquals(expected, "smeup/T16_A20".outputOf())
    }

    @Test
    fun executeT16_A70() {
        val expected = listOf("A70_AR1(10) A70_AR2(20) A70_DS1(30) A70_AR3(10) A70_AR4(40)")
        assertEquals(expected, "smeup/T16_A70".outputOf())
    }

    @Test
    fun executeT16_A80() {
        val expected = listOf("A80_AR3(1)(10)A80_AR3(2)(32)A80_AR3(3)(26)")
        assertEquals(expected, "smeup/T16_A80".outputOf())
    }

    @Test
    fun executeT10_A90() {
        val expected = listOf("999-9999", "A90_A4(        ) A90_A5(RPG DEPT)", "A90_A4(        ) A90_A5(RPG DEPT)")
        assertEquals(expected, "smeup/T10_A90".outputOf())
    }

    @Test
    fun executeT12_A02() {
        val expected = listOf("True")
        assertEquals(expected, "smeup/T12_A02".outputOf())
    }

    @Test
    fun executeT40_A10() {
        val expected = listOf("A10_DS_P01(BBB                 -.000000000-.000000000-0-0-0-0) A10_DS_P04(AAA                 -.000000000-.000000000-0-0-0-0)")
        assertEquals(expected, "smeup/T40_A10".outputOf(configuration = smeupConfig))
    }

    @Test
    fun executeT02_A50() {
        val expected = listOf("A50_A2(       ) A50_N1(.00) A50_N2(.00)")
        assertEquals(expected, "smeup/T02_A50".outputOf(configuration = smeupConfig))
    }

    /*
    AS400 response:

    "I_SUM(654360) I_DIF(654280) I_MUL(26172800) I_DIV(16358,00000000000000000000) P_SUM(588,04) P_DIF(413,76) P_MUL(43648,4260) P_DIV(5,74822125315584117512049) S_SUM(472,600) S_DIF(408,200) S_MUL(14180,880000) S_DIV(13,677018633540372670807) U_SUM(400) U_DIF(240) U_MUL(25600) U_DIV(4,0000000000000000000000000)"

    Jariko returns different results, but this specific use of %CHAR is declared as unsupported,
    so there is no need to handle the different type of response between AS400 and Jariko.
    */
    @Test
    fun executeT04_A70() {
        val expected = listOf(
            "I_SUM(654360) I_DIF(654280) I_MUL(26172800) I_DIV(16358.0000000000) P_SUM(588.04) P_DIF(413.76) P_MUL(43648.4260) P_DIV(5.748221253155841175120495753959146) S_SUM(472.600) S_DIF(408.200) S_MUL(14180.880000) S_DIV(13.67701863354037267080745341614907) U_SUM(400) U_DIF(240) U_MUL(25600) U_DIV(4.0000000000)"
        )
        assertEquals(expected, "smeup/T04_A70".outputOf())
    }
    @Test
    fun executeT40_A10_P07() {
        val expected = listOf(
            "1B"
        )
        assertEquals(expected, "smeup/T40_A10_P07".outputOf())
    }

    @Test
    fun executeT20_A10_P05() {
        val expected = listOf(
            "1",
            "0"
        )
        assertEquals(expected, "smeup/T20_A10_P05".outputOf())
    }

    @Test
    fun executeT02_S10_P01() {
        val expected = listOf(
            "abcdefghijklmnopqrstuvwxyzèéàòùABCDEFGHIJKLMNOPQRS        TUVWXYZEEAOUABCDEFGHIJKLMNOPQRSTUVWXYZEEAOUABCDEFGHIJKLMNOPQRSTUVWXYZEEAOUABCDEFGHIJKLMNOPQRSTUVWXYZEEAOUABCDEFGH'''*%"
        )
        assertEquals(expected, "smeup/T02_S10_P01".outputOf())
    }

    @Test
    fun executeT40_A10_P03D() {
        val expected = listOf(
            "Contenuto Post-RESET: A    -44"
        )
        assertEquals(expected, "smeup/T40_A10_P03D".outputOf())
    }

    @Test
    fun executeT15_A50() {
        val expected = listOf(
            // P1
                "A(        123.456000 /         123.456000 /       123.456000" +
                " /       123.456000 /         123.456000   /         123.456" +
                "000   /       123.456000   /       123.456000   /         12" +
                "3.456000  /         123.456000  /       123.456000  /       " +
                "123.456000  /          123.456000 /          123.456000 /   " +
                "     123.456000 /        123.456000 / 000000123456000 /     " +
                "  123456000) B(           .000123 /            .000123 /    " +
                "      .000123 /          .000123 /            .000123   /   " +
                "         .000123   /          .000123   /          .000123  " +
                " /            .000123  /            .000123  /          .000" +
                "123  /          .000123  /             .000123 /            " +
                " .000123 /           .000123 /           .000123 / 000000000" +
                "000123 /             123) C(     12,345.000000 /      12,345" +
                ".000000 /     12345.000000 /     12345.000000 /      12,345." +
                "000000   /      12,345.000000   /     12345.000000   /     1" +
                "2345.000000   /      12,345.000000  /      12,345.000000  / " +
                "    12345.000000  /     12345.000000  /       12,345.000000 " +
                "/       12,345.000000 /      12345.000000 /      12345.00000" +
                "0 / 000012345000000 /     12345000000)", // P2
                "1(     .00  123,456  123,456 1,234.56 1,234.56) 2(          " +
                "123,456  123,456 1,234.56 1,234.56) 3(    .00 123456 123456 " +
                "1234.56 1234.56) 4(        123456 123456 1234.56 1234.56)", // P3
                "A(     .00    123,456    123,456CR 1,234.56   1,234.56CR) B(" +
                "            123,456    123,456CR 1,234.56   1,234.56CR) C(  " +
                "  .00   123456   123456CR 1234.56   1234.56CR) D(          1" +
                "23456   123456CR 1234.56   1234.56CR)", // P4
                "K(           123,456   123,456- 1,234.56  1,234.56-) J(     " +
                ".00   123,456   123,456- 1,234.56  1,234.56-) L(    .00  123" +
                "456  123456- 1234.56  1234.56-) M(         123456  123456- 1" +
                "234.56  1234.56-)", // P5
                "N(      .00   123,456  -123,456  1,234.56 -1,234.56) O(     " +
                "       123,456  -123,456  1,234.56 -1,234.56) P(     .00  12" +
                "3456 -123456  1234.56 -1234.56) Q(          123456 -123456  " +
                "1234.56 -1234.56)", // P6
                "X(00000001234560123456) Y( 0/00/00 12/34/56 12" +
                "/34/56 12/34/56 12/34/56) Z(       123456 123456 123456 1234" +
                "56)", // P8
                "        123.456000 /         123.456000 /       123.456000 /" +
                "       123.456000 /         123.456000   /         123.45600" +
                "0   /       123.456000   /       123.456000   /         123." +
                "456000  /         123.456000  /       123.456000  /       12" +
                "3.456000  /          123.456000 /          123.456000 /     " +
                "   123.456000 /        123.456000 / 000000123456000 /       " +
                "123456000", // P9
                "        123.456000 /         123.456000 /       123.456000 /" +
                "       123.456000 /         123.456000   /         123.45600" +
                "0   /       123.456000   /       123.456000   /         123." +
                "456000  /         123.456000  /       123.456000  /       12" +
                "3.456000  /          123.456000 /          123.456000 /     " +
                "   123.456000 /        123.456000 / 000000123456000 /       " +
                "123456000"
        )
        assertEquals(expected, "smeup/T15_A50".outputOf())
    }

    @Test
    fun executeT02_A50_P03() {
        val expected = listOf("A50_AR1(10) A50_AR2(40)")
        assertEquals(expected, "smeup/T02_A50_P03".outputOf())
    }

    @Test
    fun executeT40_A10_P01() {
        val expected = listOf("Lunghezza: 32580 Contenuto:                     -          -          -          -          -          -          -                                                                                                                                                                                                                                                                -          -          -                                                                                                                                                                                                                                                                                                                                                                                                                                                                                                                                                                                                                                                                                                                                                                                                                                                                                                                                                                                                                                                                -                                                                                                                                                                                                                                                                                                                                                                                                                                                                                                                                                                                                                                                                                                                                                                                                                                                                                                                                                                                                                                                                -.000000000-.000000000-                                                                                                   -0-          -0-0-          -0")
        assertEquals(expected, "smeup/T40_A10_P01".outputOf(configuration = smeupConfig))
    }

    @Test
    fun executeT10_A60_P02() {
        val expected = listOf<String>("C10_P1: MULANGT102")
        assertEquals(expected, "smeup/T10_A60_P02".outputOf())

        assertFailsWith<Exception> {
            "smeup/T10_A60_P02F".outputOf()
        }
    }

    @Test
    fun executeT10_A20_P19() {
        val expected = listOf("1020")
        assertEquals(expected, "smeup/T10_A20_P19".outputOf())
    }

    @Test
    fun executeT03_A10_P09() {
        val expected = listOf(
            "I(15)=0 I(15)=1 I(15)=0"
        )
        assertEquals(expected, "smeup/T03_A10_P09".outputOf())
    }

    @Test
    fun executeT03_A10_P10() {
        val expected = listOf(
            "*IN(n)->000000000000000000000000000000000000000000000000000000000000000000000000000000000000000000000000000"
        )
        assertEquals(expected, "smeup/T03_A10_P10".outputOf())
    }

    @Test
    fun executeT03_A10_P11() {
        val expected = listOf(
            "*INLR->1"
        )
        assertEquals(expected, "smeup/T03_A10_P11".outputOf())
    }

    @Test
    fun executeT03_A10_P12() {
        val expected = listOf(
            "*IN35->1, *INLR->1"
        )
        assertEquals(expected, "smeup/T03_A10_P12".outputOf())
    }

    @Test
    fun executeT15_A20_P04_06() {
        val expected = listOf(
            "RicercaDaPos01(1)_Trovato(1); RicercaDaPos02(5)_Trovato(1); RicercaDaPos05(5)_Trovato(1); RicercaDaPos07(0)_Trovato(0);",
            "RicercaDaPos01(5)_Trovato(1); RicercaDaPos01(1)_Trovato(1); RicercaDaPos01(5)_Trovato(1);",
            "RicercaDaPos01(2)_Trovato(1);"
        )
        assertEquals(expected, "smeup/T15_A20_P04-06".outputOf())
    }

    @Test
    fun executeT10_A60_P04_P07() {
        val expected = listOf<String>(
            "CALL(MULANGTC30, 4         , 0)",
            "CALL(MULANGTC30, 5         , 0)",
            "CALL(MULANGTC30, 6         , 0)",
            "CALL(MULANGTC30, 7         , 0)")
        assertEquals(expected, "smeup/T10_A60_P04-P07".outputOf())
    }

    @Test
    fun executeT12_A03_P06() {
        val expected = listOf<String>("LOOP:1,2,3,4")
        assertEquals(expected, "smeup/T12_A03_P06".outputOf())
    }

    @Test
    fun executeT04_A15_P01() {
        val expected = listOf<String>(
            "P01_01(8)",
            "P01_02(13)",
            "P01_03(16)",
            "P01_04(2)",
            "P01_05(1)",
            "P01_06(1)",
            "P01_07(0)",
            "P01_08(2)",
            "P01_09(2)",
            "P01_10(1)",
            "P01_11(2)",
            "P01_12(0)"
        )
        assertEquals(expected, "smeup/T04_A15_P01".outputOf())
    }

    @Test
    fun executeT04_A15_P02() {
        val expected = listOf<String>(
            "P02_01(10)",
            "P02_02(6)"
        )
        assertEquals(expected, "smeup/T04_A15_P02".outputOf())
    }

    @Test
    fun executeT04_A15_P03() {
        val expected = listOf<String>(
            "P03_01(0)",
            "P03_02(1)",
            "P03_03(ok)"
        )
        assertEquals(expected, "smeup/T04_A15_P03".outputOf())
    }

    @Test
    fun executeT02_A70_P01() {
        val expected = listOf("1", "3")
        assertEquals(expected, "smeup/T02_A70_P01".outputOf())
    }

    @Test
    fun executeT12_A04_P07_12() {
        val expected = listOf<String>(
            "CNT(100001)",
            "CNT(100000)",
            "CNT(100001)",
            "CNT(100000)",
            "CNT(100001)",
            "CNT(100000)"
        )
        assertEquals(expected, "smeup/T12_A04_P07_12".outputOf())
    }

    @Test
    fun executeT02_A60_P03() {
        val expected = listOf<String>("Res(-A)=-10 Res( -A)= -10")
        assertEquals(expected, "smeup/T02_A60_P03".outputOf())
    }

    @Test
    fun executeT02_A50_P07() {
        val expected = listOf<String>("1,2,3,4")
        assertEquals(expected, "smeup/T02_A50_P07".outputOf())
    }

    @Test
    fun executeT02_A50_P05() {
        val expected = listOf<String>("£C5")
        assertEquals(expected, "smeup/T02_A50_P05".outputOf(configuration = smeupConfig))
    }

    @Test
    fun executeT70_A10_P01_05() {
        val outputOf = "smeup/T70_A10_P01-05".outputOf()
        println(outputOf)
        assertTrue(outputOf.all { it.equals("PRINT") })
    }

    @Test
    fun executeT10_A60_P09() {
        val expected = listOf<String>("1,2,3,4", "4,3,2,1")
        assertEquals(expected, "smeup/T10_A60_P09".outputOf())
    }

    @Test
    fun executeT02_A60_P02() {
        val expected = listOf("Res(A*B+C)=246; Res(A * B + C)=246")
        assertEquals(expected, "smeup/T02_A60_P02".outputOf())
    }

    @Test
    fun executeT12_A08_P01() {
        val expected = listOf("123")
        assertEquals(expected, "smeup/T12_A08_P01".outputOf())
    }

    @Test
    fun executeT12_A08_P02() {
        val expected = listOf("12")
        assertEquals(expected, "smeup/T12_A08_P02".outputOf())
    }

    @Test
    fun executeT10_A35_P07() {
        val expected = listOf<String>("Src1=1 Src2=0")
        assertEquals(expected, "smeup/T10_A35_P07".outputOf())
    }

    @Test
    fun executeT52_A07_P01() {
        val expected = listOf<String>()
        assertEquals(expected, "smeup/T52_A07_P01".outputOf(configuration = smeupConfig))
    }

    @Test
    fun executeT10_A20_P35_38() {
        val expected = listOf<String>(
            "Res(21, 0, 0, 0, 0, 0)",
            "Res(0, -19, 0, 0, 0, 0)",
            "Res(0, 0, 20, 0, 0, 0)",
            "Res(0, 0, 0, 2, 0, 0)"
        )
        assertEquals(expected, "smeup/T10_A20_P35-38".outputOf())
    }

    @Test
    fun executeT10_A20_P40() {
        val expected = listOf<String>("Res(0, 0, 0, 0, 0, -20)")
        assertEquals(expected, "smeup/T10_A20_P40".outputOf())
    }

    @Test
    fun executeT10_A20_P41() {
        val expected = listOf<String>("Res(20, 22, 12, 26, 28, 30) Div(2, 2, 2, 2, 2, 2)")
        assertEquals(expected, "smeup/T10_A20_P41".outputOf())
    }

    @Test
    fun executeT03_A30_P01_02() {
        val expected = listOf(
            "*IN33=0,*IN34=1",
            "*IN33=0,*IN34=1"
        )
        assertEquals(expected, "smeup/T03_A30_P01-02".outputOf())
    }

    @Test
    fun executeT02_A40_P07() {
        val expected = listOf(
            "AAAAABBBBBCCCCCDDDDDEEEEEFFFFFGGGGGHHHHHIIIIIAAAAADDDDDGGGGGBBBBBCCCCCEEEEEFFFFFHHHHHIIIIIZZZZZ12345"
        )
        assertEquals(expected, "smeup/T02_A40_P07".outputOf())
    }

    @Test
    fun executeT02_A30_P03() {
        val expected = listOf(
            "AAAAAAAAAAAAAAAAAAAABBBBBBBBBBBBBBBBBBBBCCCCCCCCCCCCCCCCCCCCDDDDDDDDDDDDDDDDDDDDEEEEEEEEEEEEEEEEEEEEFFFFFFFFFFFFFFFFFFFF"
        )
        assertEquals(expected, "smeup/T02_A30_P03".outputOf())
    }

    @Test
    fun executeT02_A40_P08() {
        val expected = listOf(
            "CNCLI       AAAAAA         333"
        )
        assertEquals(expected, "smeup/T02_A40_P08".outputOf())
    }

    @Test
    fun executeT02_A40_P09() {
        val expected = listOf(
            "CNCLI       AAAAAA         333"
        )
        assertEquals(expected, "smeup/T02_A40_P09".outputOf())
    }

    @Test
    fun executeT02_A50_P08() {
        val expected = listOf(
            "A50_A81(Funzione  ) A50_N81(Funzione  )A50_V81(Funzione)"
        )
        assertEquals(expected, "smeup/T02_A50_P08".outputOf())
    }

    @Test
    fun executeT02_A50_P09() {
        val expected = listOf(
            "A50_A91(Funzione  ) A50_N91(Funzione  )A50_V91(Funzione)"
        )
        assertEquals(expected, "smeup/T02_A50_P09".outputOf())
    }

    @Test
    fun executeT10_A45_P01() {
        val expected = listOf<String>("NUM(0)")
        assertEquals(expected, "smeup/T10_A45_P01".outputOf(configuration = smeupConfig))
    }

    @Test
    fun executeT10_A45_P02() {
        val expected = listOf<String>("NUM(4)")
        assertEquals(expected, "smeup/T10_A45_P02".outputOf(configuration = smeupConfig))
    }

    @Test
    fun executeT10_A45_P03() {
        val expected = listOf<String>("NUM(4)")
        assertEquals(expected, "smeup/T10_A45_P03".outputOf(configuration = smeupConfig))
    }

    @Test
    fun executeT12_A04_P13() {
        val expected = listOf(
            "CNT()"
        )
        assertEquals(expected, "smeup/T12_A04_P13".outputOf())
    }

    @Test
    fun executeT12_A04_P14() {
        val expected = listOf(
            "CNT()"
        )
        assertEquals(expected, "smeup/T12_A04_P14".outputOf())
    }

    @Test
    fun executeT10_A20_P51() {
        val expected = listOf<String>("Res(21, -19, 20, 2, 20, -20)")
        assertEquals(expected, "smeup/T10_A20_P51".outputOf(configuration = smeupConfig))
    }

    @Test
    fun executeT40_A20_P26() {
        val expected = listOf<String>("T40_AR2(TEST01;NO_TEST;)")
        assertEquals(expected, "smeup/T40_A20_P26".outputOf(configuration = smeupConfig))
    }

    @Test
    fun executeT12_A04_P17() {
        val expected = listOf(
            "A04_N50_CNT(50)A04_N1(2)A04_N2(50)A04_N4(51)"
        )
        assertEquals(expected, "smeup/T12_A04_P17".outputOf())
    }

    @Test
    fun executeT10_A20_P47() {
        val expected = listOf(
            "A20_D7(53.33) A20_D8(.002) A20_D9(2) A20_D0(3)"
        )
        assertEquals(expected, "smeup/T10_A20_P47".outputOf())
    }

    @Test
    fun executeT18_A10_P01() {
        val expected = listOf("Ritorno_Procedura")
        assertEquals(expected, "smeup/T18_A10_P01".outputOf())
    }

    @Test
    fun executeT04_A90_P05() {
        val expected = listOf(
            "Microsecondi(98085763813000) Secondi(98085763) Minuti(1634762) Ore(27246) Giorni(1135) Mesi(37) Anni(3)"
        )
        assertEquals(expected, "smeup/T04_A90_P05".outputOf())
    }

    @Test
    fun executeT04_A80_P05() {
        val expected = listOf(
            "A80_D1(hhmmss) A80_D2(hhmmssDDMMYY) A80_D3(hhmmssDDMMYYYY)"
        )
        assertEquals(expected, "smeup/T04_A80_P05".outputOf())
    }

    @Test
    fun executeT02_A30_P04() {
        val expected = listOf<String>("AAAAAAAAAAAAAAAAAAAABBBBBBBBBBBBBBBBBBBBCCCCCCCCCCCCCCCCCCCCDDDDDDDDDDDDDDDDDDDDEEEEEEEEEEEEEEEEEEEEFFFFFFFFFFFFFFFFFFFF")
        assertEquals(expected, "smeup/T02_A30_P04".outputOf())
    }

    @Test
    fun executeT18_A10_P02() {
        val expected = listOf("TestProcedura_Ritorno")
        assertEquals(expected, "smeup/T18_A10_P02".outputOf())
    }

    @Test
<<<<<<< HEAD
    fun executeT10_A20_P52() {
        val expected = listOf("A20_N73(2.272) A20_N70(0) A20_N112(11.11) A20_N110(0) A20_N309(4.889964788)")
        assertEquals(expected, "smeup/T10_A20_P52".outputOf(configuration = smeupConfig))
=======
    fun executeT02_A80_P03() {
        val expected = listOf("123")
        assertEquals(expected, "smeup/T02_A80_P03".outputOf())
    }

    @Test
    fun executeT02_A80_P02() {
        val expected = listOf("PROVA")
        assertEquals(expected, "smeup/T02_A80_P02".outputOf())
    }

    @Test
    fun executeT40_A30_P01() {
        val expected = listOf("Lunghezza: 32580 Contenuto:                     -          -          -          -          -          -          -")
        assertEquals(expected, "smeup/T40_A30_P01".outputOf(configuration = smeupConfig))
    }

    @Test
    fun executeT40_A30_P03() {
        val expected = listOf("Lunghezza: 32580 Contenuto:                     -          -          -          -          -          -          -")
        assertEquals(expected, "smeup/T40_A30_P01".outputOf(configuration = smeupConfig))
>>>>>>> a494b865
    }
}<|MERGE_RESOLUTION|>--- conflicted
+++ resolved
@@ -468,6 +468,12 @@
     }
 
     @Test
+    fun executeT60_A10_P01_02() {
+        val expected = listOf<String>()
+        assertEquals(expected, "smeup/T60_A10_P01-02".outputOf(configuration = smeupConfig))
+    }
+
+    @Test
     fun executeT10_A20_P35_38() {
         val expected = listOf<String>(
             "Res(21, 0, 0, 0, 0, 0)",
@@ -548,6 +554,12 @@
     }
 
     @Test
+    fun executeT60_A10_P01() {
+        val expected = listOf<String>("KA(0)KB(0)KC(0)KD(0)KE(0)KF(0)KG(0)KH(0)KI(0)KJ(0)KK(0)KL(0)KM(0)KN(0)KP(0)KQ(0)KR(0)KS(0)KT(0)KU(0)KV(0)KW(0)KX(0)KY(0)")
+        assertEquals(expected, "smeup/T60_A10_P01".outputOf(configuration = smeupConfig))
+    }
+
+    @Test
     fun executeT10_A45_P01() {
         val expected = listOf<String>("NUM(0)")
         assertEquals(expected, "smeup/T10_A45_P01".outputOf(configuration = smeupConfig))
@@ -644,32 +656,32 @@
     }
 
     @Test
-<<<<<<< HEAD
+    fun executeT02_A80_P03() {
+        val expected = listOf("123")
+        assertEquals(expected, "smeup/T02_A80_P03".outputOf())
+    }
+
+    @Test
+    fun executeT02_A80_P02() {
+        val expected = listOf("PROVA")
+        assertEquals(expected, "smeup/T02_A80_P02".outputOf())
+    }
+
+    @Test
+    fun executeT40_A30_P01() {
+        val expected = listOf("Lunghezza: 32580 Contenuto:                     -          -          -          -          -          -          -")
+        assertEquals(expected, "smeup/T40_A30_P01".outputOf(configuration = smeupConfig))
+    }
+
+    @Test
+    fun executeT40_A30_P03() {
+        val expected = listOf("Lunghezza: 32580 Contenuto:                     -          -          -          -          -          -          -")
+        assertEquals(expected, "smeup/T40_A30_P01".outputOf(configuration = smeupConfig))
+    }
+
+    @Test
     fun executeT10_A20_P52() {
         val expected = listOf("A20_N73(2.272) A20_N70(0) A20_N112(11.11) A20_N110(0) A20_N309(4.889964788)")
         assertEquals(expected, "smeup/T10_A20_P52".outputOf(configuration = smeupConfig))
-=======
-    fun executeT02_A80_P03() {
-        val expected = listOf("123")
-        assertEquals(expected, "smeup/T02_A80_P03".outputOf())
-    }
-
-    @Test
-    fun executeT02_A80_P02() {
-        val expected = listOf("PROVA")
-        assertEquals(expected, "smeup/T02_A80_P02".outputOf())
-    }
-
-    @Test
-    fun executeT40_A30_P01() {
-        val expected = listOf("Lunghezza: 32580 Contenuto:                     -          -          -          -          -          -          -")
-        assertEquals(expected, "smeup/T40_A30_P01".outputOf(configuration = smeupConfig))
-    }
-
-    @Test
-    fun executeT40_A30_P03() {
-        val expected = listOf("Lunghezza: 32580 Contenuto:                     -          -          -          -          -          -          -")
-        assertEquals(expected, "smeup/T40_A30_P01".outputOf(configuration = smeupConfig))
->>>>>>> a494b865
     }
 }