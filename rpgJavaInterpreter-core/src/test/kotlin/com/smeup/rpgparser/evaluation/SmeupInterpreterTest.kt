--- conflicted
+++ resolved
@@ -668,20 +668,20 @@
     }
 
     @Test
-<<<<<<< HEAD
+    fun executeT40_A30_P01() {
+        val expected = listOf("Lunghezza: 32580 Contenuto:                     -          -          -          -          -          -          -")
+        assertEquals(expected, "smeup/T40_A30_P01".outputOf(configuration = smeupConfig))
+    }
+
+    @Test
+    fun executeT40_A30_P03() {
+        val expected = listOf("Lunghezza: 32580 Contenuto:                     -          -          -          -          -          -          -")
+        assertEquals(expected, "smeup/T40_A30_P01".outputOf(configuration = smeupConfig))
+    }
+
+    @Test
     fun executeT10_A60_P10() {
         val expected = listOf("CALL_1(          , 1, MULANGTB10:  chiamata 1                           )")
         assertEquals(expected, "smeup/T10_A60_P10".outputOf())
-=======
-    fun executeT40_A30_P01() {
-        val expected = listOf("Lunghezza: 32580 Contenuto:                     -          -          -          -          -          -          -")
-        assertEquals(expected, "smeup/T40_A30_P01".outputOf(configuration = smeupConfig))
-    }
-
-    @Test
-    fun executeT40_A30_P03() {
-        val expected = listOf("Lunghezza: 32580 Contenuto:                     -          -          -          -          -          -          -")
-        assertEquals(expected, "smeup/T40_A30_P01".outputOf(configuration = smeupConfig))
->>>>>>> 43897c9f
     }
 }