package com.smeup.rpgparser.evaluation

import com.smeup.dbnative.DBNativeAccessConfig
import com.smeup.rpgparser.AbstractTest
import com.smeup.rpgparser.execution.Configuration
import com.smeup.rpgparser.execution.ReloadConfig
import com.smeup.rpgparser.execution.SimpleReloadConfig
import org.junit.Test
import java.time.LocalDateTime
import java.time.format.DateTimeFormatter
import kotlin.test.BeforeTest
import kotlin.test.assertEquals
import kotlin.test.assertFailsWith
import kotlin.test.assertTrue

open class SmeupInterpreterTest : AbstractTest() {

    lateinit var smeupConfig: Configuration

    @BeforeTest
    fun setUp() {
        smeupConfig = Configuration()
        val path = javaClass.getResource("/smeup/metadata")!!.path
        val reloadConfig = SimpleReloadConfig(metadataPath = path, connectionConfigs = listOf())
        smeupConfig.reloadConfig = ReloadConfig(
            nativeAccessConfig = DBNativeAccessConfig(emptyList()),
            metadataProducer = { dbFile: String -> reloadConfig.getMetadata(dbFile = dbFile) })
    }

    @Test
    fun executeT15_A80() {
        // TODO When we will have more clear idea about the expected result, we will add the assert
        println("executeT15_A80: " + "smeup/T15_A80".outputOf())
    }

    @Test
    fun executeT15_A90() {
        // TODO When we will have more clear idea about the expected result, we will add the assert
        println("executeT15_A90: " + "smeup/T15_A90".outputOf())
    }

    @Test
    fun executeT02_A20() {
        val values = "smeup/T02_A20".outputOf()
        assertTrue(values[0].matches(Regex("A20_Z1\\(\\d{4}-\\d{2}-\\d{2}-\\d{2}\\.\\d{2}\\.\\d{2}\\.\\d{6}\\)")))
        assertEquals("A20_Z2(2003-06-27-09.25.59.123456)", values[1])
    }

    @Test
    fun executeT02_A30() {
        val len = 100
        val expected = listOf(
            buildString {
                append("AAAAA".padEnd(len, ' '))
                append("BBBBB".padEnd(len, ' '))
                append("CCCCC".padEnd(len, ' '))
                append("DDDDD".padEnd(len, ' '))
                append("EEEEE".padEnd(len, ' '))
                append("FFFFF".padEnd(len, ' '))
                append("GGGGG".padEnd(len, ' '))
                append("HHHHH".padEnd(len, ' '))
                // Here I don't padEnd because the display messages are trimmed
                append("IIIII")
            }
        )
        assertEquals(expected, "smeup/T02_A30".outputOf())
    }

    @Test
    fun executeT02_A40() {
        val expected = listOf("DS4_FL1(NNNNNFFFFFMMMMMGGGGGAAAAAZZZZZ)", "DS4_FL2(AAAAAZZZZZMMMMMGGGGGNNNNNFFFFF)")
        assertEquals(expected, "smeup/T02_A40".outputOf())
    }

    @Test
    fun executeT04_A20() {
        val expected = listOf("CALL_1(MULANGT04 , 1, MULANGTB10: MULANGT04 chiamata 1                  ) CALL_2(MULANGT04 , 3, MULANGTB10: MULANGT04 chiamata 1                  )")
        assertEquals(expected, "smeup/T04_A20".outputOf())
    }

    @Test
    fun executeT04_A40() {
        val expected = listOf("A40_P1(122469.88)A40_P2(987.22)A40_P3(123456.10)A40_P4(121028170.03)")
        assertEquals(expected, "smeup/T04_A40".outputOf())
    }

    @Test
    fun executeT04_A80() {
        val actual = "smeup/T04_A80".outputOf()
        val t = LocalDateTime.now()
        val expected = listOf(
            DateTimeFormatter.ofPattern("Hmmss").format(t),
            DateTimeFormatter.ofPattern("HmmssddMMyy").format(t),
            DateTimeFormatter.ofPattern("HmmssddMMyyyy").format(t)
        )
        assertEquals(expected, actual)
    }

    @Test
    fun executeT04_A90() {
        val expected = listOf("123.4560000000", "1234.5600000000", "123456.0000000000", "123")
        assertEquals(expected, "smeup/T04_A90".outputOf())
    }

    @Test
    fun executeT10_A20() {
        val expected = listOf("172.670-22146.863-.987000000")
        assertEquals(expected, "smeup/T10_A20".outputOf())
    }

    @Test
    fun executeT10_A70() {
        val expected = listOf("CAT_1(MR. SMITH) CAT_2(RPG/400) CAT_3(RPG/4)", "CAT_1(ABC  XYZ ) CAT_2(Mr. Smith)", "CAT_1(RPG/400   )", "CAT_1(RPGIV     )")
        assertEquals(expected, "smeup/T10_A70".outputOf())
    }

    @Test
    fun executeT16_A20() {
        val expected = listOf("(Ontario, Canada)", "(Ontario, California     )", "(Ontario, Ontario, California     )", "(Somewhere else: Ontario, Ontario, California     )")
        assertEquals(expected, "smeup/T16_A20".outputOf())
    }

    @Test
    fun executeT16_A70() {
        val expected = listOf("A70_AR1(10) A70_AR2(20) A70_DS1(30) A70_AR3(10) A70_AR4(40)")
        assertEquals(expected, "smeup/T16_A70".outputOf())
    }

    @Test
    fun executeT16_A80() {
        val expected = listOf("A80_AR3(1)(10)A80_AR3(2)(32)A80_AR3(3)(26)")
        assertEquals(expected, "smeup/T16_A80".outputOf())
    }

    @Test
    fun executeT10_A90() {
        val expected = listOf("999-9999", "A90_A4(        ) A90_A5(RPG DEPT)", "A90_A4(        ) A90_A5(RPG DEPT)")
        assertEquals(expected, "smeup/T10_A90".outputOf())
    }

    @Test
    fun executeT12_A02() {
        val expected = listOf("True")
        assertEquals(expected, "smeup/T12_A02".outputOf())
    }

    @Test
    fun executeT40_A10() {
        val expected = listOf("A10_DS_P01(BBB                 -.000000000-.000000000-0-0-0-0) A10_DS_P04(AAA                 -.000000000-.000000000-0-0-0-0)")
        assertEquals(expected, "smeup/T40_A10".outputOf(configuration = smeupConfig))
    }

    @Test
    fun executeT02_A50() {
        val expected = listOf("A50_A2(       ) A50_N1(.00) A50_N2(.00)")
        assertEquals(expected, "smeup/T02_A50".outputOf(configuration = smeupConfig))
    }

    /*
    AS400 response:

    "I_SUM(654360) I_DIF(654280) I_MUL(26172800) I_DIV(16358,00000000000000000000) P_SUM(588,04) P_DIF(413,76) P_MUL(43648,4260) P_DIV(5,74822125315584117512049) S_SUM(472,600) S_DIF(408,200) S_MUL(14180,880000) S_DIV(13,677018633540372670807) U_SUM(400) U_DIF(240) U_MUL(25600) U_DIV(4,0000000000000000000000000)"

    Jariko returns different results, but this specific use of %CHAR is declared as unsupported,
    so there is no need to handle the different type of response between AS400 and Jariko.
    */
    @Test
    fun executeT04_A70() {
        val expected = listOf(
            "I_SUM(654360) I_DIF(654280) I_MUL(26172800) I_DIV(16358.0000000000) P_SUM(588.04) P_DIF(413.76) P_MUL(43648.4260) P_DIV(5.748221253155841175120495753959146) S_SUM(472.600) S_DIF(408.200) S_MUL(14180.880000) S_DIV(13.67701863354037267080745341614907) U_SUM(400) U_DIF(240) U_MUL(25600) U_DIV(4.0000000000)"
        )
        assertEquals(expected, "smeup/T04_A70".outputOf())
    }
    @Test
    fun executeT40_A10_P07() {
        val expected = listOf(
            "1B"
        )
        assertEquals(expected, "smeup/T40_A10_P07".outputOf())
    }

    @Test
    fun executeT20_A10_P05() {
        val expected = listOf(
            "1",
            "0"
        )
        assertEquals(expected, "smeup/T20_A10_P05".outputOf())
    }

    @Test
    fun executeT02_S10_P01() {
        val expected = listOf(
            "abcdefghijklmnopqrstuvwxyzèéàòùABCDEFGHIJKLMNOPQRS        TUVWXYZEEAOUABCDEFGHIJKLMNOPQRSTUVWXYZEEAOUABCDEFGHIJKLMNOPQRSTUVWXYZEEAOUABCDEFGHIJKLMNOPQRSTUVWXYZEEAOUABCDEFGH'''*%"
        )
        assertEquals(expected, "smeup/T02_S10_P01".outputOf())
    }

    @Test
    fun executeT40_A10_P03D() {
        val expected = listOf(
            "Contenuto Post-RESET: A    -44"
        )
        assertEquals(expected, "smeup/T40_A10_P03D".outputOf())
    }

    @Test
    fun executeT15_A50() {
        val expected = listOf(
            // P1
                "A(        123.456000 /         123.456000 /       123.456000" +
                " /       123.456000 /         123.456000   /         123.456" +
                "000   /       123.456000   /       123.456000   /         12" +
                "3.456000  /         123.456000  /       123.456000  /       " +
                "123.456000  /          123.456000 /          123.456000 /   " +
                "     123.456000 /        123.456000 / 000000123456000 /     " +
                "  123456000) B(           .000123 /            .000123 /    " +
                "      .000123 /          .000123 /            .000123   /   " +
                "         .000123   /          .000123   /          .000123  " +
                " /            .000123  /            .000123  /          .000" +
                "123  /          .000123  /             .000123 /            " +
                " .000123 /           .000123 /           .000123 / 000000000" +
                "000123 /             123) C(     12,345.000000 /      12,345" +
                ".000000 /     12345.000000 /     12345.000000 /      12,345." +
                "000000   /      12,345.000000   /     12345.000000   /     1" +
                "2345.000000   /      12,345.000000  /      12,345.000000  / " +
                "    12345.000000  /     12345.000000  /       12,345.000000 " +
                "/       12,345.000000 /      12345.000000 /      12345.00000" +
                "0 / 000012345000000 /     12345000000)", // P2
                "1(     .00  123,456  123,456 1,234.56 1,234.56) 2(          " +
                "123,456  123,456 1,234.56 1,234.56) 3(    .00 123456 123456 " +
                "1234.56 1234.56) 4(        123456 123456 1234.56 1234.56)", // P3
                "A(     .00    123,456    123,456CR 1,234.56   1,234.56CR) B(" +
                "            123,456    123,456CR 1,234.56   1,234.56CR) C(  " +
                "  .00   123456   123456CR 1234.56   1234.56CR) D(          1" +
                "23456   123456CR 1234.56   1234.56CR)", // P4
                "K(           123,456   123,456- 1,234.56  1,234.56-) J(     " +
                ".00   123,456   123,456- 1,234.56  1,234.56-) L(    .00  123" +
                "456  123456- 1234.56  1234.56-) M(         123456  123456- 1" +
                "234.56  1234.56-)", // P5
                "N(      .00   123,456  -123,456  1,234.56 -1,234.56) O(     " +
                "       123,456  -123,456  1,234.56 -1,234.56) P(     .00  12" +
                "3456 -123456  1234.56 -1234.56) Q(          123456 -123456  " +
                "1234.56 -1234.56)", // P6
                "X(00000001234560123456) Y( 0/00/00 12/34/56 12" +
                "/34/56 12/34/56 12/34/56) Z(       123456 123456 123456 1234" +
                "56)", // P8
                "        123.456000 /         123.456000 /       123.456000 /" +
                "       123.456000 /         123.456000   /         123.45600" +
                "0   /       123.456000   /       123.456000   /         123." +
                "456000  /         123.456000  /       123.456000  /       12" +
                "3.456000  /          123.456000 /          123.456000 /     " +
                "   123.456000 /        123.456000 / 000000123456000 /       " +
                "123456000", // P9
                "        123.456000 /         123.456000 /       123.456000 /" +
                "       123.456000 /         123.456000   /         123.45600" +
                "0   /       123.456000   /       123.456000   /         123." +
                "456000  /         123.456000  /       123.456000  /       12" +
                "3.456000  /          123.456000 /          123.456000 /     " +
                "   123.456000 /        123.456000 / 000000123456000 /       " +
                "123456000"
        )
        assertEquals(expected, "smeup/T15_A50".outputOf())
    }

    @Test
    fun executeT02_A50_P03() {
        val expected = listOf("A50_AR1(10) A50_AR2(40)")
        assertEquals(expected, "smeup/T02_A50_P03".outputOf())
    }

    @Test
    fun executeT40_A10_P01() {
        val expected = listOf("Lunghezza: 32580 Contenuto:                     -          -          -          -          -          -          -                                                                                                                                                                                                                                                                -          -          -                                                                                                                                                                                                                                                                                                                                                                                                                                                                                                                                                                                                                                                                                                                                                                                                                                                                                                                                                                                                                                                                -                                                                                                                                                                                                                                                                                                                                                                                                                                                                                                                                                                                                                                                                                                                                                                                                                                                                                                                                                                                                                                                                -.000000000-.000000000-                                                                                                   -0-          -0-0-          -0")
        assertEquals(expected, "smeup/T40_A10_P01".outputOf(configuration = smeupConfig))
    }

    @Test
    fun executeT10_A60_P02() {
        val expected = listOf<String>("C10_P1: MULANGT102")
        assertEquals(expected, "smeup/T10_A60_P02".outputOf())

        assertFailsWith<Exception> {
            "smeup/T10_A60_P02F".outputOf()
        }
    }

    @Test
    fun executeT10_A20_P19() {
        val expected = listOf("1020")
        assertEquals(expected, "smeup/T10_A20_P19".outputOf())
    }

    @Test
    fun executeT03_A10_P09_10() {
        val expected = listOf(
            "I(15)=0 I(15)=1 I(15)=0",
            "*IN(n)->000000000000000000000000000000000000000000000000000000000000000000000000000000000000000000000000000"
        )
        assertEquals(expected, "smeup/T03_A10_P09-10".outputOf())
    }

    @Test
    fun executeT15_A20_P04_06() {
        val expected = listOf(
            "RicercaDaPos01(1)_Trovato(1); RicercaDaPos02(5)_Trovato(1); RicercaDaPos05(5)_Trovato(1); RicercaDaPos07(0)_Trovato(0);",
            "RicercaDaPos01(5)_Trovato(1); RicercaDaPos01(1)_Trovato(1); RicercaDaPos01(5)_Trovato(1);",
            "RicercaDaPos01(2)_Trovato(1);"
        )
        assertEquals(expected, "smeup/T15_A20_P04-06".outputOf())
    }

    @Test
    fun executeT10_A60_P04_P07() {
        val expected = listOf<String>(
            "CALL(MULANGTC30, 4         , 0)",
            "CALL(MULANGTC30, 5         , 0)",
            "CALL(MULANGTC30, 6         , 0)",
            "CALL(MULANGTC30, 7         , 0)")
        assertEquals(expected, "smeup/T10_A60_P04-P07".outputOf())
    }

    @Test
<<<<<<< HEAD
    fun executeT12_A04_P07_12() {
        val expected = listOf<String>(
            "CNT(100001)",
            "CNT(100000)",
            "CNT(100001)",
            "CNT(100000)",
            "CNT(100001)",
            "CNT(100000)"
        )
        assertEquals(expected, "smeup/T12_A04_P07_12".outputOf())
=======
    fun executeT04_A15_P01() {
        val expected = listOf<String>(
            "P01_01(8)",
            "P01_02(13)",
            "P01_03(16)",
            "P01_04(2)",
            "P01_05(1)",
            "P01_06(1)",
            "P01_07(0)",
            "P01_08(2)",
            "P01_09(2)",
            "P01_10(1)",
            "P01_11(2)",
            "P01_12(0)"
        )
        assertEquals(expected, "smeup/T04_A15_P01".outputOf())
    }

    @Test
    fun executeT04_A15_P02() {
        val expected = listOf<String>(
            "P02_01(10)",
            "P02_02(6)"
        )
        assertEquals(expected, "smeup/T04_A15_P02".outputOf())
    }

    @Test
    fun executeT04_A15_P03() {
        val expected = listOf<String>(
            "P03_01(0)",
            "P03_02(1)",
            "P03_03(ok)"
        )
        assertEquals(expected, "smeup/T04_A15_P03".outputOf())
>>>>>>> 5d1b97ad
    }
}<|MERGE_RESOLUTION|>--- conflicted
+++ resolved
@@ -321,18 +321,6 @@
     }
 
     @Test
-<<<<<<< HEAD
-    fun executeT12_A04_P07_12() {
-        val expected = listOf<String>(
-            "CNT(100001)",
-            "CNT(100000)",
-            "CNT(100001)",
-            "CNT(100000)",
-            "CNT(100001)",
-            "CNT(100000)"
-        )
-        assertEquals(expected, "smeup/T12_A04_P07_12".outputOf())
-=======
     fun executeT04_A15_P01() {
         val expected = listOf<String>(
             "P01_01(8)",
@@ -368,6 +356,18 @@
             "P03_03(ok)"
         )
         assertEquals(expected, "smeup/T04_A15_P03".outputOf())
->>>>>>> 5d1b97ad
+    }
+
+    @Test
+    fun executeT12_A04_P07_12() {
+        val expected = listOf<String>(
+            "CNT(100001)",
+            "CNT(100000)",
+            "CNT(100001)",
+            "CNT(100000)",
+            "CNT(100001)",
+            "CNT(100000)"
+        )
+        assertEquals(expected, "smeup/T12_A04_P07_12".outputOf())
     }
 }