--- conflicted
+++ resolved
@@ -390,7 +390,24 @@
     }
 
     @Test
-<<<<<<< HEAD
+    fun executeT02_A50_P07() {
+        val expected = listOf<String>("1,2,3,4")
+        assertEquals(expected, "smeup/T02_A50_P07".outputOf())
+    }
+
+    @Test
+    fun executeT02_A50_P05() {
+        val expected = listOf<String>("£C5")
+        assertEquals(expected, "smeup/T02_A50_P05".outputOf(configuration = smeupConfig))
+    }
+
+    @Test
+    fun executeT02_A60_P02() {
+        val expected = listOf("Res(A*B+C)=246; Res(A * B + C)=246")
+        assertEquals(expected, "smeup/T02_A60_P02".outputOf())
+    }
+
+    @Test
     fun executeT52_A07_P01() {
         val expected = listOf<String>()
         assertEquals(expected, "smeup/T52_A07_P01".outputOf(configuration = smeupConfig))
@@ -400,22 +417,5 @@
     fun executeT60_A10_P01_02() {
         val expected = listOf<String>()
         assertEquals(expected, "smeup/T60_A10_P01-02".outputOf(configuration = smeupConfig))
-=======
-    fun executeT02_A50_P07() {
-        val expected = listOf<String>("1,2,3,4")
-        assertEquals(expected, "smeup/T02_A50_P07".outputOf())
-    }
-
-    @Test
-    fun executeT02_A50_P05() {
-        val expected = listOf<String>("£C5")
-        assertEquals(expected, "smeup/T02_A50_P05".outputOf(configuration = smeupConfig))
-    }
-
-    @Test
-    fun executeT02_A60_P02() {
-        val expected = listOf("Res(A*B+C)=246; Res(A * B + C)=246")
-        assertEquals(expected, "smeup/T02_A60_P02".outputOf())
->>>>>>> 62989588
     }
 }