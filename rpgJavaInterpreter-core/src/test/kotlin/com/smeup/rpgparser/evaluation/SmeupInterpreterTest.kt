package com.smeup.rpgparser.evaluation

import com.smeup.dbnative.DBNativeAccessConfig
import com.smeup.rpgparser.AbstractTest
import com.smeup.rpgparser.execution.Configuration
import com.smeup.rpgparser.execution.ReloadConfig
import com.smeup.rpgparser.execution.SimpleReloadConfig
import org.junit.Test
import java.time.LocalDateTime
import java.time.format.DateTimeFormatter
import kotlin.test.BeforeTest
import kotlin.test.assertEquals
import kotlin.test.assertFailsWith
import kotlin.test.assertTrue

open class SmeupInterpreterTest : AbstractTest() {

    lateinit var smeupConfig: Configuration

    @BeforeTest
    fun setUp() {
        smeupConfig = Configuration()
        val path = javaClass.getResource("/smeup/metadata")!!.path
        val reloadConfig = SimpleReloadConfig(metadataPath = path, connectionConfigs = listOf())
        smeupConfig.reloadConfig = ReloadConfig(
            nativeAccessConfig = DBNativeAccessConfig(emptyList()),
            metadataProducer = { dbFile: String -> reloadConfig.getMetadata(dbFile = dbFile) })
    }

    @Test
    fun executeT15_A80() {
        // TODO When we will have more clear idea about the expected result, we will add the assert
        println("executeT15_A80: " + "smeup/T15_A80".outputOf())
    }

    @Test
    fun executeT15_A90() {
        // TODO When we will have more clear idea about the expected result, we will add the assert
        println("executeT15_A90: " + "smeup/T15_A90".outputOf())
    }

    @Test
    fun executeT02_A20() {
        val values = "smeup/T02_A20".outputOf()
        assertTrue(values[0].matches(Regex("A20_Z1\\(\\d{4}-\\d{2}-\\d{2}-\\d{2}\\.\\d{2}\\.\\d{2}\\.\\d{6}\\)")))
        assertEquals("A20_Z2(2003-06-27-09.25.59.123456)", values[1])
    }

    @Test
    fun executeT02_A30() {
        val len = 100
        val expected = listOf(
            buildString {
                append("AAAAA".padEnd(len, ' '))
                append("BBBBB".padEnd(len, ' '))
                append("CCCCC".padEnd(len, ' '))
                append("DDDDD".padEnd(len, ' '))
                append("EEEEE".padEnd(len, ' '))
                append("FFFFF".padEnd(len, ' '))
                append("GGGGG".padEnd(len, ' '))
                append("HHHHH".padEnd(len, ' '))
                // Here I don't padEnd because the display messages are trimmed
                append("IIIII")
            }
        )
        assertEquals(expected, "smeup/T02_A30".outputOf())
    }

    @Test
    fun executeT02_A40() {
        val expected = listOf("DS4_FL1(NNNNNFFFFFMMMMMGGGGGAAAAAZZZZZ)", "DS4_FL2(AAAAAZZZZZMMMMMGGGGGNNNNNFFFFF)")
        assertEquals(expected, "smeup/T02_A40".outputOf())
    }

    @Test
    fun executeT04_A20() {
        val expected = listOf("CALL_1(MULANGT04 , 1, MULANGTB10: MULANGT04 chiamata 1                  ) CALL_2(MULANGT04 , 3, MULANGTB10: MULANGT04 chiamata 1                  )")
        assertEquals(expected, "smeup/T04_A20".outputOf())
    }

    @Test
    fun executeT04_A40() {
        val expected = listOf("A40_P1(122469.88)A40_P2(987.22)A40_P3(123456.10)A40_P4(121028170.03)")
        assertEquals(expected, "smeup/T04_A40".outputOf())
    }

    @Test
    fun executeT04_A80() {
        val actual = "smeup/T04_A80".outputOf()
        val t = LocalDateTime.now()
        val expected = listOf(
            DateTimeFormatter.ofPattern("Hmmss").format(t),
            DateTimeFormatter.ofPattern("HmmssddMMyy").format(t),
            DateTimeFormatter.ofPattern("HmmssddMMyyyy").format(t)
        )
        assertEquals(expected, actual)
    }

    @Test
    fun executeT04_A90() {
        val expected = listOf("123.4560000000", "1234.5600000000", "123456.0000000000", "123")
        assertEquals(expected, "smeup/T04_A90".outputOf())
    }

    @Test
    fun executeT10_A20() {
        val expected = listOf("172.670-22146.863-.987000000")
        assertEquals(expected, "smeup/T10_A20".outputOf())
    }

    @Test
    fun executeT10_A70() {
        val expected = listOf("CAT_1(MR. SMITH) CAT_2(RPG/400) CAT_3(RPG/4)", "CAT_1(ABC  XYZ ) CAT_2(Mr. Smith)", "CAT_1(RPG/400   )", "CAT_1(RPGIV     )")
        assertEquals(expected, "smeup/T10_A70".outputOf())
    }

    @Test
    fun executeT16_A20() {
        val expected = listOf("(Ontario, Canada)", "(Ontario, California     )", "(Ontario, Ontario, California     )", "(Somewhere else: Ontario, Ontario, California     )")
        assertEquals(expected, "smeup/T16_A20".outputOf())
    }

    @Test
    fun executeT16_A70() {
        val expected = listOf("A70_AR1(10) A70_AR2(20) A70_DS1(30) A70_AR3(10) A70_AR4(40)")
        assertEquals(expected, "smeup/T16_A70".outputOf())
    }

    @Test
    fun executeT16_A80() {
        val expected = listOf("A80_AR3(1)(10)A80_AR3(2)(32)A80_AR3(3)(26)")
        assertEquals(expected, "smeup/T16_A80".outputOf())
    }

    @Test
    fun executeT10_A90() {
        val expected = listOf("999-9999", "A90_A4(        ) A90_A5(RPG DEPT)", "A90_A4(        ) A90_A5(RPG DEPT)")
        assertEquals(expected, "smeup/T10_A90".outputOf())
    }

    @Test
    fun executeT12_A02() {
        val expected = listOf("True")
        assertEquals(expected, "smeup/T12_A02".outputOf())
    }

    @Test
    fun executeT40_A10() {
        val expected = listOf("A10_DS_P01(BBB                 -.000000000-.000000000-0-0-0-0) A10_DS_P04(AAA                 -.000000000-.000000000-0-0-0-0)")
        assertEquals(expected, "smeup/T40_A10".outputOf(configuration = smeupConfig))
    }

    @Test
    fun executeT02_A50() {
        val expected = listOf("A50_A2(       ) A50_N1(.00) A50_N2(.00)")
        assertEquals(expected, "smeup/T02_A50".outputOf(configuration = smeupConfig))
    }

    /*
    AS400 response:

    "I_SUM(654360) I_DIF(654280) I_MUL(26172800) I_DIV(16358,00000000000000000000) P_SUM(588,04) P_DIF(413,76) P_MUL(43648,4260) P_DIV(5,74822125315584117512049) S_SUM(472,600) S_DIF(408,200) S_MUL(14180,880000) S_DIV(13,677018633540372670807) U_SUM(400) U_DIF(240) U_MUL(25600) U_DIV(4,0000000000000000000000000)"

    Jariko returns different results, but this specific use of %CHAR is declared as unsupported,
    so there is no need to handle the different type of response between AS400 and Jariko.
    */
    @Test
    fun executeT04_A70() {
        val expected = listOf(
            "I_SUM(654360) I_DIF(654280) I_MUL(26172800) I_DIV(16358.0000000000) P_SUM(588.04) P_DIF(413.76) P_MUL(43648.4260) P_DIV(5.748221253155841175120495753959146) S_SUM(472.600) S_DIF(408.200) S_MUL(14180.880000) S_DIV(13.67701863354037267080745341614907) U_SUM(400) U_DIF(240) U_MUL(25600) U_DIV(4.0000000000)"
        )
        assertEquals(expected, "smeup/T04_A70".outputOf())
    }
    @Test
    fun executeT40_A10_P07() {
        val expected = listOf(
            "1B"
        )
        assertEquals(expected, "smeup/T40_A10_P07".outputOf())
    }

    @Test
    fun executeT20_A10_P05() {
        val expected = listOf(
            "1",
            "0"
        )
        assertEquals(expected, "smeup/T20_A10_P05".outputOf())
    }

    @Test
    fun executeT02_S10_P01() {
        val expected = listOf(
            "abcdefghijklmnopqrstuvwxyzèéàòùABCDEFGHIJKLMNOPQRS        TUVWXYZEEAOUABCDEFGHIJKLMNOPQRSTUVWXYZEEAOUABCDEFGHIJKLMNOPQRSTUVWXYZEEAOUABCDEFGHIJKLMNOPQRSTUVWXYZEEAOUABCDEFGH'''*%"
        )
        assertEquals(expected, "smeup/T02_S10_P01".outputOf())
    }

    @Test
    fun executeT40_A10_P03D() {
        val expected = listOf(
            "Contenuto Post-RESET: A    -44"
        )
        assertEquals(expected, "smeup/T40_A10_P03D".outputOf())
    }

    @Test
    fun executeT15_A50() {
        val expected = listOf(
            // P1
                "A(        123.456000 /         123.456000 /       123.456000" +
                " /       123.456000 /         123.456000   /         123.456" +
                "000   /       123.456000   /       123.456000   /         12" +
                "3.456000  /         123.456000  /       123.456000  /       " +
                "123.456000  /          123.456000 /          123.456000 /   " +
                "     123.456000 /        123.456000 / 000000123456000 /     " +
                "  123456000) B(           .000123 /            .000123 /    " +
                "      .000123 /          .000123 /            .000123   /   " +
                "         .000123   /          .000123   /          .000123  " +
                " /            .000123  /            .000123  /          .000" +
                "123  /          .000123  /             .000123 /            " +
                " .000123 /           .000123 /           .000123 / 000000000" +
                "000123 /             123) C(     12,345.000000 /      12,345" +
                ".000000 /     12345.000000 /     12345.000000 /      12,345." +
                "000000   /      12,345.000000   /     12345.000000   /     1" +
                "2345.000000   /      12,345.000000  /      12,345.000000  / " +
                "    12345.000000  /     12345.000000  /       12,345.000000 " +
                "/       12,345.000000 /      12345.000000 /      12345.00000" +
                "0 / 000012345000000 /     12345000000)", // P2
                "1(     .00  123,456  123,456 1,234.56 1,234.56) 2(          " +
                "123,456  123,456 1,234.56 1,234.56) 3(    .00 123456 123456 " +
                "1234.56 1234.56) 4(        123456 123456 1234.56 1234.56)", // P3
                "A(     .00    123,456    123,456CR 1,234.56   1,234.56CR) B(" +
                "            123,456    123,456CR 1,234.56   1,234.56CR) C(  " +
                "  .00   123456   123456CR 1234.56   1234.56CR) D(          1" +
                "23456   123456CR 1234.56   1234.56CR)", // P4
                "K(           123,456   123,456- 1,234.56  1,234.56-) J(     " +
                ".00   123,456   123,456- 1,234.56  1,234.56-) L(    .00  123" +
                "456  123456- 1234.56  1234.56-) M(         123456  123456- 1" +
                "234.56  1234.56-)", // P5
                "N(      .00   123,456  -123,456  1,234.56 -1,234.56) O(     " +
                "       123,456  -123,456  1,234.56 -1,234.56) P(     .00  12" +
                "3456 -123456  1234.56 -1234.56) Q(          123456 -123456  " +
                "1234.56 -1234.56)", // P6
                "X(00000001234560123456) Y( 0/00/00 12/34/56 12" +
                "/34/56 12/34/56 12/34/56) Z(       123456 123456 123456 1234" +
                "56)", // P8
                "        123.456000 /         123.456000 /       123.456000 /" +
                "       123.456000 /         123.456000   /         123.45600" +
                "0   /       123.456000   /       123.456000   /         123." +
                "456000  /         123.456000  /       123.456000  /       12" +
                "3.456000  /          123.456000 /          123.456000 /     " +
                "   123.456000 /        123.456000 / 000000123456000 /       " +
                "123456000", // P9
                "        123.456000 /         123.456000 /       123.456000 /" +
                "       123.456000 /         123.456000   /         123.45600" +
                "0   /       123.456000   /       123.456000   /         123." +
                "456000  /         123.456000  /       123.456000  /       12" +
                "3.456000  /          123.456000 /          123.456000 /     " +
                "   123.456000 /        123.456000 / 000000123456000 /       " +
                "123456000"
        )
        assertEquals(expected, "smeup/T15_A50".outputOf())
    }

    @Test
    fun executeT02_A50_P03() {
        val expected = listOf("A50_AR1(10) A50_AR2(40)")
        assertEquals(expected, "smeup/T02_A50_P03".outputOf())
    }

    @Test
    fun executeT40_A10_P01() {
        val expected = listOf("Lunghezza: 32580 Contenuto:                     -          -          -          -          -          -          -                                                                                                                                                                                                                                                                -          -          -                                                                                                                                                                                                                                                                                                                                                                                                                                                                                                                                                                                                                                                                                                                                                                                                                                                                                                                                                                                                                                                                -                                                                                                                                                                                                                                                                                                                                                                                                                                                                                                                                                                                                                                                                                                                                                                                                                                                                                                                                                                                                                                                                -.000000000-.000000000-                                                                                                   -0-          -0-0-          -0")
        assertEquals(expected, "smeup/T40_A10_P01".outputOf(configuration = smeupConfig))
    }

    @Test
    fun executeT10_A60_P02() {
        val expected = listOf<String>("C10_P1: MULANGT102")
        assertEquals(expected, "smeup/T10_A60_P02".outputOf())

        assertFailsWith<Exception> {
            "smeup/T10_A60_P02F".outputOf()
        }
    }

    @Test
    fun executeT10_A20_P19() {
        val expected = listOf("1020")
        assertEquals(expected, "smeup/T10_A20_P19".outputOf())
    }

    @Test
    fun executeT03_A10_P09_10() {
        val expected = listOf(
            "I(15)=0 I(15)=1 I(15)=0",
            "*IN(n)->000000000000000000000000000000000000000000000000000000000000000000000000000000000000000000000000000"
        )
        assertEquals(expected, "smeup/T03_A10_P09-10".outputOf())
    }

    @Test
    fun executeT15_A20_P04_06() {
        val expected = listOf(
            "RicercaDaPos01(1)_Trovato(1); RicercaDaPos02(5)_Trovato(1); RicercaDaPos05(5)_Trovato(1); RicercaDaPos07(0)_Trovato(0);",
            "RicercaDaPos01(5)_Trovato(1); RicercaDaPos01(1)_Trovato(1); RicercaDaPos01(5)_Trovato(1);",
            "RicercaDaPos01(2)_Trovato(1);"
        )
        assertEquals(expected, "smeup/T15_A20_P04-06".outputOf())
    }

    @Test
    fun executeT10_A60_P04_P07() {
        val expected = listOf<String>(
            "CALL(MULANGTC30, 4         , 0)",
            "CALL(MULANGTC30, 5         , 0)",
            "CALL(MULANGTC30, 6         , 0)",
            "CALL(MULANGTC30, 7         , 0)")
        assertEquals(expected, "smeup/T10_A60_P04-P07".outputOf())
    }

    @Test
    fun executeT12_A03_P06() {
        val expected = listOf<String>("LOOP:1,2,3,4")
        assertEquals(expected, "smeup/T12_A03_P06".outputOf())
    }

    @Test
    fun executeT04_A15_P01() {
        val expected = listOf<String>(
            "P01_01(8)",
            "P01_02(13)",
            "P01_03(16)",
            "P01_04(2)",
            "P01_05(1)",
            "P01_06(1)",
            "P01_07(0)",
            "P01_08(2)",
            "P01_09(2)",
            "P01_10(1)",
            "P01_11(2)",
            "P01_12(0)"
        )
        assertEquals(expected, "smeup/T04_A15_P01".outputOf())
    }

    @Test
    fun executeT04_A15_P02() {
        val expected = listOf<String>(
            "P02_01(10)",
            "P02_02(6)"
        )
        assertEquals(expected, "smeup/T04_A15_P02".outputOf())
    }

    @Test
    fun executeT04_A15_P03() {
        val expected = listOf<String>(
            "P03_01(0)",
            "P03_02(1)",
            "P03_03(ok)"
        )
        assertEquals(expected, "smeup/T04_A15_P03".outputOf())
    }

    @Test
    fun executeT02_A70_P01() {
        val expected = listOf("1", "3")
        assertEquals(expected, "smeup/T02_A70_P01".outputOf())
    }

    @Test
    fun executeT12_A04_P07_12() {
        val expected = listOf<String>(
            "CNT(100001)",
            "CNT(100000)",
            "CNT(100001)",
            "CNT(100000)",
            "CNT(100001)",
            "CNT(100000)"
        )
        assertEquals(expected, "smeup/T12_A04_P07_12".outputOf())
    }

    @Test
    fun executeT02_A60_P03() {
        val expected = listOf<String>("Res(-A)=-10 Res( -A)= -10")
        assertEquals(expected, "smeup/T02_A60_P03".outputOf())
    }

    @Test
    fun executeT02_A50_P07() {
        val expected = listOf<String>("1,2,3,4")
        assertEquals(expected, "smeup/T02_A50_P07".outputOf())
    }

    @Test
    fun executeT02_A50_P05() {
        val expected = listOf<String>("£C5")
        assertEquals(expected, "smeup/T02_A50_P05".outputOf(configuration = smeupConfig))
    }

    @Test
    fun executeT10_A60_P09() {
        val expected = listOf<String>("1,2,3,4", "4,3,2,1")
        assertEquals(expected, "smeup/T10_A60_P09".outputOf())
    }

    @Test
    fun executeT02_A60_P02() {
        val expected = listOf("Res(A*B+C)=246; Res(A * B + C)=246")
        assertEquals(expected, "smeup/T02_A60_P02".outputOf())
    }

    @Test
    fun executeT12_A08_P01() {
        val expected = listOf("123")
        assertEquals(expected, "smeup/T12_A08_P01".outputOf())
    }

    @Test
    fun executeT12_A08_P02() {
        val expected = listOf("12")
        assertEquals(expected, "smeup/T12_A08_P02".outputOf())
    }

    @Test
    fun executeT10_A35_P07() {
        val expected = listOf<String>("Src1=1 Src2=0")
        assertEquals(expected, "smeup/T10_A35_P07".outputOf())
    }

    @Test
    fun executeT52_A07_P01() {
        val expected = listOf<String>()
        assertEquals(expected, "smeup/T52_A07_P01".outputOf(configuration = smeupConfig))
    }

    @Test
    fun executeT60_A10_P01_02() {
        val expected = listOf<String>()
        assertEquals(expected, "smeup/T60_A10_P01-02".outputOf(configuration = smeupConfig))
    }

    @Test
    fun executeT10_A20_P35_38() {
        val expected = listOf<String>(
            "Res(21, 0, 0, 0, 0, 0)",
            "Res(0, -19, 0, 0, 0, 0)",
            "Res(0, 0, 20, 0, 0, 0)",
            "Res(0, 0, 0, 2, 0, 0)"
        )
        assertEquals(expected, "smeup/T10_A20_P35-38".outputOf())
    }

    @Test
    fun executeT10_A20_P40() {
        val expected = listOf<String>("Res(0, 0, 0, 0, 0, -20)")
        assertEquals(expected, "smeup/T10_A20_P40".outputOf())
    }

    @Test
    fun executeT10_A20_P41() {
        val expected = listOf<String>("Res(20, 22, 12, 26, 28, 30) Div(2, 2, 2, 2, 2, 2)")
        assertEquals(expected, "smeup/T10_A20_P41".outputOf())
    }

    @Test
    fun executeT03_A30_P01_02() {
        val expected = listOf(
            "*IN33=0,*IN34=1",
            "*IN33=0,*IN34=1"
        )
        assertEquals(expected, "smeup/T03_A30_P01-02".outputOf())
    }

    @Test
    fun executeT02_A40_P07() {
        val expected = listOf(
            "AAAAABBBBBCCCCCDDDDDEEEEEFFFFFGGGGGHHHHHIIIIIAAAAADDDDDGGGGGBBBBBCCCCCEEEEEFFFFFHHHHHIIIIIZZZZZ12345"
        )
        assertEquals(expected, "smeup/T02_A40_P07".outputOf())
    }

    @Test
    fun executeT02_A30_P03() {
        val expected = listOf(
            "AAAAAAAAAAAAAAAAAAAABBBBBBBBBBBBBBBBBBBBCCCCCCCCCCCCCCCCCCCCDDDDDDDDDDDDDDDDDDDDEEEEEEEEEEEEEEEEEEEEFFFFFFFFFFFFFFFFFFFF"
        )
        assertEquals(expected, "smeup/T02_A30_P03".outputOf())
    }

    @Test
    fun executeT02_A40_P08() {
        val expected = listOf(
            "CNCLI       AAAAAA         333"
        )
        assertEquals(expected, "smeup/T02_A40_P08".outputOf())
    }

    @Test
    fun executeT02_A40_P09() {
        val expected = listOf(
            "CNCLI       AAAAAA         333"
        )
        assertEquals(expected, "smeup/T02_A40_P09".outputOf())
    }

    @Test
    fun executeT02_A50_P08() {
        val expected = listOf(
            "A50_A81(Funzione  ) A50_N81(Funzione  )A50_V81(Funzione)"
        )
        assertEquals(expected, "smeup/T02_A50_P08".outputOf())
    }

    @Test
    fun executeT02_A50_P09() {
        val expected = listOf(
            "A50_A91(Funzione  ) A50_N91(Funzione  )A50_V91(Funzione)"
        )
        assertEquals(expected, "smeup/T02_A50_P09".outputOf())
    }

    @Test
    fun executeT60_A10_P01() {
        val expected = listOf<String>("KA(0)KB(0)KC(0)KD(0)KE(0)KF(0)KG(0)KH(0)KI(0)KJ(0)KK(0)KL(0)KM(0)KN(0)KP(0)KQ(0)KR(0)KS(0)KT(0)KU(0)KV(0)KW(0)KX(0)KY(0)")
        assertEquals(expected, "smeup/T60_A10_P01".outputOf(configuration = smeupConfig))
    }

    @Test
    fun executeT10_A45_P01() {
        val expected = listOf<String>("NUM(0)")
        assertEquals(expected, "smeup/T10_A45_P01".outputOf(configuration = smeupConfig))
    }

    @Test
    fun executeT10_A45_P02() {
        val expected = listOf<String>("NUM(4)")
        assertEquals(expected, "smeup/T10_A45_P02".outputOf(configuration = smeupConfig))
    }

    @Test
    fun executeT10_A45_P03() {
        val expected = listOf<String>("NUM(4)")
        assertEquals(expected, "smeup/T10_A45_P03".outputOf(configuration = smeupConfig))
    }

    @Test
    fun executeT12_A04_P13() {
        val expected = listOf(
            "CNT()"
        )
        assertEquals(expected, "smeup/T12_A04_P13".outputOf())
    }

    @Test
    fun executeT12_A04_P14() {
        val expected = listOf(
            "CNT()"
        )
        assertEquals(expected, "smeup/T12_A04_P14".outputOf())
    }

    @Test
<<<<<<< HEAD
    fun executeT18_A10_P02() {
        val expected = listOf("TestProcedura_Ritorno")
        assertEquals(expected, "smeup/T18_A10_P02".outputOf())
=======
    fun executeT18_A10_P01() {
        val expected = listOf("Ritorno_Procedura")
        assertEquals(expected, "smeup/T18_A10_P01".outputOf())
    }

    @Test
    fun executeT04_A90_P05() {
        val expected = listOf(
            "Microsecondi(98085763813000) Secondi(98085763) Minuti(1634762) Ore(27246) Giorni(1135) Mesi(37) Anni(3)"
        )
        assertEquals(expected, "smeup/T04_A90_P05".outputOf())
    }

    @Test
    fun executeT04_A80_P05() {
        val expected = listOf(
            "A80_D1(hhmmss) A80_D2(hhmmssDDMMYY) A80_D3(hhmmssDDMMYYYY)"
        )
        assertEquals(expected, "smeup/T04_A80_P05".outputOf())
    }

    @Test
    fun executeT02_A30_P04() {
        val expected = listOf<String>("AAAAAAAAAAAAAAAAAAAABBBBBBBBBBBBBBBBBBBBCCCCCCCCCCCCCCCCCCCCDDDDDDDDDDDDDDDDDDDDEEEEEEEEEEEEEEEEEEEEFFFFFFFFFFFFFFFFFFFF")
        assertEquals(expected, "smeup/T02_A30_P04".outputOf())
>>>>>>> 159d3c7c
    }
}<|MERGE_RESOLUTION|>--- conflicted
+++ resolved
@@ -564,36 +564,36 @@
     }
 
     @Test
-<<<<<<< HEAD
+    fun executeT18_A10_P01() {
+        val expected = listOf("Ritorno_Procedura")
+        assertEquals(expected, "smeup/T18_A10_P01".outputOf())
+    }
+
+    @Test
+    fun executeT04_A90_P05() {
+        val expected = listOf(
+            "Microsecondi(98085763813000) Secondi(98085763) Minuti(1634762) Ore(27246) Giorni(1135) Mesi(37) Anni(3)"
+        )
+        assertEquals(expected, "smeup/T04_A90_P05".outputOf())
+    }
+
+    @Test
+    fun executeT04_A80_P05() {
+        val expected = listOf(
+            "A80_D1(hhmmss) A80_D2(hhmmssDDMMYY) A80_D3(hhmmssDDMMYYYY)"
+        )
+        assertEquals(expected, "smeup/T04_A80_P05".outputOf())
+    }
+
+    @Test
+    fun executeT02_A30_P04() {
+        val expected = listOf<String>("AAAAAAAAAAAAAAAAAAAABBBBBBBBBBBBBBBBBBBBCCCCCCCCCCCCCCCCCCCCDDDDDDDDDDDDDDDDDDDDEEEEEEEEEEEEEEEEEEEEFFFFFFFFFFFFFFFFFFFF")
+        assertEquals(expected, "smeup/T02_A30_P04".outputOf())
+    }
+
+    @Test
     fun executeT18_A10_P02() {
         val expected = listOf("TestProcedura_Ritorno")
         assertEquals(expected, "smeup/T18_A10_P02".outputOf())
-=======
-    fun executeT18_A10_P01() {
-        val expected = listOf("Ritorno_Procedura")
-        assertEquals(expected, "smeup/T18_A10_P01".outputOf())
-    }
-
-    @Test
-    fun executeT04_A90_P05() {
-        val expected = listOf(
-            "Microsecondi(98085763813000) Secondi(98085763) Minuti(1634762) Ore(27246) Giorni(1135) Mesi(37) Anni(3)"
-        )
-        assertEquals(expected, "smeup/T04_A90_P05".outputOf())
-    }
-
-    @Test
-    fun executeT04_A80_P05() {
-        val expected = listOf(
-            "A80_D1(hhmmss) A80_D2(hhmmssDDMMYY) A80_D3(hhmmssDDMMYYYY)"
-        )
-        assertEquals(expected, "smeup/T04_A80_P05".outputOf())
-    }
-
-    @Test
-    fun executeT02_A30_P04() {
-        val expected = listOf<String>("AAAAAAAAAAAAAAAAAAAABBBBBBBBBBBBBBBBBBBBCCCCCCCCCCCCCCCCCCCCDDDDDDDDDDDDDDDDDDDDEEEEEEEEEEEEEEEEEEEEFFFFFFFFFFFFFFFFFFFF")
-        assertEquals(expected, "smeup/T02_A30_P04".outputOf())
->>>>>>> 159d3c7c
     }
 }