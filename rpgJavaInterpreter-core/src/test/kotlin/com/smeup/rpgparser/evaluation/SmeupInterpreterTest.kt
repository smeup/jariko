package com.smeup.rpgparser.evaluation

import com.smeup.dbnative.DBNativeAccessConfig
import com.smeup.rpgparser.AbstractTest
import com.smeup.rpgparser.execution.Configuration
import com.smeup.rpgparser.execution.ReloadConfig
import com.smeup.rpgparser.execution.SimpleReloadConfig
import org.junit.Test
import java.time.LocalDateTime
import java.time.format.DateTimeFormatter
import kotlin.test.BeforeTest
import kotlin.test.assertEquals
import kotlin.test.assertFailsWith
import kotlin.test.assertTrue

open class SmeupInterpreterTest : AbstractTest() {

    lateinit var smeupConfig: Configuration

    @BeforeTest
    fun setUp() {
        smeupConfig = Configuration()
        val path = javaClass.getResource("/smeup/metadata")!!.path
        val reloadConfig = SimpleReloadConfig(metadataPath = path, connectionConfigs = listOf())
        smeupConfig.reloadConfig = ReloadConfig(
            nativeAccessConfig = DBNativeAccessConfig(emptyList()),
            metadataProducer = { dbFile: String -> reloadConfig.getMetadata(dbFile = dbFile) })
    }

    @Test
    fun executeT15_A80() {
        // TODO When we will have more clear idea about the expected result, we will add the assert
        println("executeT15_A80: " + "smeup/T15_A80".outputOf())
    }

    @Test
    fun executeT15_A90() {
        // TODO When we will have more clear idea about the expected result, we will add the assert
        println("executeT15_A90: " + "smeup/T15_A90".outputOf())
    }

    @Test
    fun executeT02_A20() {
        val values = "smeup/T02_A20".outputOf()
        assertTrue(values[0].matches(Regex("A20_Z1\\(\\d{4}-\\d{2}-\\d{2}-\\d{2}\\.\\d{2}\\.\\d{2}\\.\\d{6}\\)")))
        assertEquals("A20_Z2(2003-06-27-09.25.59.123456)", values[1])
    }

    @Test
    fun executeT02_A30() {
        val len = 100
        val expected = listOf(
            buildString {
                append("AAAAA".padEnd(len, ' '))
                append("BBBBB".padEnd(len, ' '))
                append("CCCCC".padEnd(len, ' '))
                append("DDDDD".padEnd(len, ' '))
                append("EEEEE".padEnd(len, ' '))
                append("FFFFF".padEnd(len, ' '))
                append("GGGGG".padEnd(len, ' '))
                append("HHHHH".padEnd(len, ' '))
                // Here I don't padEnd because the display messages are trimmed
                append("IIIII")
            }
        )
        assertEquals(expected, "smeup/T02_A30".outputOf())
    }

    @Test
    fun executeT02_A40() {
        val expected = listOf("DS4_FL1(NNNNNFFFFFMMMMMGGGGGAAAAAZZZZZ)", "DS4_FL2(AAAAAZZZZZMMMMMGGGGGNNNNNFFFFF)")
        assertEquals(expected, "smeup/T02_A40".outputOf())
    }

    @Test
    fun executeT04_A20() {
        val expected = listOf("CALL_1(MULANGT04 , 1, MULANGTB10: MULANGT04 chiamata 1                  ) CALL_2(MULANGT04 , 3, MULANGTB10: MULANGT04 chiamata 1                  )")
        assertEquals(expected, "smeup/T04_A20".outputOf())
    }

    @Test
    fun executeT04_A40() {
        val expected = listOf("A40_P1(122469.88)A40_P2(987.22)A40_P3(123456.10)A40_P4(121028170.03)")
        assertEquals(expected, "smeup/T04_A40".outputOf())
    }

    @Test
    fun executeT04_A80() {
        val actual = "smeup/T04_A80".outputOf()
        val t = LocalDateTime.now()
        val expected = listOf(
            DateTimeFormatter.ofPattern("Hmmss").format(t),
            DateTimeFormatter.ofPattern("HmmssddMMyy").format(t),
            DateTimeFormatter.ofPattern("HmmssddMMyyyy").format(t)
        )
        assertEquals(expected, actual)
    }

    @Test
    fun executeT04_A90() {
        val expected = listOf("123.4560000000", "1234.5600000000", "123456.0000000000", "123")
        assertEquals(expected, "smeup/T04_A90".outputOf())
    }

    @Test
    fun executeT10_A20() {
        val expected = listOf("172.670-22146.863-.987000000")
        assertEquals(expected, "smeup/T10_A20".outputOf())
    }

    @Test
    fun executeT10_A70() {
        val expected = listOf("CAT_1(MR. SMITH) CAT_2(RPG/400) CAT_3(RPG/4)", "CAT_1(ABC  XYZ ) CAT_2(Mr. Smith)", "CAT_1(RPG/400   )", "CAT_1(RPGIV     )")
        assertEquals(expected, "smeup/T10_A70".outputOf())
    }

    @Test
    fun executeT16_A20() {
        val expected = listOf("(Ontario, Canada)", "(Ontario, California     )", "(Ontario, Ontario, California     )", "(Somewhere else: Ontario, Ontario, California     )")
        assertEquals(expected, "smeup/T16_A20".outputOf())
    }

    @Test
    fun executeT16_A70() {
        val expected = listOf("A70_AR1(10) A70_AR2(20) A70_DS1(30) A70_AR3(10) A70_AR4(40)")
        assertEquals(expected, "smeup/T16_A70".outputOf())
    }

    @Test
    fun executeT16_A80() {
        val expected = listOf("A80_AR3(1)(10)A80_AR3(2)(32)A80_AR3(3)(26)")
        assertEquals(expected, "smeup/T16_A80".outputOf())
    }

    @Test
    fun executeT10_A90() {
        val expected = listOf("999-9999", "A90_A4(        ) A90_A5(RPG DEPT)", "A90_A4(        ) A90_A5(RPG DEPT)")
        assertEquals(expected, "smeup/T10_A90".outputOf())
    }

    @Test
    fun executeT12_A02() {
        val expected = listOf("True")
        assertEquals(expected, "smeup/T12_A02".outputOf())
    }

    @Test
    fun executeT40_A10() {
        val expected = listOf("A10_DS_P01(BBB                 -.000000000-.000000000-0-0-0-0) A10_DS_P04(AAA                 -.000000000-.000000000-0-0-0-0)")
        assertEquals(expected, "smeup/T40_A10".outputOf(configuration = smeupConfig))
    }

    @Test
    fun executeT02_A50() {
        val expected = listOf("A50_A2(       ) A50_N1(.00) A50_N2(.00)")
        assertEquals(expected, "smeup/T02_A50".outputOf(configuration = smeupConfig))
    }

    /*
    AS400 response:

    "I_SUM(654360) I_DIF(654280) I_MUL(26172800) I_DIV(16358,00000000000000000000) P_SUM(588,04) P_DIF(413,76) P_MUL(43648,4260) P_DIV(5,74822125315584117512049) S_SUM(472,600) S_DIF(408,200) S_MUL(14180,880000) S_DIV(13,677018633540372670807) U_SUM(400) U_DIF(240) U_MUL(25600) U_DIV(4,0000000000000000000000000)"

    Jariko returns different results, but this specific use of %CHAR is declared as unsupported,
    so there is no need to handle the different type of response between AS400 and Jariko.
    */
    @Test
    fun executeT04_A70() {
        val expected = listOf(
            "I_SUM(654360) I_DIF(654280) I_MUL(26172800) I_DIV(16358.0000000000) P_SUM(588.04) P_DIF(413.76) P_MUL(43648.4260) P_DIV(5.748221253155841175120495753959146) S_SUM(472.600) S_DIF(408.200) S_MUL(14180.880000) S_DIV(13.67701863354037267080745341614907) U_SUM(400) U_DIF(240) U_MUL(25600) U_DIV(4.0000000000)"
        )
        assertEquals(expected, "smeup/T04_A70".outputOf())
    }
    @Test
    fun executeT40_A10_P07() {
        val expected = listOf(
            "1B"
        )
        assertEquals(expected, "smeup/T40_A10_P07".outputOf())
    }

    @Test
    fun executeT20_A10_P05() {
        val expected = listOf(
            "1",
            "0"
        )
        assertEquals(expected, "smeup/T20_A10_P05".outputOf())
    }

    @Test
    fun executeT02_S10_P01() {
        val expected = listOf(
            "abcdefghijklmnopqrstuvwxyzèéàòùABCDEFGHIJKLMNOPQRS        TUVWXYZEEAOUABCDEFGHIJKLMNOPQRSTUVWXYZEEAOUABCDEFGHIJKLMNOPQRSTUVWXYZEEAOUABCDEFGHIJKLMNOPQRSTUVWXYZEEAOUABCDEFGH'''*%"
        )
        assertEquals(expected, "smeup/T02_S10_P01".outputOf())
    }

    @Test
    fun executeT40_A10_P03D() {
        val expected = listOf(
            "Contenuto Post-RESET: A    -44"
        )
        assertEquals(expected, "smeup/T40_A10_P03D".outputOf())
    }

    @Test
    fun executeT15_A50() {
        val expected = listOf(
            // P1
                "A(        123.456000 /         123.456000 /       123.456000" +
                " /       123.456000 /         123.456000   /         123.456" +
                "000   /       123.456000   /       123.456000   /         12" +
                "3.456000  /         123.456000  /       123.456000  /       " +
                "123.456000  /          123.456000 /          123.456000 /   " +
                "     123.456000 /        123.456000 / 000000123456000 /     " +
                "  123456000) B(           .000123 /            .000123 /    " +
                "      .000123 /          .000123 /            .000123   /   " +
                "         .000123   /          .000123   /          .000123  " +
                " /            .000123  /            .000123  /          .000" +
                "123  /          .000123  /             .000123 /            " +
                " .000123 /           .000123 /           .000123 / 000000000" +
                "000123 /             123) C(     12,345.000000 /      12,345" +
                ".000000 /     12345.000000 /     12345.000000 /      12,345." +
                "000000   /      12,345.000000   /     12345.000000   /     1" +
                "2345.000000   /      12,345.000000  /      12,345.000000  / " +
                "    12345.000000  /     12345.000000  /       12,345.000000 " +
                "/       12,345.000000 /      12345.000000 /      12345.00000" +
                "0 / 000012345000000 /     12345000000)", // P2
                "1(     .00  123,456  123,456 1,234.56 1,234.56) 2(          " +
                "123,456  123,456 1,234.56 1,234.56) 3(    .00 123456 123456 " +
                "1234.56 1234.56) 4(        123456 123456 1234.56 1234.56)", // P3
                "A(     .00    123,456    123,456CR 1,234.56   1,234.56CR) B(" +
                "            123,456    123,456CR 1,234.56   1,234.56CR) C(  " +
                "  .00   123456   123456CR 1234.56   1234.56CR) D(          1" +
                "23456   123456CR 1234.56   1234.56CR)", // P4
                "K(           123,456   123,456- 1,234.56  1,234.56-) J(     " +
                ".00   123,456   123,456- 1,234.56  1,234.56-) L(    .00  123" +
                "456  123456- 1234.56  1234.56-) M(         123456  123456- 1" +
                "234.56  1234.56-)", // P5
                "N(      .00   123,456  -123,456  1,234.56 -1,234.56) O(     " +
                "       123,456  -123,456  1,234.56 -1,234.56) P(     .00  12" +
                "3456 -123456  1234.56 -1234.56) Q(          123456 -123456  " +
                "1234.56 -1234.56)", // P6
                "X(00000001234560123456) Y( 0/00/00 12/34/56 12" +
                "/34/56 12/34/56 12/34/56) Z(       123456 123456 123456 1234" +
                "56)", // P8
                "        123.456000 /         123.456000 /       123.456000 /" +
                "       123.456000 /         123.456000   /         123.45600" +
                "0   /       123.456000   /       123.456000   /         123." +
                "456000  /         123.456000  /       123.456000  /       12" +
                "3.456000  /          123.456000 /          123.456000 /     " +
                "   123.456000 /        123.456000 / 000000123456000 /       " +
                "123456000", // P9
                "        123.456000 /         123.456000 /       123.456000 /" +
                "       123.456000 /         123.456000   /         123.45600" +
                "0   /       123.456000   /       123.456000   /         123." +
                "456000  /         123.456000  /       123.456000  /       12" +
                "3.456000  /          123.456000 /          123.456000 /     " +
                "   123.456000 /        123.456000 / 000000123456000 /       " +
                "123456000"
        )
        assertEquals(expected, "smeup/T15_A50".outputOf())
    }

    @Test
    fun executeT02_A50_P03() {
        val expected = listOf("A50_AR1(10) A50_AR2(40)")
        assertEquals(expected, "smeup/T02_A50_P03".outputOf())
    }

    @Test
    fun executeT40_A10_P01() {
        val expected = listOf("Lunghezza: 32580 Contenuto:                     -          -          -          -          -          -          -                                                                                                                                                                                                                                                                -          -          -                                                                                                                                                                                                                                                                                                                                                                                                                                                                                                                                                                                                                                                                                                                                                                                                                                                                                                                                                                                                                                                                -                                                                                                                                                                                                                                                                                                                                                                                                                                                                                                                                                                                                                                                                                                                                                                                                                                                                                                                                                                                                                                                                -.000000000-.000000000-                                                                                                   -0-          -0-0-          -0")
        assertEquals(expected, "smeup/T40_A10_P01".outputOf(configuration = smeupConfig))
    }

    @Test
    fun executeT10_A60_P02() {
        val expected = listOf<String>("C10_P1: MULANGT102")
        assertEquals(expected, "smeup/T10_A60_P02".outputOf())

        assertFailsWith<Exception> {
            "smeup/T10_A60_P02F".outputOf()
        }
    }

    @Test
    fun executeT10_A20_P19() {
        val expected = listOf("1020")
        assertEquals(expected, "smeup/T10_A20_P19".outputOf())
    }

    @Test
    fun executeT03_A10_P09_10() {
        val expected = listOf(
            "I(15)=0 I(15)=1 I(15)=0",
            "*IN(n)->000000000000000000000000000000000000000000000000000000000000000000000000000000000000000000000000000"
        )
        assertEquals(expected, "smeup/T03_A10_P09-10".outputOf())
    }

    @Test
    fun executeT15_A20_P04_06() {
        val expected = listOf(
            "RicercaDaPos01(1)_Trovato(1); RicercaDaPos02(5)_Trovato(1); RicercaDaPos05(5)_Trovato(1); RicercaDaPos07(0)_Trovato(0);",
            "RicercaDaPos01(5)_Trovato(1); RicercaDaPos01(1)_Trovato(1); RicercaDaPos01(5)_Trovato(1);",
            "RicercaDaPos01(2)_Trovato(1);"
        )
        assertEquals(expected, "smeup/T15_A20_P04-06".outputOf())
    }

    @Test
    fun executeT10_A60_P04_P07() {
        val expected = listOf<String>(
            "CALL(MULANGTC30, 4         , 0)",
            "CALL(MULANGTC30, 5         , 0)",
            "CALL(MULANGTC30, 6         , 0)",
            "CALL(MULANGTC30, 7         , 0)")
        assertEquals(expected, "smeup/T10_A60_P04-P07".outputOf())
    }

    @Test
    fun executeT12_A03_P06() {
        val expected = listOf<String>("LOOP:1,2,3,4")
        assertEquals(expected, "smeup/T12_A03_P06".outputOf())
    }

    @Test
    fun executeT04_A15_P01() {
        val expected = listOf<String>(
            "P01_01(8)",
            "P01_02(13)",
            "P01_03(16)",
            "P01_04(2)",
            "P01_05(1)",
            "P01_06(1)",
            "P01_07(0)",
            "P01_08(2)",
            "P01_09(2)",
            "P01_10(1)",
            "P01_11(2)",
            "P01_12(0)"
        )
        assertEquals(expected, "smeup/T04_A15_P01".outputOf())
    }

    @Test
    fun executeT04_A15_P02() {
        val expected = listOf<String>(
            "P02_01(10)",
            "P02_02(6)"
        )
        assertEquals(expected, "smeup/T04_A15_P02".outputOf())
    }

    @Test
    fun executeT04_A15_P03() {
        val expected = listOf<String>(
            "P03_01(0)",
            "P03_02(1)",
            "P03_03(ok)"
        )
        assertEquals(expected, "smeup/T04_A15_P03".outputOf())
    }

    @Test
    fun executeT02_A70_P01() {
        val expected = listOf("1", "3")
        assertEquals(expected, "smeup/T02_A70_P01".outputOf())
    }

    @Test
    fun executeT12_A04_P07_12() {
        val expected = listOf<String>(
            "CNT(100001)",
            "CNT(100000)",
            "CNT(100001)",
            "CNT(100000)",
            "CNT(100001)",
            "CNT(100000)"
        )
        assertEquals(expected, "smeup/T12_A04_P07_12".outputOf())
    }

    @Test
    fun executeT02_A60_P03() {
        val expected = listOf<String>("Res(-A)=-10 Res( -A)= -10")
        assertEquals(expected, "smeup/T02_A60_P03".outputOf())
    }

    @Test
    fun executeT02_A50_P07() {
        val expected = listOf<String>("1,2,3,4")
        assertEquals(expected, "smeup/T02_A50_P07".outputOf())
    }

    @Test
    fun executeT02_A50_P05() {
        val expected = listOf<String>("£C5")
        assertEquals(expected, "smeup/T02_A50_P05".outputOf(configuration = smeupConfig))
    }

    @Test
    fun executeT10_A60_P09() {
        val expected = listOf<String>("1,2,3,4", "4,3,2,1")
        assertEquals(expected, "smeup/T10_A60_P09".outputOf())
    }

    @Test
    fun executeT02_A60_P02() {
        val expected = listOf("Res(A*B+C)=246; Res(A * B + C)=246")
        assertEquals(expected, "smeup/T02_A60_P02".outputOf())
    }

    @Test
    fun executeT12_A08_P01() {
        val expected = listOf("123")
        assertEquals(expected, "smeup/T12_A08_P01".outputOf())
    }

    @Test
    fun executeT12_A08_P02() {
        val expected = listOf("12")
        assertEquals(expected, "smeup/T12_A08_P02".outputOf())
    }

    @Test
    fun executeT10_A35_P07() {
        val expected = listOf<String>("Src1=1 Src2=0")
        assertEquals(expected, "smeup/T10_A35_P07".outputOf())
    }

    @Test
    fun executeT52_A07_P01() {
        val expected = listOf<String>()
        assertEquals(expected, "smeup/T52_A07_P01".outputOf(configuration = smeupConfig))
    }

    @Test
    fun executeT60_A10_P01_02() {
        val expected = listOf<String>()
        assertEquals(expected, "smeup/T60_A10_P01-02".outputOf(configuration = smeupConfig))
    }

    @Test
    fun executeT10_A20_P35_38() {
        val expected = listOf<String>(
            "Res(21, 0, 0, 0, 0, 0)",
            "Res(0, -19, 0, 0, 0, 0)",
            "Res(0, 0, 20, 0, 0, 0)",
            "Res(0, 0, 0, 2, 0, 0)"
        )
        assertEquals(expected, "smeup/T10_A20_P35-38".outputOf())
    }

    @Test
    fun executeT10_A20_P40() {
        val expected = listOf<String>("Res(0, 0, 0, 0, 0, -20)")
        assertEquals(expected, "smeup/T10_A20_P40".outputOf())
    }

    @Test
    fun executeT10_A20_P41() {
        val expected = listOf<String>("Res(20, 22, 12, 26, 28, 30) Div(2, 2, 2, 2, 2, 2)")
        assertEquals(expected, "smeup/T10_A20_P41".outputOf())
    }

    @Test
    fun executeT03_A30_P01_02() {
        val expected = listOf(
            "*IN33=0,*IN34=1",
            "*IN33=0,*IN34=1"
        )
        assertEquals(expected, "smeup/T03_A30_P01-02".outputOf())
    }

    @Test
    fun executeT02_A40_P07() {
        val expected = listOf(
            "AAAAABBBBBCCCCCDDDDDEEEEEFFFFFGGGGGHHHHHIIIIIAAAAADDDDDGGGGGBBBBBCCCCCEEEEEFFFFFHHHHHIIIIIZZZZZ12345"
        )
        assertEquals(expected, "smeup/T02_A40_P07".outputOf())
    }

    @Test
    fun executeT02_A30_P03() {
        val expected = listOf(
            "AAAAAAAAAAAAAAAAAAAABBBBBBBBBBBBBBBBBBBBCCCCCCCCCCCCCCCCCCCCDDDDDDDDDDDDDDDDDDDDEEEEEEEEEEEEEEEEEEEEFFFFFFFFFFFFFFFFFFFF"
        )
        assertEquals(expected, "smeup/T02_A30_P03".outputOf())
    }

    @Test
    fun executeT02_A40_P08() {
        val expected = listOf(
            "CNCLI       AAAAAA         333"
        )
        assertEquals(expected, "smeup/T02_A40_P08".outputOf())
    }

    @Test
    fun executeT02_A40_P09() {
        val expected = listOf(
            "CNCLI       AAAAAA         333"
        )
        assertEquals(expected, "smeup/T02_A40_P09".outputOf())
    }

    @Test
    fun executeT02_A50_P08() {
        val expected = listOf(
            "A50_A81(Funzione  ) A50_N81(Funzione  )A50_V81(Funzione)"
        )
        assertEquals(expected, "smeup/T02_A50_P08".outputOf())
    }

    @Test
    fun executeT02_A50_P09() {
        val expected = listOf(
            "A50_A91(Funzione  ) A50_N91(Funzione  )A50_V91(Funzione)"
        )
        assertEquals(expected, "smeup/T02_A50_P09".outputOf())
    }

    @Test
    fun executeT60_A10_P01() {
        val expected = listOf<String>("KA(0)KB(0)KC(0)KD(0)KE(0)KF(0)KG(0)KH(0)KI(0)KJ(0)KK(0)KL(0)KM(0)KN(0)KP(0)KQ(0)KR(0)KS(0)KT(0)KU(0)KV(0)KW(0)KX(0)KY(0)")
        assertEquals(expected, "smeup/T60_A10_P01".outputOf(configuration = smeupConfig))
    }

    @Test
    fun executeT10_A45_P01() {
        val expected = listOf<String>("NUM(0)")
        assertEquals(expected, "smeup/T10_A45_P01".outputOf(configuration = smeupConfig))
    }

    @Test
    fun executeT10_A45_P02() {
        val expected = listOf<String>("NUM(4)")
        assertEquals(expected, "smeup/T10_A45_P02".outputOf(configuration = smeupConfig))
    }

    @Test
    fun executeT10_A45_P03() {
        val expected = listOf<String>("NUM(4)")
        assertEquals(expected, "smeup/T10_A45_P03".outputOf(configuration = smeupConfig))
    }

    @Test
    fun executeT12_A04_P13() {
        val expected = listOf(
            "CNT()"
        )
        assertEquals(expected, "smeup/T12_A04_P13".outputOf())
    }

    @Test
    fun executeT12_A04_P14() {
        val expected = listOf(
            "CNT()"
        )
        assertEquals(expected, "smeup/T12_A04_P14".outputOf())
    }

    @Test
<<<<<<< HEAD
    fun executeT10_A20_P51() {
        val expected = listOf<String>("Res(21, -19, 20, 2, 20, -20)")
        assertEquals(expected, "smeup/T10_A20_P51".outputOf(configuration = smeupConfig))
    }

    @Test
    fun executeT40_A20_P26() {
        val expected = listOf<String>("T40_AR2(TEST01;NO_TEST;)")
        assertEquals(expected, "smeup/T40_A20_P26".outputOf(configuration = smeupConfig))
=======
    fun executeT18_A10_P01() {
        val expected = listOf("Ritorno_Procedura")
        assertEquals(expected, "smeup/T18_A10_P01".outputOf())
    }

    @Test
    fun executeT04_A90_P05() {
        val expected = listOf(
            "Microsecondi(98085763813000) Secondi(98085763) Minuti(1634762) Ore(27246) Giorni(1135) Mesi(37) Anni(3)"
        )
        assertEquals(expected, "smeup/T04_A90_P05".outputOf())
    }

    @Test
    fun executeT04_A80_P05() {
        val expected = listOf(
            "A80_D1(hhmmss) A80_D2(hhmmssDDMMYY) A80_D3(hhmmssDDMMYYYY)"
        )
        assertEquals(expected, "smeup/T04_A80_P05".outputOf())
    }

    @Test
    fun executeT02_A30_P04() {
        val expected = listOf<String>("AAAAAAAAAAAAAAAAAAAABBBBBBBBBBBBBBBBBBBBCCCCCCCCCCCCCCCCCCCCDDDDDDDDDDDDDDDDDDDDEEEEEEEEEEEEEEEEEEEEFFFFFFFFFFFFFFFFFFFF")
        assertEquals(expected, "smeup/T02_A30_P04".outputOf())
>>>>>>> 159d3c7c
    }
}<|MERGE_RESOLUTION|>--- conflicted
+++ resolved
@@ -564,7 +564,6 @@
     }
 
     @Test
-<<<<<<< HEAD
     fun executeT10_A20_P51() {
         val expected = listOf<String>("Res(21, -19, 20, 2, 20, -20)")
         assertEquals(expected, "smeup/T10_A20_P51".outputOf(configuration = smeupConfig))
@@ -574,7 +573,9 @@
     fun executeT40_A20_P26() {
         val expected = listOf<String>("T40_AR2(TEST01;NO_TEST;)")
         assertEquals(expected, "smeup/T40_A20_P26".outputOf(configuration = smeupConfig))
-=======
+    }
+
+    @Test
     fun executeT18_A10_P01() {
         val expected = listOf("Ritorno_Procedura")
         assertEquals(expected, "smeup/T18_A10_P01".outputOf())
@@ -600,6 +601,5 @@
     fun executeT02_A30_P04() {
         val expected = listOf<String>("AAAAAAAAAAAAAAAAAAAABBBBBBBBBBBBBBBBBBBBCCCCCCCCCCCCCCCCCCCCDDDDDDDDDDDDDDDDDDDDEEEEEEEEEEEEEEEEEEEEFFFFFFFFFFFFFFFFFFFF")
         assertEquals(expected, "smeup/T02_A30_P04".outputOf())
->>>>>>> 159d3c7c
     }
 }