--- conflicted
+++ resolved
@@ -662,14 +662,14 @@
     }
 
     @Test
-<<<<<<< HEAD
+    fun executeT02_A80_P02() {
+        val expected = listOf("PROVA")
+        assertEquals(expected, "smeup/T02_A80_P02".outputOf())
+    }
+
+    @Test
     fun executeT02_A80_P01() {
         val expected = listOf("ABCDEFGHIJ12345")
         assertEquals(expected, "smeup/T02_A80_P01".outputOf())
-=======
-    fun executeT02_A80_P02() {
-        val expected = listOf("PROVA")
-        assertEquals(expected, "smeup/T02_A80_P02".outputOf())
->>>>>>> cc0a4e43
     }
 }