package com.smeup.rpgparser.evaluation

import com.smeup.dbnative.DBNativeAccessConfig
import com.smeup.rpgparser.AbstractTest
import com.smeup.rpgparser.execution.Configuration
import com.smeup.rpgparser.execution.ReloadConfig
import com.smeup.rpgparser.execution.SimpleReloadConfig
import org.junit.Test
import java.time.LocalDateTime
import java.time.format.DateTimeFormatter
import kotlin.test.BeforeTest
import kotlin.test.assertEquals
import kotlin.test.assertFailsWith
import kotlin.test.assertTrue

open class SmeupInterpreterTest : AbstractTest() {

    lateinit var smeupConfig: Configuration

    @BeforeTest
    fun setUp() {
        smeupConfig = Configuration()
        val path = javaClass.getResource("/smeup/metadata")!!.path
        val reloadConfig = SimpleReloadConfig(metadataPath = path, connectionConfigs = listOf())
        smeupConfig.reloadConfig = ReloadConfig(
            nativeAccessConfig = DBNativeAccessConfig(emptyList()),
            metadataProducer = { dbFile: String -> reloadConfig.getMetadata(dbFile = dbFile) })
    }

    @Test
    fun executeT15_A80() {
        // TODO When we will have more clear idea about the expected result, we will add the assert
        println("executeT15_A80: " + "smeup/T15_A80".outputOf())
    }

    @Test
    fun executeT15_A90() {
        // TODO When we will have more clear idea about the expected result, we will add the assert
        println("executeT15_A90: " + "smeup/T15_A90".outputOf())
    }

    @Test
    fun executeT02_A20() {
        val values = "smeup/T02_A20".outputOf()
        assertTrue(values[0].matches(Regex("A20_Z1\\(\\d{4}-\\d{2}-\\d{2}-\\d{2}\\.\\d{2}\\.\\d{2}\\.\\d{6}\\)")))
        assertEquals("A20_Z2(2003-06-27-09.25.59.123456)", values[1])
    }

    @Test
    fun executeT02_A30() {
        val len = 100
        val expected = listOf(
            buildString {
                append("AAAAA".padEnd(len, ' '))
                append("BBBBB".padEnd(len, ' '))
                append("CCCCC".padEnd(len, ' '))
                append("DDDDD".padEnd(len, ' '))
                append("EEEEE".padEnd(len, ' '))
                append("FFFFF".padEnd(len, ' '))
                append("GGGGG".padEnd(len, ' '))
                append("HHHHH".padEnd(len, ' '))
                // Here I don't padEnd because the display messages are trimmed
                append("IIIII")
            }
        )
        assertEquals(expected, "smeup/T02_A30".outputOf())
    }

    @Test
    fun executeT02_A40() {
        val expected = listOf("DS4_FL1(NNNNNFFFFFMMMMMGGGGGAAAAAZZZZZ)", "DS4_FL2(AAAAAZZZZZMMMMMGGGGGNNNNNFFFFF)")
        assertEquals(expected, "smeup/T02_A40".outputOf())
    }

    @Test
    fun executeT04_A20() {
        val expected = listOf("CALL_1(MULANGT04 , 1, MULANGTB10: MULANGT04 chiamata 1                  ) CALL_2(MULANGT04 , 3, MULANGTB10: MULANGT04 chiamata 1                  )")
        assertEquals(expected, "smeup/T04_A20".outputOf())
    }

    @Test
    fun executeT04_A40() {
        val expected = listOf("A40_P1(122469.88)A40_P2(987.22)A40_P3(123456.10)A40_P4(121028170.03)")
        assertEquals(expected, "smeup/T04_A40".outputOf())
    }

    @Test
    fun executeT04_A80() {
        val actual = "smeup/T04_A80".outputOf()
        val t = LocalDateTime.now()
        val expected = listOf(
            DateTimeFormatter.ofPattern("Hmmss").format(t),
            DateTimeFormatter.ofPattern("HmmssddMMyy").format(t),
            DateTimeFormatter.ofPattern("HmmssddMMyyyy").format(t)
        )
        assertEquals(expected, actual)
    }

    @Test
    fun executeT04_A90() {
        val expected = listOf("123.4560000000", "1234.5600000000", "123456.0000000000", "123")
        assertEquals(expected, "smeup/T04_A90".outputOf())
    }

    @Test
    fun executeT10_A20() {
        val expected = listOf("172.670-22146.863-.987000000")
        assertEquals(expected, "smeup/T10_A20".outputOf())
    }

    @Test
    fun executeT10_A70() {
        val expected = listOf("CAT_1(MR. SMITH) CAT_2(RPG/400) CAT_3(RPG/4)", "CAT_1(ABC  XYZ ) CAT_2(Mr. Smith)", "CAT_1(RPG/400   )", "CAT_1(RPGIV     )")
        assertEquals(expected, "smeup/T10_A70".outputOf())
    }

    @Test
    fun executeT16_A20() {
        val expected = listOf("(Ontario, Canada)", "(Ontario, California     )", "(Ontario, Ontario, California     )", "(Somewhere else: Ontario, Ontario, California     )")
        assertEquals(expected, "smeup/T16_A20".outputOf())
    }

    @Test
    fun executeT16_A70() {
        val expected = listOf("A70_AR1(10) A70_AR2(20) A70_DS1(30) A70_AR3(10) A70_AR4(40)")
        assertEquals(expected, "smeup/T16_A70".outputOf())
    }

    @Test
    fun executeT16_A80() {
        val expected = listOf("A80_AR3(1)(10)A80_AR3(2)(32)A80_AR3(3)(26)")
        assertEquals(expected, "smeup/T16_A80".outputOf())
    }

    @Test
    fun executeT10_A90() {
        val expected = listOf("999-9999", "A90_A4(        ) A90_A5(RPG DEPT)", "A90_A4(        ) A90_A5(RPG DEPT)")
        assertEquals(expected, "smeup/T10_A90".outputOf())
    }

    @Test
    fun executeT12_A02() {
        val expected = listOf("True")
        assertEquals(expected, "smeup/T12_A02".outputOf())
    }

    @Test
    fun executeT40_A10() {
        val expected = listOf("A10_DS_P01(BBB                 -.000000000-.000000000-0-0-0-0) A10_DS_P04(AAA                 -.000000000-.000000000-0-0-0-0)")
        assertEquals(expected, "smeup/T40_A10".outputOf(configuration = smeupConfig))
    }

    @Test
    fun executeT02_A50() {
        val expected = listOf("A50_A2(       ) A50_N1(.00) A50_N2(.00)")
        assertEquals(expected, "smeup/T02_A50".outputOf(configuration = smeupConfig))
    }

    /*
    AS400 response:

    "I_SUM(654360) I_DIF(654280) I_MUL(26172800) I_DIV(16358,00000000000000000000) P_SUM(588,04) P_DIF(413,76) P_MUL(43648,4260) P_DIV(5,74822125315584117512049) S_SUM(472,600) S_DIF(408,200) S_MUL(14180,880000) S_DIV(13,677018633540372670807) U_SUM(400) U_DIF(240) U_MUL(25600) U_DIV(4,0000000000000000000000000)"

    Jariko returns different results, but this specific use of %CHAR is declared as unsupported,
    so there is no need to handle the different type of response between AS400 and Jariko.
    */
    @Test
    fun executeT04_A70() {
        val expected = listOf(
            "I_SUM(654360) I_DIF(654280) I_MUL(26172800) I_DIV(16358.0000000000) P_SUM(588.04) P_DIF(413.76) P_MUL(43648.4260) P_DIV(5.748221253155841175120495753959146) S_SUM(472.600) S_DIF(408.200) S_MUL(14180.880000) S_DIV(13.67701863354037267080745341614907) U_SUM(400) U_DIF(240) U_MUL(25600) U_DIV(4.0000000000)"
        )
        assertEquals(expected, "smeup/T04_A70".outputOf())
    }
    @Test
    fun executeT40_A10_P07() {
        val expected = listOf(
            "1B"
        )
        assertEquals(expected, "smeup/T40_A10_P07".outputOf())
    }

    @Test
    fun executeT20_A10_P05() {
        val expected = listOf(
            "1",
            "0"
        )
        assertEquals(expected, "smeup/T20_A10_P05".outputOf())
    }

    @Test
    fun executeT02_S10_P01() {
        val expected = listOf(
            "abcdefghijklmnopqrstuvwxyzèéàòùABCDEFGHIJKLMNOPQRS        TUVWXYZEEAOUABCDEFGHIJKLMNOPQRSTUVWXYZEEAOUABCDEFGHIJKLMNOPQRSTUVWXYZEEAOUABCDEFGHIJKLMNOPQRSTUVWXYZEEAOUABCDEFGH'''*%"
        )
        assertEquals(expected, "smeup/T02_S10_P01".outputOf())
    }

    @Test
    fun executeT40_A10_P03D() {
        val expected = listOf(
            "Contenuto Post-RESET: A    -44"
        )
        assertEquals(expected, "smeup/T40_A10_P03D".outputOf())
    }

    @Test
    fun executeT15_A50() {
        val expected = listOf(
            // P1
                "A(        123.456000 /         123.456000 /       123.456000" +
                " /       123.456000 /         123.456000   /         123.456" +
                "000   /       123.456000   /       123.456000   /         12" +
                "3.456000  /         123.456000  /       123.456000  /       " +
                "123.456000  /          123.456000 /          123.456000 /   " +
                "     123.456000 /        123.456000 / 000000123456000 /     " +
                "  123456000) B(           .000123 /            .000123 /    " +
                "      .000123 /          .000123 /            .000123   /   " +
                "         .000123   /          .000123   /          .000123  " +
                " /            .000123  /            .000123  /          .000" +
                "123  /          .000123  /             .000123 /            " +
                " .000123 /           .000123 /           .000123 / 000000000" +
                "000123 /             123) C(     12,345.000000 /      12,345" +
                ".000000 /     12345.000000 /     12345.000000 /      12,345." +
                "000000   /      12,345.000000   /     12345.000000   /     1" +
                "2345.000000   /      12,345.000000  /      12,345.000000  / " +
                "    12345.000000  /     12345.000000  /       12,345.000000 " +
                "/       12,345.000000 /      12345.000000 /      12345.00000" +
                "0 / 000012345000000 /     12345000000)", // P2
                "1(     .00  123,456  123,456 1,234.56 1,234.56) 2(          " +
                "123,456  123,456 1,234.56 1,234.56) 3(    .00 123456 123456 " +
                "1234.56 1234.56) 4(        123456 123456 1234.56 1234.56)", // P3
                "A(     .00    123,456    123,456CR 1,234.56   1,234.56CR) B(" +
                "            123,456    123,456CR 1,234.56   1,234.56CR) C(  " +
                "  .00   123456   123456CR 1234.56   1234.56CR) D(          1" +
                "23456   123456CR 1234.56   1234.56CR)", // P4
                "K(           123,456   123,456- 1,234.56  1,234.56-) J(     " +
                ".00   123,456   123,456- 1,234.56  1,234.56-) L(    .00  123" +
                "456  123456- 1234.56  1234.56-) M(         123456  123456- 1" +
                "234.56  1234.56-)", // P5
                "N(      .00   123,456  -123,456  1,234.56 -1,234.56) O(     " +
                "       123,456  -123,456  1,234.56 -1,234.56) P(     .00  12" +
                "3456 -123456  1234.56 -1234.56) Q(          123456 -123456  " +
                "1234.56 -1234.56)", // P6
                "X(00000001234560123456) Y( 0/00/00 12/34/56 12" +
                "/34/56 12/34/56 12/34/56) Z(       123456 123456 123456 1234" +
                "56)", // P8
                "        123.456000 /         123.456000 /       123.456000 /" +
                "       123.456000 /         123.456000   /         123.45600" +
                "0   /       123.456000   /       123.456000   /         123." +
                "456000  /         123.456000  /       123.456000  /       12" +
                "3.456000  /          123.456000 /          123.456000 /     " +
                "   123.456000 /        123.456000 / 000000123456000 /       " +
                "123456000", // P9
                "        123.456000 /         123.456000 /       123.456000 /" +
                "       123.456000 /         123.456000   /         123.45600" +
                "0   /       123.456000   /       123.456000   /         123." +
                "456000  /         123.456000  /       123.456000  /       12" +
                "3.456000  /          123.456000 /          123.456000 /     " +
                "   123.456000 /        123.456000 / 000000123456000 /       " +
                "123456000"
        )
        assertEquals(expected, "smeup/T15_A50".outputOf())
    }

    @Test
    fun executeT02_A50_P03() {
        val expected = listOf("A50_AR1(10) A50_AR2(40)")
        assertEquals(expected, "smeup/T02_A50_P03".outputOf())
    }

    @Test
    fun executeT40_A10_P01() {
        val expected = listOf("Lunghezza: 32580 Contenuto:                     -          -          -          -          -          -          -                                                                                                                                                                                                                                                                -          -          -                                                                                                                                                                                                                                                                                                                                                                                                                                                                                                                                                                                                                                                                                                                                                                                                                                                                                                                                                                                                                                                                -                                                                                                                                                                                                                                                                                                                                                                                                                                                                                                                                                                                                                                                                                                                                                                                                                                                                                                                                                                                                                                                                -.000000000-.000000000-                                                                                                   -0-          -0-0-          -0")
        assertEquals(expected, "smeup/T40_A10_P01".outputOf(configuration = smeupConfig))
    }

    @Test
    fun executeT10_A60_P02() {
        val expected = listOf<String>("C10_P1: MULANGT102")
        assertEquals(expected, "smeup/T10_A60_P02".outputOf())

        assertFailsWith<Exception> {
            "smeup/T10_A60_P02F".outputOf()
        }
    }

    @Test
    fun executeT10_A20_P19() {
        val expected = listOf("1020")
        assertEquals(expected, "smeup/T10_A20_P19".outputOf())
    }

    @Test
<<<<<<< HEAD
    fun executeT02_A60_P02() {
        val expected = listOf("Res(A*B+C)=246; Res(A * B + C)=246")
        assertEquals(expected, "smeup/T02_A60_P02".outputOf())
=======
    fun executeT03_A10_P09_10() {
        val expected = listOf(
            "I(15)=0 I(15)=1 I(15)=0",
            "*IN(n)->000000000000000000000000000000000000000000000000000000000000000000000000000000000000000000000000000"
        )
        assertEquals(expected, "smeup/T03_A10_P09-10".outputOf())
    }

    @Test
    fun executeT15_A20_P04_06() {
        val expected = listOf(
            "RicercaDaPos01(1)_Trovato(1); RicercaDaPos02(5)_Trovato(1); RicercaDaPos05(5)_Trovato(1); RicercaDaPos07(0)_Trovato(0);",
            "RicercaDaPos01(5)_Trovato(1); RicercaDaPos01(1)_Trovato(1); RicercaDaPos01(5)_Trovato(1);",
            "RicercaDaPos01(2)_Trovato(1);"
        )
        assertEquals(expected, "smeup/T15_A20_P04-06".outputOf())
    }

    @Test
    fun executeT10_A60_P04_P07() {
        val expected = listOf<String>(
            "CALL(MULANGTC30, 4         , 0)",
            "CALL(MULANGTC30, 5         , 0)",
            "CALL(MULANGTC30, 6         , 0)",
            "CALL(MULANGTC30, 7         , 0)")
        assertEquals(expected, "smeup/T10_A60_P04-P07".outputOf())
    }

    @Test
    fun executeT12_A03_P06() {
        val expected = listOf<String>("LOOP:1,2,3,4")
        assertEquals(expected, "smeup/T12_A03_P06".outputOf())
    }

    @Test
    fun executeT04_A15_P01() {
        val expected = listOf<String>(
            "P01_01(8)",
            "P01_02(13)",
            "P01_03(16)",
            "P01_04(2)",
            "P01_05(1)",
            "P01_06(1)",
            "P01_07(0)",
            "P01_08(2)",
            "P01_09(2)",
            "P01_10(1)",
            "P01_11(2)",
            "P01_12(0)"
        )
        assertEquals(expected, "smeup/T04_A15_P01".outputOf())
    }

    @Test
    fun executeT04_A15_P02() {
        val expected = listOf<String>(
            "P02_01(10)",
            "P02_02(6)"
        )
        assertEquals(expected, "smeup/T04_A15_P02".outputOf())
    }

    @Test
    fun executeT04_A15_P03() {
        val expected = listOf<String>(
            "P03_01(0)",
            "P03_02(1)",
            "P03_03(ok)"
        )
        assertEquals(expected, "smeup/T04_A15_P03".outputOf())
    }

    @Test
    fun executeT12_A04_P07_12() {
        val expected = listOf<String>(
            "CNT(100001)",
            "CNT(100000)",
            "CNT(100001)",
            "CNT(100000)",
            "CNT(100001)",
            "CNT(100000)"
        )
        assertEquals(expected, "smeup/T12_A04_P07_12".outputOf())
    }

    @Test
    fun executeT02_A60_P03() {
        val expected = listOf<String>("Res(-A)=-10 Res( -A)= -10")
        assertEquals(expected, "smeup/T02_A60_P03".outputOf())
    }

    @Test
    fun executeT02_A50_P07() {
        val expected = listOf<String>("1,2,3,4")
        assertEquals(expected, "smeup/T02_A50_P07".outputOf())
    }

    @Test
    fun executeT02_A50_P05() {
        val expected = listOf<String>("£C5")
        assertEquals(expected, "smeup/T02_A50_P05".outputOf(configuration = smeupConfig))
>>>>>>> 827170cf
    }
}<|MERGE_RESOLUTION|>--- conflicted
+++ resolved
@@ -292,11 +292,6 @@
     }
 
     @Test
-<<<<<<< HEAD
-    fun executeT02_A60_P02() {
-        val expected = listOf("Res(A*B+C)=246; Res(A * B + C)=246")
-        assertEquals(expected, "smeup/T02_A60_P02".outputOf())
-=======
     fun executeT03_A10_P09_10() {
         val expected = listOf(
             "I(15)=0 I(15)=1 I(15)=0",
@@ -398,6 +393,11 @@
     fun executeT02_A50_P05() {
         val expected = listOf<String>("£C5")
         assertEquals(expected, "smeup/T02_A50_P05".outputOf(configuration = smeupConfig))
->>>>>>> 827170cf
+    }
+
+    @Test
+    fun executeT02_A60_P02() {
+        val expected = listOf("Res(A*B+C)=246; Res(A * B + C)=246")
+        assertEquals(expected, "smeup/T02_A60_P02".outputOf())
     }
 }