--- conflicted
+++ resolved
@@ -656,7 +656,18 @@
     }
 
     @Test
-<<<<<<< HEAD
+    fun executeT02_A80_P03() {
+        val expected = listOf("123")
+        assertEquals(expected, "smeup/T02_A80_P03".outputOf())
+    }
+
+    @Test
+    fun executeT02_A80_P02() {
+        val expected = listOf("PROVA")
+        assertEquals(expected, "smeup/T02_A80_P02".outputOf())
+    }
+
+    @Test
     fun executeT40_A30_P01() {
         val expected = listOf("Lunghezza: 32580 Contenuto:                     -          -          -          -          -          -          -")
         assertEquals(expected, "smeup/T40_A30_P01".outputOf(configuration = smeupConfig))
@@ -666,16 +677,5 @@
     fun executeT40_A30_P03() {
         val expected = listOf("Lunghezza: 32580 Contenuto:                     -          -          -          -          -          -          -")
         assertEquals(expected, "smeup/T40_A30_P01".outputOf(configuration = smeupConfig))
-=======
-    fun executeT02_A80_P03() {
-        val expected = listOf("123")
-        assertEquals(expected, "smeup/T02_A80_P03".outputOf())
-    }
-
-    @Test
-    fun executeT02_A80_P02() {
-        val expected = listOf("PROVA")
-        assertEquals(expected, "smeup/T02_A80_P02".outputOf())
->>>>>>> cc0a4e43
     }
 }