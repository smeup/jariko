--- conflicted
+++ resolved
@@ -122,7 +122,7 @@
 
     @Test
     fun executeT16_A70() {
-        val expected = listOf("A70_AR1(10) A70_AR2(20) A70_DS1(30) A70_AR3(10) A70_AR4(40)")
+        val expected = listOf("A70_AR1(10) A70_AR2(20) A70_DS1(30) A70_AR3(10)")
         assertEquals(expected, "smeup/T16_A70".outputOf())
     }
 
@@ -205,7 +205,12 @@
     }
 
     @Test
-<<<<<<< HEAD
+    fun executeT02_A50_P03() {
+        val expected = listOf("A50_AR1(10) A50_AR2(40)")
+        assertEquals(expected, "smeup/T02_A50_P03".outputOf())
+    }
+
+    @Test
     fun executeT10_A60_P04() {
         val expected = listOf<String>("C10_P1: MULANGT102")
         assertEquals(expected, "smeup/T10_A60_P04".outputOf())
@@ -213,10 +218,5 @@
         assertFailsWith<Exception> {
             "smeup/T10_A60_P04F".outputOf()
         }
-=======
-    fun executeT02_A50_P03() {
-        val expected = listOf("A50_AR1(10) A50_AR2(40)")
-        assertEquals(expected, "smeup/T02_A50_P03".outputOf())
->>>>>>> 3dde75d9
     }
 }