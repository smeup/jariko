--- conflicted
+++ resolved
@@ -51,14 +51,13 @@
     }
 
     @Test
-<<<<<<< HEAD
     fun executeT04_A20() {
         val expected = listOf("CALL_1(MULANGT04 , 1, MULANGTB10: MULANGT04 chiamata 1                  ) CALL_2(MULANGT04 , 3, MULANGTB10: MULANGT04 chiamata 1                  )")
         assertEquals(expected, "smeup/T04_A20".outputOf())
-=======
+    }
+    
     fun executeT10_A20() {
         val expected = listOf("172.670-22146.863-.987000000")
         assertEquals(expected, "smeup/T10_A20".outputOf())
->>>>>>> f09b6040
     }
 }