--- conflicted
+++ resolved
@@ -414,7 +414,12 @@
     }
 
     @Test
-<<<<<<< HEAD
+    fun executeT10_A35_P07() {
+        val expected = listOf<String>("Src1=1 Src2=0")
+        assertEquals(expected, "smeup/T10_A35_P07".outputOf())
+    }
+
+    @Test
     fun executeT52_A07_P01() {
         val expected = listOf<String>()
         assertEquals(expected, "smeup/T52_A07_P01".outputOf(configuration = smeupConfig))
@@ -424,10 +429,5 @@
     fun executeT60_A10_P01_02() {
         val expected = listOf<String>()
         assertEquals(expected, "smeup/T60_A10_P01-02".outputOf(configuration = smeupConfig))
-=======
-    fun executeT10_A35_P07() {
-        val expected = listOf<String>("Src1=1 Src2=0")
-        assertEquals(expected, "smeup/T10_A35_P07".outputOf())
->>>>>>> d3b5b844
     }
 }