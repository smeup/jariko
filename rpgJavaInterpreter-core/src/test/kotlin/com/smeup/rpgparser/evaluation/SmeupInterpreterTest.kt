package com.smeup.rpgparser.evaluation

import com.smeup.dbnative.DBNativeAccessConfig
import com.smeup.rpgparser.AbstractTest
import com.smeup.rpgparser.execution.Configuration
import com.smeup.rpgparser.execution.ReloadConfig
import com.smeup.rpgparser.execution.SimpleReloadConfig
import org.junit.Test
import java.time.LocalDateTime
import java.time.format.DateTimeFormatter
import kotlin.test.BeforeTest
import kotlin.test.assertEquals
import kotlin.test.assertFailsWith
import kotlin.test.assertTrue

open class SmeupInterpreterTest : AbstractTest() {

    lateinit var smeupConfig: Configuration

    @BeforeTest
    fun setUp() {
        smeupConfig = Configuration()
        val path = javaClass.getResource("/smeup/metadata")!!.path
        val reloadConfig = SimpleReloadConfig(metadataPath = path, connectionConfigs = listOf())
        smeupConfig.reloadConfig = ReloadConfig(
            nativeAccessConfig = DBNativeAccessConfig(emptyList()),
            metadataProducer = { dbFile: String -> reloadConfig.getMetadata(dbFile = dbFile) })
    }

    @Test
    fun executeT15_A80() {
        // TODO When we will have more clear idea about the expected result, we will add the assert
        println("executeT15_A80: " + "smeup/T15_A80".outputOf())
    }

    @Test
    fun executeT15_A90() {
        // TODO When we will have more clear idea about the expected result, we will add the assert
        println("executeT15_A90: " + "smeup/T15_A90".outputOf())
    }

    @Test
    fun executeT02_A20() {
        val values = "smeup/T02_A20".outputOf()
        assertTrue(values[0].matches(Regex("A20_Z1\\(\\d{4}-\\d{2}-\\d{2}-\\d{2}\\.\\d{2}\\.\\d{2}\\.\\d{6}\\)")))
        assertEquals("A20_Z2(2003-06-27-09.25.59.123456)", values[1])
    }

    @Test
    fun executeT02_A30() {
        val len = 100
        val expected = listOf(
            buildString {
                append("AAAAA".padEnd(len, ' '))
                append("BBBBB".padEnd(len, ' '))
                append("CCCCC".padEnd(len, ' '))
                append("DDDDD".padEnd(len, ' '))
                append("EEEEE".padEnd(len, ' '))
                append("FFFFF".padEnd(len, ' '))
                append("GGGGG".padEnd(len, ' '))
                append("HHHHH".padEnd(len, ' '))
                // Here I don't padEnd because the display messages are trimmed
                append("IIIII")
            }
        )
        assertEquals(expected, "smeup/T02_A30".outputOf())
    }

    @Test
    fun executeT02_A40() {
        val expected = listOf("DS4_FL1(NNNNNFFFFFMMMMMGGGGGAAAAAZZZZZ)", "DS4_FL2(AAAAAZZZZZMMMMMGGGGGNNNNNFFFFF)")
        assertEquals(expected, "smeup/T02_A40".outputOf())
    }

    @Test
    fun executeT04_A20() {
        val expected = listOf("CALL_1(MULANGT04 , 1, MULANGTB10: MULANGT04 chiamata 1                  ) CALL_2(MULANGT04 , 3, MULANGTB10: MULANGT04 chiamata 1                  )")
        assertEquals(expected, "smeup/T04_A20".outputOf())
    }

    @Test
    fun executeT04_A40() {
        val expected = listOf("A40_P1(122469.88)A40_P2(987.22)A40_P3(123456.10)A40_P4(121028170.03)")
        assertEquals(expected, "smeup/T04_A40".outputOf())
    }

    @Test
    fun executeT04_A80() {
        val actual = "smeup/T04_A80".outputOf()
        val t = LocalDateTime.now()
        val expected = listOf(
            DateTimeFormatter.ofPattern("Hmmss").format(t),
            DateTimeFormatter.ofPattern("HmmssddMMyy").format(t),
            DateTimeFormatter.ofPattern("HmmssddMMyyyy").format(t)
        )
        assertEquals(expected, actual)
    }

    @Test
    fun executeT04_A90() {
        val expected = listOf("123.4560000000", "1234.5600000000", "123456.0000000000", "123")
        assertEquals(expected, "smeup/T04_A90".outputOf())
    }

    @Test
    fun executeT10_A20() {
        val expected = listOf("172.670-22146.863-.987000000")
        assertEquals(expected, "smeup/T10_A20".outputOf())
    }

    @Test
    fun executeT10_A70() {
        val expected = listOf("CAT_1(MR. SMITH) CAT_2(RPG/400) CAT_3(RPG/4)", "CAT_1(ABC  XYZ ) CAT_2(Mr. Smith)", "CAT_1(RPG/400   )", "CAT_1(RPGIV     )")
        assertEquals(expected, "smeup/T10_A70".outputOf())
    }

    @Test
    fun executeT16_A20() {
        val expected = listOf("(Ontario, Canada)", "(Ontario, California     )", "(Ontario, Ontario, California     )", "(Somewhere else: Ontario, Ontario, California     )")
        assertEquals(expected, "smeup/T16_A20".outputOf())
    }

    @Test
    fun executeT16_A70() {
        val expected = listOf("A70_AR1(10) A70_AR2(20) A70_DS1(30) A70_AR3(10) A70_AR4(40)")
        assertEquals(expected, "smeup/T16_A70".outputOf())
    }

    @Test
    fun executeT16_A80() {
        val expected = listOf("A80_AR3(1)(10)A80_AR3(2)(32)A80_AR3(3)(26)")
        assertEquals(expected, "smeup/T16_A80".outputOf())
    }

    @Test
    fun executeT10_A90() {
        val expected = listOf("999-9999", "A90_A4(        ) A90_A5(RPG DEPT)", "A90_A4(        ) A90_A5(RPG DEPT)")
        assertEquals(expected, "smeup/T10_A90".outputOf())
    }

    @Test
    fun executeT12_A02() {
        val expected = listOf("True")
        assertEquals(expected, "smeup/T12_A02".outputOf())
    }

    @Test
    fun executeT40_A10() {
        val expected = listOf("A10_DS_P01(BBB                 -.000000000-.000000000-0-0-0-0) A10_DS_P04(AAA                 -.000000000-.000000000-0-0-0-0)")
        assertEquals(expected, "smeup/T40_A10".outputOf(configuration = smeupConfig))
    }

    @Test
    fun executeT02_A50() {
        val expected = listOf("A50_A2(       ) A50_N1(.00) A50_N2(.00)")
        assertEquals(expected, "smeup/T02_A50".outputOf(configuration = smeupConfig))
    }

    /*
    AS400 response:

    "I_SUM(654360) I_DIF(654280) I_MUL(26172800) I_DIV(16358,00000000000000000000) P_SUM(588,04) P_DIF(413,76) P_MUL(43648,4260) P_DIV(5,74822125315584117512049) S_SUM(472,600) S_DIF(408,200) S_MUL(14180,880000) S_DIV(13,677018633540372670807) U_SUM(400) U_DIF(240) U_MUL(25600) U_DIV(4,0000000000000000000000000)"

    Jariko returns different results, but this specific use of %CHAR is declared as unsupported,
    so there is no need to handle the different type of response between AS400 and Jariko.
    */
    @Test
    fun executeT04_A70() {
        val expected = listOf(
            "I_SUM(654360) I_DIF(654280) I_MUL(26172800) I_DIV(16358.0000000000) P_SUM(588.04) P_DIF(413.76) P_MUL(43648.4260) P_DIV(5.748221253155841175120495753959146) S_SUM(472.600) S_DIF(408.200) S_MUL(14180.880000) S_DIV(13.67701863354037267080745341614907) U_SUM(400) U_DIF(240) U_MUL(25600) U_DIV(4.0000000000)"
        )
        assertEquals(expected, "smeup/T04_A70".outputOf())
    }
    @Test
    fun executeT40_A10_P07() {
        val expected = listOf(
            "1B"
        )
        assertEquals(expected, "smeup/T40_A10_P07".outputOf())
    }

    @Test
    fun executeT20_A10_P05() {
        val expected = listOf(
            "1",
            "0"
        )
        assertEquals(expected, "smeup/T20_A10_P05".outputOf())
    }

    @Test
    fun executeT02_S10_P01() {
        val expected = listOf(
            "abcdefghijklmnopqrstuvwxyzèéàòùABCDEFGHIJKLMNOPQRS        TUVWXYZEEAOUABCDEFGHIJKLMNOPQRSTUVWXYZEEAOUABCDEFGHIJKLMNOPQRSTUVWXYZEEAOUABCDEFGHIJKLMNOPQRSTUVWXYZEEAOUABCDEFGH'''*%"
        )
        assertEquals(expected, "smeup/T02_S10_P01".outputOf())
    }

    @Test
    fun executeT40_A10_P03D() {
        val expected = listOf(
            "Contenuto Post-RESET: A    -44"
        )
        assertEquals(expected, "smeup/T40_A10_P03D".outputOf())
    }

    @Test
    fun executeT15_A50() {
        val expected = listOf(
            // P1
                "A(        123.456000 /         123.456000 /       123.456000" +
                " /       123.456000 /         123.456000   /         123.456" +
                "000   /       123.456000   /       123.456000   /         12" +
                "3.456000  /         123.456000  /       123.456000  /       " +
                "123.456000  /          123.456000 /          123.456000 /   " +
                "     123.456000 /        123.456000 / 000000123456000 /     " +
                "  123456000) B(           .000123 /            .000123 /    " +
                "      .000123 /          .000123 /            .000123   /   " +
                "         .000123   /          .000123   /          .000123  " +
                " /            .000123  /            .000123  /          .000" +
                "123  /          .000123  /             .000123 /            " +
                " .000123 /           .000123 /           .000123 / 000000000" +
                "000123 /             123) C(     12,345.000000 /      12,345" +
                ".000000 /     12345.000000 /     12345.000000 /      12,345." +
                "000000   /      12,345.000000   /     12345.000000   /     1" +
                "2345.000000   /      12,345.000000  /      12,345.000000  / " +
                "    12345.000000  /     12345.000000  /       12,345.000000 " +
                "/       12,345.000000 /      12345.000000 /      12345.00000" +
                "0 / 000012345000000 /     12345000000)", // P2
                "1(     .00  123,456  123,456 1,234.56 1,234.56) 2(          " +
                "123,456  123,456 1,234.56 1,234.56) 3(    .00 123456 123456 " +
                "1234.56 1234.56) 4(        123456 123456 1234.56 1234.56)", // P3
                "A(     .00    123,456    123,456CR 1,234.56   1,234.56CR) B(" +
                "            123,456    123,456CR 1,234.56   1,234.56CR) C(  " +
                "  .00   123456   123456CR 1234.56   1234.56CR) D(          1" +
                "23456   123456CR 1234.56   1234.56CR)", // P4
                "K(           123,456   123,456- 1,234.56  1,234.56-) J(     " +
                ".00   123,456   123,456- 1,234.56  1,234.56-) L(    .00  123" +
                "456  123456- 1234.56  1234.56-) M(         123456  123456- 1" +
                "234.56  1234.56-)", // P5
                "N(      .00   123,456  -123,456  1,234.56 -1,234.56) O(     " +
                "       123,456  -123,456  1,234.56 -1,234.56) P(     .00  12" +
                "3456 -123456  1234.56 -1234.56) Q(          123456 -123456  " +
                "1234.56 -1234.56)", // P6
                "X(00000001234560123456) Y( 0/00/00 12/34/56 12" +
                "/34/56 12/34/56 12/34/56) Z(       123456 123456 123456 1234" +
                "56)", // P8
                "        123.456000 /         123.456000 /       123.456000 /" +
                "       123.456000 /         123.456000   /         123.45600" +
                "0   /       123.456000   /       123.456000   /         123." +
                "456000  /         123.456000  /       123.456000  /       12" +
                "3.456000  /          123.456000 /          123.456000 /     " +
                "   123.456000 /        123.456000 / 000000123456000 /       " +
                "123456000", // P9
                "        123.456000 /         123.456000 /       123.456000 /" +
                "       123.456000 /         123.456000   /         123.45600" +
                "0   /       123.456000   /       123.456000   /         123." +
                "456000  /         123.456000  /       123.456000  /       12" +
                "3.456000  /          123.456000 /          123.456000 /     " +
                "   123.456000 /        123.456000 / 000000123456000 /       " +
                "123456000"
        )
        assertEquals(expected, "smeup/T15_A50".outputOf())
    }

    @Test
    fun executeT02_A50_P03() {
        val expected = listOf("A50_AR1(10) A50_AR2(40)")
        assertEquals(expected, "smeup/T02_A50_P03".outputOf())
    }

    @Test
    fun executeT40_A10_P01() {
        val expected = listOf("Lunghezza: 32580 Contenuto:                     -          -          -          -          -          -          -                                                                                                                                                                                                                                                                -          -          -                                                                                                                                                                                                                                                                                                                                                                                                                                                                                                                                                                                                                                                                                                                                                                                                                                                                                                                                                                                                                                                                -                                                                                                                                                                                                                                                                                                                                                                                                                                                                                                                                                                                                                                                                                                                                                                                                                                                                                                                                                                                                                                                                -.000000000-.000000000-                                                                                                   -0-          -0-0-          -0")
        assertEquals(expected, "smeup/T40_A10_P01".outputOf(configuration = smeupConfig))
    }

    @Test
    fun executeT10_A60_P02() {
        val expected = listOf<String>("C10_P1: MULANGT102")
        assertEquals(expected, "smeup/T10_A60_P02".outputOf())

        assertFailsWith<Exception> {
            "smeup/T10_A60_P02F".outputOf()
        }
    }

    @Test
    fun executeT10_A20_P19() {
        val expected = listOf("1020")
        assertEquals(expected, "smeup/T10_A20_P19".outputOf())
    }

    @Test
    fun executeT03_A10_P09_10() {
        val expected = listOf(
            "I(15)=0 I(15)=1 I(15)=0",
            "*IN(n)->000000000000000000000000000000000000000000000000000000000000000000000000000000000000000000000000000"
        )
        assertEquals(expected, "smeup/T03_A10_P09-10".outputOf())
    }

    @Test
    fun executeT15_A20_P04_06() {
        val expected = listOf(
            "RicercaDaPos01(1)_Trovato(1); RicercaDaPos02(5)_Trovato(1); RicercaDaPos05(5)_Trovato(1); RicercaDaPos07(0)_Trovato(0);",
            "RicercaDaPos01(5)_Trovato(1); RicercaDaPos01(1)_Trovato(1); RicercaDaPos01(5)_Trovato(1);",
            "RicercaDaPos01(2)_Trovato(1);"
        )
        assertEquals(expected, "smeup/T15_A20_P04-06".outputOf())
    }

    @Test
    fun executeT10_A60_P04_P07() {
        val expected = listOf<String>(
            "CALL(MULANGTC30, 4         , 0)",
            "CALL(MULANGTC30, 5         , 0)",
            "CALL(MULANGTC30, 6         , 0)",
            "CALL(MULANGTC30, 7         , 0)")
        assertEquals(expected, "smeup/T10_A60_P04-P07".outputOf())
    }

    @Test
    fun executeT12_A03_P06() {
        val expected = listOf<String>("LOOP:1,2,3,4")
        assertEquals(expected, "smeup/T12_A03_P06".outputOf())
    }

    @Test
    fun executeT04_A15_P01() {
        val expected = listOf<String>(
            "P01_01(8)",
            "P01_02(13)",
            "P01_03(16)",
            "P01_04(2)",
            "P01_05(1)",
            "P01_06(1)",
            "P01_07(0)",
            "P01_08(2)",
            "P01_09(2)",
            "P01_10(1)",
            "P01_11(2)",
            "P01_12(0)"
        )
        assertEquals(expected, "smeup/T04_A15_P01".outputOf())
    }

    @Test
    fun executeT04_A15_P02() {
        val expected = listOf<String>(
            "P02_01(10)",
            "P02_02(6)"
        )
        assertEquals(expected, "smeup/T04_A15_P02".outputOf())
    }

    @Test
    fun executeT04_A15_P03() {
        val expected = listOf<String>(
            "P03_01(0)",
            "P03_02(1)",
            "P03_03(ok)"
        )
        assertEquals(expected, "smeup/T04_A15_P03".outputOf())
    }

    @Test
    fun executeT02_A70_P01() {
        val expected = listOf("1", "3")
        assertEquals(expected, "smeup/T02_A70_P01".outputOf())
    }

    @Test
    fun executeT12_A04_P07_12() {
        val expected = listOf<String>(
            "CNT(100001)",
            "CNT(100000)",
            "CNT(100001)",
            "CNT(100000)",
            "CNT(100001)",
            "CNT(100000)"
        )
        assertEquals(expected, "smeup/T12_A04_P07_12".outputOf())
    }

    @Test
    fun executeT02_A60_P03() {
        val expected = listOf<String>("Res(-A)=-10 Res( -A)= -10")
        assertEquals(expected, "smeup/T02_A60_P03".outputOf())
    }

    @Test
    fun executeT02_A50_P07() {
        val expected = listOf<String>("1,2,3,4")
        assertEquals(expected, "smeup/T02_A50_P07".outputOf())
    }

    @Test
    fun executeT02_A50_P05() {
        val expected = listOf<String>("£C5")
        assertEquals(expected, "smeup/T02_A50_P05".outputOf(configuration = smeupConfig))
    }

    @Test
    fun executeT10_A60_P09() {
        val expected = listOf<String>("1,2,3,4", "4,3,2,1")
        assertEquals(expected, "smeup/T10_A60_P09".outputOf())
    }

    @Test
    fun executeT02_A60_P02() {
        val expected = listOf("Res(A*B+C)=246; Res(A * B + C)=246")
        assertEquals(expected, "smeup/T02_A60_P02".outputOf())
    }

    @Test
    fun executeT12_A08_P01() {
        val expected = listOf("123")
        assertEquals(expected, "smeup/T12_A08_P01".outputOf())
    }

    @Test
    fun executeT12_A08_P02() {
        val expected = listOf("12")
        assertEquals(expected, "smeup/T12_A08_P02".outputOf())
    }

    @Test
    fun executeT10_A35_P07() {
        val expected = listOf<String>("Src1=1 Src2=0")
        assertEquals(expected, "smeup/T10_A35_P07".outputOf())
    }

    @Test
    fun executeT52_A07_P01() {
        val expected = listOf<String>()
        assertEquals(expected, "smeup/T52_A07_P01".outputOf(configuration = smeupConfig))
    }

    @Test
    fun executeT60_A10_P01_02() {
        val expected = listOf<String>()
        assertEquals(expected, "smeup/T60_A10_P01-02".outputOf(configuration = smeupConfig))
    }

    @Test
    fun executeT10_A20_P35_38() {
        val expected = listOf<String>(
            "Res(21, 0, 0, 0, 0, 0)",
            "Res(0, -19, 0, 0, 0, 0)",
            "Res(0, 0, 20, 0, 0, 0)",
            "Res(0, 0, 0, 2, 0, 0)"
        )
        assertEquals(expected, "smeup/T10_A20_P35-38".outputOf())
    }

    @Test
    fun executeT10_A20_P40() {
        val expected = listOf<String>("Res(0, 0, 0, 0, 0, -20)")
        assertEquals(expected, "smeup/T10_A20_P40".outputOf())
    }

    @Test
    fun executeT10_A20_P41() {
        val expected = listOf<String>("Res(20, 22, 12, 26, 28, 30) Div(2, 2, 2, 2, 2, 2)")
        assertEquals(expected, "smeup/T10_A20_P41".outputOf())
    }

    @Test
    fun executeT03_A30_P01_02() {
        val expected = listOf(
            "*IN33=0,*IN34=1",
            "*IN33=0,*IN34=1"
        )
        assertEquals(expected, "smeup/T03_A30_P01-02".outputOf())
    }

    @Test
    fun executeT02_A40_P07() {
        val expected = listOf(
            "AAAAABBBBBCCCCCDDDDDEEEEEFFFFFGGGGGHHHHHIIIIIAAAAADDDDDGGGGGBBBBBCCCCCEEEEEFFFFFHHHHHIIIIIZZZZZ12345"
        )
        assertEquals(expected, "smeup/T02_A40_P07".outputOf())
    }

    @Test
    fun executeT02_A30_P03() {
        val expected = listOf(
            "AAAAAAAAAAAAAAAAAAAABBBBBBBBBBBBBBBBBBBBCCCCCCCCCCCCCCCCCCCCDDDDDDDDDDDDDDDDDDDDEEEEEEEEEEEEEEEEEEEEFFFFFFFFFFFFFFFFFFFF"
        )
        assertEquals(expected, "smeup/T02_A30_P03".outputOf())
    }

    @Test
    fun executeT02_A40_P08() {
        val expected = listOf(
            "CNCLI       AAAAAA         333"
        )
        assertEquals(expected, "smeup/T02_A40_P08".outputOf())
    }

    @Test
    fun executeT02_A40_P09() {
        val expected = listOf(
            "CNCLI       AAAAAA         333"
        )
        assertEquals(expected, "smeup/T02_A40_P09".outputOf())
    }

    @Test
    fun executeT02_A50_P08() {
        val expected = listOf(
            "A50_A81(Funzione  ) A50_N81(Funzione  )A50_V81(Funzione)"
        )
        assertEquals(expected, "smeup/T02_A50_P08".outputOf())
    }

    @Test
    fun executeT02_A50_P09() {
        val expected = listOf(
            "A50_A91(Funzione  ) A50_N91(Funzione  )A50_V91(Funzione)"
        )
        assertEquals(expected, "smeup/T02_A50_P09".outputOf())
    }

    @Test
    fun executeT60_A10_P01() {
        val expected = listOf<String>("KA(0)KB(0)KC(0)KD(0)KE(0)KF(0)KG(0)KH(0)KI(0)KJ(0)KK(0)KL(0)KM(0)KN(0)KP(0)KQ(0)KR(0)KS(0)KT(0)KU(0)KV(0)KW(0)KX(0)KY(0)")
        assertEquals(expected, "smeup/T60_A10_P01".outputOf(configuration = smeupConfig))
    }

    @Test
    fun executeT10_A45_P01() {
        val expected = listOf<String>("NUM(0)")
        assertEquals(expected, "smeup/T10_A45_P01".outputOf(configuration = smeupConfig))
    }

    @Test
    fun executeT10_A45_P02() {
        val expected = listOf<String>("NUM(4)")
        assertEquals(expected, "smeup/T10_A45_P02".outputOf(configuration = smeupConfig))
    }

    @Test
    fun executeT10_A45_P03() {
        val expected = listOf<String>("NUM(4)")
        assertEquals(expected, "smeup/T10_A45_P03".outputOf(configuration = smeupConfig))
    }

    @Test
<<<<<<< HEAD
    fun executeT10_A20_P51() {
        val expected = listOf<String>("Res(21, -19, 20, 2, 20, -20)")
        assertEquals(expected, "smeup/T10_A20_P51".outputOf(configuration = smeupConfig))
=======
    fun executeT12_A04_P13() {
        val expected = listOf(
            "CNT()"
        )
        assertEquals(expected, "smeup/T12_A04_P13".outputOf())
    }

    @Test
    fun executeT12_A04_P14() {
        val expected = listOf(
            "CNT()"
        )
        assertEquals(expected, "smeup/T12_A04_P14".outputOf())
>>>>>>> c950a8b8
    }
}<|MERGE_RESOLUTION|>--- conflicted
+++ resolved
@@ -548,24 +548,24 @@
     }
 
     @Test
-<<<<<<< HEAD
+    fun executeT12_A04_P13() {
+        val expected = listOf(
+            "CNT()"
+        )
+        assertEquals(expected, "smeup/T12_A04_P13".outputOf())
+    }
+
+    @Test
+    fun executeT12_A04_P14() {
+        val expected = listOf(
+            "CNT()"
+        )
+        assertEquals(expected, "smeup/T12_A04_P14".outputOf())
+    }
+
+    @Test
     fun executeT10_A20_P51() {
         val expected = listOf<String>("Res(21, -19, 20, 2, 20, -20)")
         assertEquals(expected, "smeup/T10_A20_P51".outputOf(configuration = smeupConfig))
-=======
-    fun executeT12_A04_P13() {
-        val expected = listOf(
-            "CNT()"
-        )
-        assertEquals(expected, "smeup/T12_A04_P13".outputOf())
-    }
-
-    @Test
-    fun executeT12_A04_P14() {
-        val expected = listOf(
-            "CNT()"
-        )
-        assertEquals(expected, "smeup/T12_A04_P14".outputOf())
->>>>>>> c950a8b8
     }
 }