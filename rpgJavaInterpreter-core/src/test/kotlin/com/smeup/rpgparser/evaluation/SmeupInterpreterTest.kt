--- conflicted
+++ resolved
@@ -564,7 +564,6 @@
     }
 
     @Test
-<<<<<<< HEAD
     fun executeT12_A04_P17() {
         val expected = listOf(
             "A04_N50_CNT(50)A04_N1(2)A04_N2(50)A04_N4(51)"
@@ -578,7 +577,9 @@
             "A20_D7(53.33) A20_D8(.002) A20_D9(2) A20_D0(3)"
         )
         assertEquals(expected, "smeup/T10_A20_P47".outputOf())
-=======
+    }
+
+    @Test
     fun executeT04_A90_P05() {
         val expected = listOf(
             "Microsecondi(98085763813000) Secondi(98085763) Minuti(1634762) Ore(27246) Giorni(1135) Mesi(37) Anni(3)"
@@ -592,6 +593,5 @@
             "A80_D1(hhmmss) A80_D2(hhmmssDDMMYY) A80_D3(hhmmssDDMMYYYY)"
         )
         assertEquals(expected, "smeup/T04_A80_P05".outputOf())
->>>>>>> 2e9f0a6d
     }
 }