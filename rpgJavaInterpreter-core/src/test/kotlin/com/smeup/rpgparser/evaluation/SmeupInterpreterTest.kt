package com.smeup.rpgparser.evaluation

import com.smeup.dbnative.DBNativeAccessConfig
import com.smeup.rpgparser.AbstractTest
import com.smeup.rpgparser.execution.Configuration
import com.smeup.rpgparser.execution.ReloadConfig
import com.smeup.rpgparser.execution.SimpleReloadConfig
import org.junit.Test
import java.time.LocalDateTime
import java.time.format.DateTimeFormatter
import kotlin.test.BeforeTest
import kotlin.test.assertEquals
import kotlin.test.assertFailsWith
import kotlin.test.assertTrue

open class SmeupInterpreterTest : AbstractTest() {

    lateinit var smeupConfig: Configuration

    @BeforeTest
    fun setUp() {
        smeupConfig = Configuration()
        val path = javaClass.getResource("/smeup/metadata")!!.path
        val reloadConfig = SimpleReloadConfig(metadataPath = path, connectionConfigs = listOf())
        smeupConfig.reloadConfig = ReloadConfig(
            nativeAccessConfig = DBNativeAccessConfig(emptyList()),
            metadataProducer = { dbFile: String -> reloadConfig.getMetadata(dbFile = dbFile) })
    }

    @Test
    fun executeT15_A80() {
        // TODO When we will have more clear idea about the expected result, we will add the assert
        println("executeT15_A80: " + "smeup/T15_A80".outputOf())
    }

    @Test
    fun executeT15_A90() {
        // TODO When we will have more clear idea about the expected result, we will add the assert
        println("executeT15_A90: " + "smeup/T15_A90".outputOf())
    }

    @Test
    fun executeT02_A20() {
        val values = "smeup/T02_A20".outputOf()
        assertTrue(values[0].matches(Regex("A20_Z1\\(\\d{4}-\\d{2}-\\d{2}-\\d{2}\\.\\d{2}\\.\\d{2}\\.\\d{6}\\)")))
        assertEquals("A20_Z2(2003-06-27-09.25.59.123456)", values[1])
    }

    @Test
    fun executeT02_A30() {
        val len = 100
        val expected = listOf(
            buildString {
                append("AAAAA".padEnd(len, ' '))
                append("BBBBB".padEnd(len, ' '))
                append("CCCCC".padEnd(len, ' '))
                append("DDDDD".padEnd(len, ' '))
                append("EEEEE".padEnd(len, ' '))
                append("FFFFF".padEnd(len, ' '))
                append("GGGGG".padEnd(len, ' '))
                append("HHHHH".padEnd(len, ' '))
                // Here I don't padEnd because the display messages are trimmed
                append("IIIII")
            }
        )
        assertEquals(expected, "smeup/T02_A30".outputOf())
    }

    @Test
    fun executeT02_A40() {
        val expected = listOf("DS4_FL1(NNNNNFFFFFMMMMMGGGGGAAAAAZZZZZ)", "DS4_FL2(AAAAAZZZZZMMMMMGGGGGNNNNNFFFFF)")
        assertEquals(expected, "smeup/T02_A40".outputOf())
    }

    @Test
    fun executeT04_A20() {
        val expected = listOf("CALL_1(MULANGT04 , 1, MULANGTB10: MULANGT04 chiamata 1                  ) CALL_2(MULANGT04 , 3, MULANGTB10: MULANGT04 chiamata 1                  )")
        assertEquals(expected, "smeup/T04_A20".outputOf())
    }

    @Test
    fun executeT04_A40() {
        val expected = listOf("A40_P1(122469.88)A40_P2(987.22)A40_P3(123456.10)A40_P4(121028170.03)")
        assertEquals(expected, "smeup/T04_A40".outputOf())
    }

    @Test
    fun executeT04_A80() {
        val actual = "smeup/T04_A80".outputOf()
        val t = LocalDateTime.now()
        val expected = listOf(
            DateTimeFormatter.ofPattern("Hmmss").format(t),
            DateTimeFormatter.ofPattern("HmmssddMMyy").format(t),
            DateTimeFormatter.ofPattern("HmmssddMMyyyy").format(t)
        )
        assertEquals(expected, actual)
    }

    @Test
    fun executeT04_A90() {
        val expected = listOf("123.4560000000", "1234.5600000000", "123456.0000000000", "123")
        assertEquals(expected, "smeup/T04_A90".outputOf())
    }

    @Test
    fun executeT10_A20() {
        val expected = listOf("172.670-22146.863-.987000000")
        assertEquals(expected, "smeup/T10_A20".outputOf())
    }

    @Test
    fun executeT10_A70() {
        val expected = listOf("CAT_1(MR. SMITH) CAT_2(RPG/400) CAT_3(RPG/4)", "CAT_1(ABC  XYZ ) CAT_2(Mr. Smith)", "CAT_1(RPG/400   )", "CAT_1(RPGIV     )")
        assertEquals(expected, "smeup/T10_A70".outputOf())
    }

    @Test
    fun executeT16_A20() {
        val expected = listOf("(Ontario, Canada)", "(Ontario, California     )", "(Ontario, Ontario, California     )", "(Somewhere else: Ontario, Ontario, California     )")
        assertEquals(expected, "smeup/T16_A20".outputOf())
    }

    @Test
    fun executeT16_A70() {
        val expected = listOf("A70_AR1(10) A70_AR2(20) A70_DS1(30) A70_AR3(10) A70_AR4(40)")
        assertEquals(expected, "smeup/T16_A70".outputOf())
    }

    @Test
    fun executeT16_A80() {
        val expected = listOf("A80_AR3(1)(10)A80_AR3(2)(32)A80_AR3(3)(26)")
        assertEquals(expected, "smeup/T16_A80".outputOf())
    }

    @Test
    fun executeT10_A90() {
        val expected = listOf("999-9999", "A90_A4(        ) A90_A5(RPG DEPT)", "A90_A4(        ) A90_A5(RPG DEPT)")
        assertEquals(expected, "smeup/T10_A90".outputOf())
    }

    @Test
    fun executeT12_A02() {
        val expected = listOf("True")
        assertEquals(expected, "smeup/T12_A02".outputOf())
    }

    @Test
    fun executeT40_A10() {
        val expected = listOf("A10_DS_P01(BBB                 -.000000000-.000000000-0-0-0-0) A10_DS_P04(AAA                 -.000000000-.000000000-0-0-0-0)")
        assertEquals(expected, "smeup/T40_A10".outputOf(configuration = smeupConfig))
    }

    @Test
    fun executeT02_A50() {
        val expected = listOf("A50_A2(       ) A50_N1(.00) A50_N2(.00)")
        assertEquals(expected, "smeup/T02_A50".outputOf(configuration = smeupConfig))
    }

    /*
    AS400 response:

    "I_SUM(654360) I_DIF(654280) I_MUL(26172800) I_DIV(16358,00000000000000000000) P_SUM(588,04) P_DIF(413,76) P_MUL(43648,4260) P_DIV(5,74822125315584117512049) S_SUM(472,600) S_DIF(408,200) S_MUL(14180,880000) S_DIV(13,677018633540372670807) U_SUM(400) U_DIF(240) U_MUL(25600) U_DIV(4,0000000000000000000000000)"

    Jariko returns different results, but this specific use of %CHAR is declared as unsupported,
    so there is no need to handle the different type of response between AS400 and Jariko.
    */
    @Test
    fun executeT04_A70() {
        val expected = listOf(
            "I_SUM(654360) I_DIF(654280) I_MUL(26172800) I_DIV(16358.0000000000) P_SUM(588.04) P_DIF(413.76) P_MUL(43648.4260) P_DIV(5.748221253155841175120495753959146) S_SUM(472.600) S_DIF(408.200) S_MUL(14180.880000) S_DIV(13.67701863354037267080745341614907) U_SUM(400) U_DIF(240) U_MUL(25600) U_DIV(4.0000000000)"
        )
        assertEquals(expected, "smeup/T04_A70".outputOf())
    }
    @Test
    fun executeT40_A10_P07() {
        val expected = listOf(
            "1B"
        )
        assertEquals(expected, "smeup/T40_A10_P07".outputOf())
    }

    @Test
    fun executeT20_A10_P05() {
        val expected = listOf(
            "1",
            "0"
        )
        assertEquals(expected, "smeup/T20_A10_P05".outputOf())
    }

    @Test
    fun executeT02_S10_P01() {
        val expected = listOf(
            "abcdefghijklmnopqrstuvwxyzèéàòùABCDEFGHIJKLMNOPQRS        TUVWXYZEEAOUABCDEFGHIJKLMNOPQRSTUVWXYZEEAOUABCDEFGHIJKLMNOPQRSTUVWXYZEEAOUABCDEFGHIJKLMNOPQRSTUVWXYZEEAOUABCDEFGH'''*%"
        )
        assertEquals(expected, "smeup/T02_S10_P01".outputOf())
    }

    @Test
    fun executeT40_A10_P03D() {
        val expected = listOf(
            "Contenuto Post-RESET: A    -44"
        )
        assertEquals(expected, "smeup/T40_A10_P03D".outputOf())
    }

    @Test
    fun executeT15_A50() {
        val expected = listOf(
            // P1
                "A(        123.456000 /         123.456000 /       123.456000" +
                " /       123.456000 /         123.456000   /         123.456" +
                "000   /       123.456000   /       123.456000   /         12" +
                "3.456000  /         123.456000  /       123.456000  /       " +
                "123.456000  /          123.456000 /          123.456000 /   " +
                "     123.456000 /        123.456000 / 000000123456000 /     " +
                "  123456000) B(           .000123 /            .000123 /    " +
                "      .000123 /          .000123 /            .000123   /   " +
                "         .000123   /          .000123   /          .000123  " +
                " /            .000123  /            .000123  /          .000" +
                "123  /          .000123  /             .000123 /            " +
                " .000123 /           .000123 /           .000123 / 000000000" +
                "000123 /             123) C(     12,345.000000 /      12,345" +
                ".000000 /     12345.000000 /     12345.000000 /      12,345." +
                "000000   /      12,345.000000   /     12345.000000   /     1" +
                "2345.000000   /      12,345.000000  /      12,345.000000  / " +
                "    12345.000000  /     12345.000000  /       12,345.000000 " +
                "/       12,345.000000 /      12345.000000 /      12345.00000" +
                "0 / 000012345000000 /     12345000000)", // P2
                "1(     .00  123,456  123,456 1,234.56 1,234.56) 2(          " +
                "123,456  123,456 1,234.56 1,234.56) 3(    .00 123456 123456 " +
                "1234.56 1234.56) 4(        123456 123456 1234.56 1234.56)", // P3
                "A(     .00    123,456    123,456CR 1,234.56   1,234.56CR) B(" +
                "            123,456    123,456CR 1,234.56   1,234.56CR) C(  " +
                "  .00   123456   123456CR 1234.56   1234.56CR) D(          1" +
                "23456   123456CR 1234.56   1234.56CR)", // P4
                "K(           123,456   123,456- 1,234.56  1,234.56-) J(     " +
                ".00   123,456   123,456- 1,234.56  1,234.56-) L(    .00  123" +
                "456  123456- 1234.56  1234.56-) M(         123456  123456- 1" +
                "234.56  1234.56-)", // P5
                "N(      .00   123,456  -123,456  1,234.56 -1,234.56) O(     " +
                "       123,456  -123,456  1,234.56 -1,234.56) P(     .00  12" +
                "3456 -123456  1234.56 -1234.56) Q(          123456 -123456  " +
                "1234.56 -1234.56)", // P6
                "X(00000001234560123456) Y( 0/00/00 12/34/56 12" +
                "/34/56 12/34/56 12/34/56) Z(       123456 123456 123456 1234" +
                "56)", // P8
                "        123.456000 /         123.456000 /       123.456000 /" +
                "       123.456000 /         123.456000   /         123.45600" +
                "0   /       123.456000   /       123.456000   /         123." +
                "456000  /         123.456000  /       123.456000  /       12" +
                "3.456000  /          123.456000 /          123.456000 /     " +
                "   123.456000 /        123.456000 / 000000123456000 /       " +
                "123456000", // P9
                "        123.456000 /         123.456000 /       123.456000 /" +
                "       123.456000 /         123.456000   /         123.45600" +
                "0   /       123.456000   /       123.456000   /         123." +
                "456000  /         123.456000  /       123.456000  /       12" +
                "3.456000  /          123.456000 /          123.456000 /     " +
                "   123.456000 /        123.456000 / 000000123456000 /       " +
                "123456000"
        )
        assertEquals(expected, "smeup/T15_A50".outputOf())
    }

    @Test
    fun executeT02_A50_P03() {
        val expected = listOf("A50_AR1(10) A50_AR2(40)")
        assertEquals(expected, "smeup/T02_A50_P03".outputOf())
    }

    @Test
    fun executeT40_A10_P01() {
        val expected = listOf("Lunghezza: 32580 Contenuto:                     -          -          -          -          -          -          -                                                                                                                                                                                                                                                                -          -          -                                                                                                                                                                                                                                                                                                                                                                                                                                                                                                                                                                                                                                                                                                                                                                                                                                                                                                                                                                                                                                                                -                                                                                                                                                                                                                                                                                                                                                                                                                                                                                                                                                                                                                                                                                                                                                                                                                                                                                                                                                                                                                                                                -.000000000-.000000000-                                                                                                   -0-          -0-0-          -0")
        assertEquals(expected, "smeup/T40_A10_P01".outputOf(configuration = smeupConfig))
    }

    @Test
    fun executeT10_A60_P02() {
        val expected = listOf<String>("C10_P1: MULANGT102")
        assertEquals(expected, "smeup/T10_A60_P02".outputOf())

        assertFailsWith<Exception> {
            "smeup/T10_A60_P02F".outputOf()
        }
    }

    @Test
    fun executeT10_A20_P19() {
        val expected = listOf("1020")
        assertEquals(expected, "smeup/T10_A20_P19".outputOf())
    }

    @Test
    fun executeT03_A10_P09_10() {
        val expected = listOf(
            "I(15)=0 I(15)=1 I(15)=0",
            "*IN(n)->000000000000000000000000000000000000000000000000000000000000000000000000000000000000000000000000000"
        )
        assertEquals(expected, "smeup/T03_A10_P09-10".outputOf())
    }

    @Test
    fun executeT15_A20_P04_06() {
        val expected = listOf(
            "RicercaDaPos01(1)_Trovato(1); RicercaDaPos02(5)_Trovato(1); RicercaDaPos05(5)_Trovato(1); RicercaDaPos07(0)_Trovato(0);",
            "RicercaDaPos01(5)_Trovato(1); RicercaDaPos01(1)_Trovato(1); RicercaDaPos01(5)_Trovato(1);",
            "RicercaDaPos01(2)_Trovato(1);"
        )
        assertEquals(expected, "smeup/T15_A20_P04-06".outputOf())
    }

    @Test
    fun executeT10_A60_P04_P07() {
        val expected = listOf<String>(
            "CALL(MULANGTC30, 4         , 0)",
            "CALL(MULANGTC30, 5         , 0)",
            "CALL(MULANGTC30, 6         , 0)",
            "CALL(MULANGTC30, 7         , 0)")
        assertEquals(expected, "smeup/T10_A60_P04-P07".outputOf())
    }

    @Test
    fun executeT12_A03_P06() {
        val expected = listOf<String>("LOOP:1,2,3,4")
        assertEquals(expected, "smeup/T12_A03_P06".outputOf())
    }

    @Test
    fun executeT04_A15_P01() {
        val expected = listOf<String>(
            "P01_01(8)",
            "P01_02(13)",
            "P01_03(16)",
            "P01_04(2)",
            "P01_05(1)",
            "P01_06(1)",
            "P01_07(0)",
            "P01_08(2)",
            "P01_09(2)",
            "P01_10(1)",
            "P01_11(2)",
            "P01_12(0)"
        )
        assertEquals(expected, "smeup/T04_A15_P01".outputOf())
    }

    @Test
    fun executeT04_A15_P02() {
        val expected = listOf<String>(
            "P02_01(10)",
            "P02_02(6)"
        )
        assertEquals(expected, "smeup/T04_A15_P02".outputOf())
    }

    @Test
    fun executeT04_A15_P03() {
        val expected = listOf<String>(
            "P03_01(0)",
            "P03_02(1)",
            "P03_03(ok)"
        )
        assertEquals(expected, "smeup/T04_A15_P03".outputOf())
    }

    @Test
    fun executeT02_A70_P01() {
        val expected = listOf("1", "3")
        assertEquals(expected, "smeup/T02_A70_P01".outputOf())
    }

    @Test
    fun executeT12_A04_P07_12() {
        val expected = listOf<String>(
            "CNT(100001)",
            "CNT(100000)",
            "CNT(100001)",
            "CNT(100000)",
            "CNT(100001)",
            "CNT(100000)"
        )
        assertEquals(expected, "smeup/T12_A04_P07_12".outputOf())
    }

    @Test
    fun executeT02_A60_P03() {
        val expected = listOf<String>("Res(-A)=-10 Res( -A)= -10")
        assertEquals(expected, "smeup/T02_A60_P03".outputOf())
    }

    @Test
    fun executeT02_A50_P07() {
        val expected = listOf<String>("1,2,3,4")
        assertEquals(expected, "smeup/T02_A50_P07".outputOf())
    }

    @Test
    fun executeT02_A50_P05() {
        val expected = listOf<String>("£C5")
        assertEquals(expected, "smeup/T02_A50_P05".outputOf(configuration = smeupConfig))
    }

    @Test
    fun executeT10_A60_P09() {
        val expected = listOf<String>("1,2,3,4", "4,3,2,1")
        assertEquals(expected, "smeup/T10_A60_P09".outputOf())
    }

    @Test
    fun executeT02_A60_P02() {
        val expected = listOf("Res(A*B+C)=246; Res(A * B + C)=246")
        assertEquals(expected, "smeup/T02_A60_P02".outputOf())
    }

    @Test
    fun executeT12_A08_P01() {
        val expected = listOf("123")
        assertEquals(expected, "smeup/T12_A08_P01".outputOf())
    }

    @Test
    fun executeT12_A08_P02() {
        val expected = listOf("12")
        assertEquals(expected, "smeup/T12_A08_P02".outputOf())
    }

    @Test
    fun executeT10_A35_P07() {
        val expected = listOf<String>("Src1=1 Src2=0")
        assertEquals(expected, "smeup/T10_A35_P07".outputOf())
    }

    @Test
    fun executeT52_A07_P01() {
        val expected = listOf<String>()
        assertEquals(expected, "smeup/T52_A07_P01".outputOf(configuration = smeupConfig))
    }

    @Test
    fun executeT60_A10_P01_02() {
        val expected = listOf<String>()
        assertEquals(expected, "smeup/T60_A10_P01-02".outputOf(configuration = smeupConfig))
    }

    @Test
    fun executeT10_A20_P35_38() {
        val expected = listOf<String>(
            "Res(21, 0, 0, 0, 0, 0)",
            "Res(0, -19, 0, 0, 0, 0)",
            "Res(0, 0, 20, 0, 0, 0)",
            "Res(0, 0, 0, 2, 0, 0)"
        )
        assertEquals(expected, "smeup/T10_A20_P35-38".outputOf())
    }

    @Test
    fun executeT10_A20_P40() {
        val expected = listOf<String>("Res(0, 0, 0, 0, 0, -20)")
        assertEquals(expected, "smeup/T10_A20_P40".outputOf())
    }

    @Test
    fun executeT10_A20_P41() {
        val expected = listOf<String>("Res(20, 22, 12, 26, 28, 30) Div(2, 2, 2, 2, 2, 2)")
        assertEquals(expected, "smeup/T10_A20_P41".outputOf())
    }

    @Test
    fun executeT03_A30_P01_02() {
        val expected = listOf(
            "*IN33=0,*IN34=1",
            "*IN33=0,*IN34=1"
        )
        assertEquals(expected, "smeup/T03_A30_P01-02".outputOf())
    }

    @Test
    fun executeT02_A40_P07() {
        val expected = listOf(
            "AAAAABBBBBCCCCCDDDDDEEEEEFFFFFGGGGGHHHHHIIIIIAAAAADDDDDGGGGGBBBBBCCCCCEEEEEFFFFFHHHHHIIIIIZZZZZ12345"
        )
        assertEquals(expected, "smeup/T02_A40_P07".outputOf())
    }

    @Test
    fun executeT02_A30_P03() {
        val expected = listOf(
            "AAAAAAAAAAAAAAAAAAAABBBBBBBBBBBBBBBBBBBBCCCCCCCCCCCCCCCCCCCCDDDDDDDDDDDDDDDDDDDDEEEEEEEEEEEEEEEEEEEEFFFFFFFFFFFFFFFFFFFF"
        )
        assertEquals(expected, "smeup/T02_A30_P03".outputOf())
    }

    @Test
    fun executeT02_A40_P08() {
        val expected = listOf(
            "CNCLI       AAAAAA         333"
        )
        assertEquals(expected, "smeup/T02_A40_P08".outputOf())
    }

    @Test
    fun executeT02_A40_P09() {
        val expected = listOf(
            "CNCLI       AAAAAA         333"
        )
        assertEquals(expected, "smeup/T02_A40_P09".outputOf())
    }

    @Test
    fun executeT02_A50_P08() {
        val expected = listOf(
            "A50_A81(Funzione  ) A50_N81(Funzione  )A50_V81(Funzione)"
        )
        assertEquals(expected, "smeup/T02_A50_P08".outputOf())
    }

    @Test
    fun executeT02_A50_P09() {
        val expected = listOf(
            "A50_A91(Funzione  ) A50_N91(Funzione  )A50_V91(Funzione)"
        )
        assertEquals(expected, "smeup/T02_A50_P09".outputOf())
    }

    @Test
    fun executeT60_A10_P01() {
        val expected = listOf<String>("KA(0)KB(0)KC(0)KD(0)KE(0)KF(0)KG(0)KH(0)KI(0)KJ(0)KK(0)KL(0)KM(0)KN(0)KP(0)KQ(0)KR(0)KS(0)KT(0)KU(0)KV(0)KW(0)KX(0)KY(0)")
        assertEquals(expected, "smeup/T60_A10_P01".outputOf(configuration = smeupConfig))
    }

    @Test
    fun executeT10_A45_P01() {
        val expected = listOf<String>("NUM(0)")
        assertEquals(expected, "smeup/T10_A45_P01".outputOf(configuration = smeupConfig))
    }

    @Test
    fun executeT10_A45_P02() {
        val expected = listOf<String>("NUM(4)")
        assertEquals(expected, "smeup/T10_A45_P02".outputOf(configuration = smeupConfig))
    }

    @Test
    fun executeT10_A45_P03() {
        val expected = listOf<String>("NUM(4)")
        assertEquals(expected, "smeup/T10_A45_P03".outputOf(configuration = smeupConfig))
    }

    @Test
    fun executeT12_A04_P13() {
        val expected = listOf(
            "CNT()"
        )
        assertEquals(expected, "smeup/T12_A04_P13".outputOf())
    }

    @Test
    fun executeT12_A04_P14() {
        val expected = listOf(
            "CNT()"
        )
        assertEquals(expected, "smeup/T12_A04_P14".outputOf())
    }

    @Test
<<<<<<< HEAD
    fun executeT18_A10_P01() {
        val expected = listOf("Ritorno_Procedura")
        assertEquals(expected, "smeup/T18_A10_P01".outputOf())
=======
    fun executeT04_A90_P05() {
        val expected = listOf(
            "Microsecondi(98085763813000) Secondi(98085763) Minuti(1634762) Ore(27246) Giorni(1135) Mesi(37) Anni(3)"
        )
        assertEquals(expected, "smeup/T04_A90_P05".outputOf())
    }

    @Test
    fun executeT04_A80_P05() {
        val expected = listOf(
            "A80_D1(hhmmss) A80_D2(hhmmssDDMMYY) A80_D3(hhmmssDDMMYYYY)"
        )
        assertEquals(expected, "smeup/T04_A80_P05".outputOf())
>>>>>>> 2e9f0a6d
    }
}<|MERGE_RESOLUTION|>--- conflicted
+++ resolved
@@ -564,11 +564,12 @@
     }
 
     @Test
-<<<<<<< HEAD
     fun executeT18_A10_P01() {
         val expected = listOf("Ritorno_Procedura")
         assertEquals(expected, "smeup/T18_A10_P01".outputOf())
-=======
+    }
+
+    @Test
     fun executeT04_A90_P05() {
         val expected = listOf(
             "Microsecondi(98085763813000) Secondi(98085763) Minuti(1634762) Ore(27246) Giorni(1135) Mesi(37) Anni(3)"
@@ -582,6 +583,5 @@
             "A80_D1(hhmmss) A80_D2(hhmmssDDMMYY) A80_D3(hhmmssDDMMYYYY)"
         )
         assertEquals(expected, "smeup/T04_A80_P05".outputOf())
->>>>>>> 2e9f0a6d
     }
 }