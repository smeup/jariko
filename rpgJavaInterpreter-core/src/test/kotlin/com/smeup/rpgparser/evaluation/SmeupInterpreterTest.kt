package com.smeup.rpgparser.evaluation

import com.smeup.rpgparser.AbstractTest
import org.junit.Test
import java.time.LocalDateTime
import java.time.format.DateTimeFormatter
import kotlin.test.assertEquals
import kotlin.test.assertTrue

open class SmeupInterpreterTest : AbstractTest() {

    @Test
    fun executeT15_A80() {
        // TODO When we will have more clear idea about the expected result, we will add the assert
        println("executeT15_A80: " + "smeup/T15_A80".outputOf())
    }

    @Test
    fun executeT15_A90() {
        // TODO When we will have more clear idea about the expected result, we will add the assert
        println("executeT15_A90: " + "smeup/T15_A90".outputOf())
    }

    @Test
    fun executeT02_A20() {
        val values = "smeup/T02_A20".outputOf()
        assertTrue(values[0].matches(Regex("A20_Z1\\(\\d{4}-\\d{2}-\\d{2}-\\d{2}\\.\\d{2}\\.\\d{2}\\.\\d{6}\\)")))
        assertEquals("A20_Z2(2003-06-27-09.25.59.123456)", values[1])
    }

    @Test
    fun executeT02_A30() {
        val len = 100
        val expected = listOf(
            buildString {
                append("AAAAA".padEnd(len, ' '))
                append("BBBBB".padEnd(len, ' '))
                append("CCCCC".padEnd(len, ' '))
                append("DDDDD".padEnd(len, ' '))
                append("EEEEE".padEnd(len, ' '))
                append("FFFFF".padEnd(len, ' '))
                append("GGGGG".padEnd(len, ' '))
                append("HHHHH".padEnd(len, ' '))
                // Here I don't padEnd because the display messages are trimmed
                append("IIIII")
            }
        )
        assertEquals(expected, "smeup/T02_A30".outputOf())
    }

    @Test
    fun executeT02_A40() {
        val expected = listOf("DS4_FL1(NNNNNFFFFFMMMMMGGGGGAAAAAZZZZZ)", "DS4_FL2(AAAAAZZZZZMMMMMGGGGGNNNNNFFFFF)")
        assertEquals(expected, "smeup/T02_A40".outputOf())
    }

    @Test
    fun executeT04_A20() {
        val expected = listOf("CALL_1(MULANGT04 , 1, MULANGTB10: MULANGT04 chiamata 1                  ) CALL_2(MULANGT04 , 3, MULANGTB10: MULANGT04 chiamata 1                  )")
        assertEquals(expected, "smeup/T04_A20".outputOf())
    }

    @Test
    fun executeT04_A40() {
        val expected = listOf("A40_P1(122469.88)A40_P2(987.22)A40_P3(123456.10)A40_P4(121028170.03)")
        assertEquals(expected, "smeup/T04_A40".outputOf())
    }

    @Test
    fun executeT04_A80() {
        val actual = "smeup/T04_A80".outputOf()
        val t = LocalDateTime.now()
        val expected = listOf(
            DateTimeFormatter.ofPattern("Hmmss").format(t),
            DateTimeFormatter.ofPattern("HmmssddMMyy").format(t),
            DateTimeFormatter.ofPattern("HmmssddMMyyyy").format(t)
        )
        assertEquals(expected, actual)
    }

    @Test
    fun executeT10_A20() {
        val expected = listOf("172.670-22146.863-.987000000")
        assertEquals(expected, "smeup/T10_A20".outputOf())
    }

    @Test
    fun executeT10_A70() {
        val expected = listOf("CAT_1(MR. SMITH) CAT_2(RPG/400) CAT_3(RPG/4)", "CAT_1(ABC  XYZ ) CAT_2(Mr. Smith)", "CAT_1(RPG/400   )", "CAT_1(RPGIV     )")
        assertEquals(expected, "smeup/T10_A70".outputOf())
    }

    @Test
    fun executeT16_A20() {
        val expected = listOf("(Ontario, Canada)", "(Ontario, California     )", "(Ontario, Ontario, California     )", "(Somewhere else: Ontario, Ontario, California     )")
        assertEquals(expected, "smeup/T16_A20".outputOf())
    }

    @Test
    fun executeT16_A70() {
        val expected = listOf("A70_AR1(10) A70_AR2(20) A70_DS1(30) A70_AR3(10)")
        assertEquals(expected, "smeup/T16_A70".outputOf())
    }

    @Test
<<<<<<< HEAD
    fun executeT12_A06() {
        val expected = listOf("CABNE((10=/=0)=>CABNE; Hi=1; Lo=0; Eq=0)")
        assertEquals(expected, "smeup/T12_A06".outputOf())
=======
    fun executeT10_A90() {
        val expected = listOf("999-9999", "A90_A4(        ) A90_A5(RPG DEPT)", "A90_A4(        ) A90_A5(RPG DEPT)")
        assertEquals(expected, "smeup/T10_A90".outputOf())
>>>>>>> 80dbda78
    }
}<|MERGE_RESOLUTION|>--- conflicted
+++ resolved
@@ -103,14 +103,8 @@
     }
 
     @Test
-<<<<<<< HEAD
-    fun executeT12_A06() {
-        val expected = listOf("CABNE((10=/=0)=>CABNE; Hi=1; Lo=0; Eq=0)")
-        assertEquals(expected, "smeup/T12_A06".outputOf())
-=======
     fun executeT10_A90() {
         val expected = listOf("999-9999", "A90_A4(        ) A90_A5(RPG DEPT)", "A90_A4(        ) A90_A5(RPG DEPT)")
         assertEquals(expected, "smeup/T10_A90".outputOf())
->>>>>>> 80dbda78
     }
 }