--- conflicted
+++ resolved
@@ -414,12 +414,6 @@
     }
 
     @Test
-    fun executeT12_A08_P01() {
-        val expected = listOf("1", "2", "3")
-        assertEquals(expected, "smeup/T12_A08_P01".outputOf())
-    }
-
-    @Test
     fun executeT10_A35_P07() {
         val expected = listOf<String>("Src1=1 Src2=0")
         assertEquals(expected, "smeup/T10_A35_P07".outputOf())
@@ -470,18 +464,18 @@
     }
 
     @Test
-<<<<<<< HEAD
+    fun executeT02_A40_P07() {
+        val expected = listOf(
+            "AAAAABBBBBCCCCCDDDDDEEEEEFFFFFGGGGGHHHHHIIIIIAAAAADDDDDGGGGGBBBBBCCCCCEEEEEFFFFFHHHHHIIIIIZZZZZ12345"
+        )
+        assertEquals(expected, "smeup/T02_A40_P07".outputOf())
+    }
+
+    @Test
     fun executeT02_A30_P03() {
         val expected = listOf(
             "AAAAAAAAAAAAAAAAAAAABBBBBBBBBBBBBBBBBBBBCCCCCCCCCCCCCCCCCCCCDDDDDDDDDDDDDDDDDDDDEEEEEEEEEEEEEEEEEEEEFFFFFFFFFFFFFFFFFFFF"
         )
         assertEquals(expected, "smeup/T02_A30_P03".outputOf())
-=======
-    fun executeT02_A40_P07() {
-        val expected = listOf(
-            "AAAAABBBBBCCCCCDDDDDEEEEEFFFFFGGGGGHHHHHIIIIIAAAAADDDDDGGGGGBBBBBCCCCCEEEEEFFFFFHHHHHIIIIIZZZZZ12345"
-        )
-        assertEquals(expected, "smeup/T02_A40_P07".outputOf())
->>>>>>> e3f7d19a
     }
 }