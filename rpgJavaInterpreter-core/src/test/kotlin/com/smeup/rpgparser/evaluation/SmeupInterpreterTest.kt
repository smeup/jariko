package com.smeup.rpgparser.evaluation

import com.smeup.dbnative.DBNativeAccessConfig
import com.smeup.rpgparser.AbstractTest
import com.smeup.rpgparser.execution.Configuration
import com.smeup.rpgparser.execution.ReloadConfig
import com.smeup.rpgparser.execution.SimpleReloadConfig
import org.junit.Test
import java.time.LocalDateTime
import java.time.format.DateTimeFormatter
import kotlin.test.BeforeTest
import kotlin.test.assertEquals
import kotlin.test.assertFailsWith
import kotlin.test.assertTrue

open class SmeupInterpreterTest : AbstractTest() {

    lateinit var smeupConfig: Configuration

    @BeforeTest
    fun setUp() {
        smeupConfig = Configuration()
        val path = javaClass.getResource("/smeup/metadata")!!.path
        val reloadConfig = SimpleReloadConfig(metadataPath = path, connectionConfigs = listOf())
        smeupConfig.reloadConfig = ReloadConfig(
            nativeAccessConfig = DBNativeAccessConfig(emptyList()),
            metadataProducer = { dbFile: String -> reloadConfig.getMetadata(dbFile = dbFile) })
    }

    @Test
    fun executeT15_A80() {
        // TODO When we will have more clear idea about the expected result, we will add the assert
        println("executeT15_A80: " + "smeup/T15_A80".outputOf())
    }

    @Test
    fun executeT15_A90() {
        // TODO When we will have more clear idea about the expected result, we will add the assert
        println("executeT15_A90: " + "smeup/T15_A90".outputOf())
    }

    @Test
    fun executeT02_A20() {
        val values = "smeup/T02_A20".outputOf()
        assertTrue(values[0].matches(Regex("A20_Z1\\(\\d{4}-\\d{2}-\\d{2}-\\d{2}\\.\\d{2}\\.\\d{2}\\.\\d{6}\\)")))
        assertEquals("A20_Z2(2003-06-27-09.25.59.123456)", values[1])
    }

    @Test
    fun executeT02_A30() {
        val len = 100
        val expected = listOf(
            buildString {
                append("AAAAA".padEnd(len, ' '))
                append("BBBBB".padEnd(len, ' '))
                append("CCCCC".padEnd(len, ' '))
                append("DDDDD".padEnd(len, ' '))
                append("EEEEE".padEnd(len, ' '))
                append("FFFFF".padEnd(len, ' '))
                append("GGGGG".padEnd(len, ' '))
                append("HHHHH".padEnd(len, ' '))
                // Here I don't padEnd because the display messages are trimmed
                append("IIIII")
            }
        )
        assertEquals(expected, "smeup/T02_A30".outputOf())
    }

    @Test
    fun executeT02_A40() {
        val expected = listOf("DS4_FL1(NNNNNFFFFFMMMMMGGGGGAAAAAZZZZZ)", "DS4_FL2(AAAAAZZZZZMMMMMGGGGGNNNNNFFFFF)")
        assertEquals(expected, "smeup/T02_A40".outputOf())
    }

    @Test
    fun executeT04_A20() {
        val expected = listOf("CALL_1(MULANGT04 , 1, MULANGTB10: MULANGT04 chiamata 1                  ) CALL_2(MULANGT04 , 3, MULANGTB10: MULANGT04 chiamata 1                  )")
        assertEquals(expected, "smeup/T04_A20".outputOf())
    }

    @Test
    fun executeT04_A40() {
        val expected = listOf("A40_P1(122469.88)A40_P2(987.22)A40_P3(123456.10)A40_P4(121028170.03)")
        assertEquals(expected, "smeup/T04_A40".outputOf())
    }

    @Test
    fun executeT04_A80() {
        val actual = "smeup/T04_A80".outputOf()
        val t = LocalDateTime.now()
        val expected = listOf(
            DateTimeFormatter.ofPattern("Hmmss").format(t),
            DateTimeFormatter.ofPattern("HmmssddMMyy").format(t),
            DateTimeFormatter.ofPattern("HmmssddMMyyyy").format(t)
        )
        assertEquals(expected, actual)
    }

    @Test
    fun executeT04_A90() {
        val expected = listOf("123.4560000000", "1234.5600000000", "123456.0000000000", "123")
        assertEquals(expected, "smeup/T04_A90".outputOf())
    }

    @Test
    fun executeT10_A20() {
        val expected = listOf("172.670-22146.863-.987000000")
        assertEquals(expected, "smeup/T10_A20".outputOf())
    }

    @Test
    fun executeT10_A70() {
        val expected = listOf("CAT_1(MR. SMITH) CAT_2(RPG/400) CAT_3(RPG/4)", "CAT_1(ABC  XYZ ) CAT_2(Mr. Smith)", "CAT_1(RPG/400   )", "CAT_1(RPGIV     )")
        assertEquals(expected, "smeup/T10_A70".outputOf())
    }

    @Test
    fun executeT16_A20() {
        val expected = listOf("(Ontario, Canada)", "(Ontario, California     )", "(Ontario, Ontario, California     )", "(Somewhere else: Ontario, Ontario, California     )")
        assertEquals(expected, "smeup/T16_A20".outputOf())
    }

    @Test
    fun executeT16_A70() {
        val expected = listOf("A70_AR1(10) A70_AR2(20) A70_DS1(30) A70_AR3(10) A70_AR4(40)")
        assertEquals(expected, "smeup/T16_A70".outputOf())
    }

    @Test
    fun executeT16_A80() {
        val expected = listOf("A80_AR3(1)(10)A80_AR3(2)(32)A80_AR3(3)(26)")
        assertEquals(expected, "smeup/T16_A80".outputOf())
    }

    @Test
    fun executeT10_A90() {
        val expected = listOf("999-9999", "A90_A4(        ) A90_A5(RPG DEPT)", "A90_A4(        ) A90_A5(RPG DEPT)")
        assertEquals(expected, "smeup/T10_A90".outputOf())
    }

    @Test
    fun executeT12_A02() {
        val expected = listOf("True")
        assertEquals(expected, "smeup/T12_A02".outputOf())
    }

    @Test
    fun executeT40_A10() {
        val expected = listOf("A10_DS_P01(BBB                 -.000000000-.000000000-0-0-0-0) A10_DS_P04(AAA                 -.000000000-.000000000-0-0-0-0)")
        assertEquals(expected, "smeup/T40_A10".outputOf(configuration = smeupConfig))
    }

    @Test
    fun executeT02_A50() {
        val expected = listOf("A50_A2(       ) A50_N1(.00) A50_N2(.00)")
        assertEquals(expected, "smeup/T02_A50".outputOf(configuration = smeupConfig))
    }

    /*
    AS400 response:

    "I_SUM(654360) I_DIF(654280) I_MUL(26172800) I_DIV(16358,00000000000000000000) P_SUM(588,04) P_DIF(413,76) P_MUL(43648,4260) P_DIV(5,74822125315584117512049) S_SUM(472,600) S_DIF(408,200) S_MUL(14180,880000) S_DIV(13,677018633540372670807) U_SUM(400) U_DIF(240) U_MUL(25600) U_DIV(4,0000000000000000000000000)"

    Jariko returns different results, but this specific use of %CHAR is declared as unsupported,
    so there is no need to handle the different type of response between AS400 and Jariko.
    */
    @Test
    fun executeT04_A70() {
        val expected = listOf(
            "I_SUM(654360) I_DIF(654280) I_MUL(26172800) I_DIV(16358.0000000000) P_SUM(588.04) P_DIF(413.76) P_MUL(43648.4260) P_DIV(5.748221253155841175120495753959146) S_SUM(472.600) S_DIF(408.200) S_MUL(14180.880000) S_DIV(13.67701863354037267080745341614907) U_SUM(400) U_DIF(240) U_MUL(25600) U_DIV(4.0000000000)"
        )
        assertEquals(expected, "smeup/T04_A70".outputOf())
    }
    @Test
    fun executeT40_A10_P07() {
        val expected = listOf(
            "1B"
        )
        assertEquals(expected, "smeup/T40_A10_P07".outputOf())
    }

    @Test
    fun executeT20_A10_P05() {
        val expected = listOf(
            "1",
            "0"
        )
        assertEquals(expected, "smeup/T20_A10_P05".outputOf())
    }

    @Test
    fun executeT02_S10_P01() {
        val expected = listOf(
            "abcdefghijklmnopqrstuvwxyzèéàòùABCDEFGHIJKLMNOPQRS        TUVWXYZEEAOUABCDEFGHIJKLMNOPQRSTUVWXYZEEAOUABCDEFGHIJKLMNOPQRSTUVWXYZEEAOUABCDEFGHIJKLMNOPQRSTUVWXYZEEAOUABCDEFGH'''*%"
        )
        assertEquals(expected, "smeup/T02_S10_P01".outputOf())
    }

    @Test
    fun executeT40_A10_P03D() {
        val expected = listOf(
            "Contenuto Post-RESET: A    -44"
        )
        assertEquals(expected, "smeup/T40_A10_P03D".outputOf())
    }

    @Test
    fun executeT15_A50() {
        val expected = listOf(
            // P1
                "A(        123.456000 /         123.456000 /       123.456000" +
                " /       123.456000 /         123.456000   /         123.456" +
                "000   /       123.456000   /       123.456000   /         12" +
                "3.456000  /         123.456000  /       123.456000  /       " +
                "123.456000  /          123.456000 /          123.456000 /   " +
                "     123.456000 /        123.456000 / 000000123456000 /     " +
                "  123456000) B(           .000123 /            .000123 /    " +
                "      .000123 /          .000123 /            .000123   /   " +
                "         .000123   /          .000123   /          .000123  " +
                " /            .000123  /            .000123  /          .000" +
                "123  /          .000123  /             .000123 /            " +
                " .000123 /           .000123 /           .000123 / 000000000" +
                "000123 /             123) C(     12,345.000000 /      12,345" +
                ".000000 /     12345.000000 /     12345.000000 /      12,345." +
                "000000   /      12,345.000000   /     12345.000000   /     1" +
                "2345.000000   /      12,345.000000  /      12,345.000000  / " +
                "    12345.000000  /     12345.000000  /       12,345.000000 " +
                "/       12,345.000000 /      12345.000000 /      12345.00000" +
                "0 / 000012345000000 /     12345000000)", // P2
                "1(     .00  123,456  123,456 1,234.56 1,234.56) 2(          " +
                "123,456  123,456 1,234.56 1,234.56) 3(    .00 123456 123456 " +
                "1234.56 1234.56) 4(        123456 123456 1234.56 1234.56)", // P3
                "A(     .00    123,456    123,456CR 1,234.56   1,234.56CR) B(" +
                "            123,456    123,456CR 1,234.56   1,234.56CR) C(  " +
                "  .00   123456   123456CR 1234.56   1234.56CR) D(          1" +
                "23456   123456CR 1234.56   1234.56CR)", // P4
                "K(           123,456   123,456- 1,234.56  1,234.56-) J(     " +
                ".00   123,456   123,456- 1,234.56  1,234.56-) L(    .00  123" +
                "456  123456- 1234.56  1234.56-) M(         123456  123456- 1" +
                "234.56  1234.56-)", // P5
                "N(      .00   123,456  -123,456  1,234.56 -1,234.56) O(     " +
                "       123,456  -123,456  1,234.56 -1,234.56) P(     .00  12" +
                "3456 -123456  1234.56 -1234.56) Q(          123456 -123456  " +
                "1234.56 -1234.56)", // P6
                "X(00000001234560123456) Y( 0/00/00 12/34/56 12" +
                "/34/56 12/34/56 12/34/56) Z(       123456 123456 123456 1234" +
                "56)", // P8
                "        123.456000 /         123.456000 /       123.456000 /" +
                "       123.456000 /         123.456000   /         123.45600" +
                "0   /       123.456000   /       123.456000   /         123." +
                "456000  /         123.456000  /       123.456000  /       12" +
                "3.456000  /          123.456000 /          123.456000 /     " +
                "   123.456000 /        123.456000 / 000000123456000 /       " +
                "123456000", // P9
                "        123.456000 /         123.456000 /       123.456000 /" +
                "       123.456000 /         123.456000   /         123.45600" +
                "0   /       123.456000   /       123.456000   /         123." +
                "456000  /         123.456000  /       123.456000  /       12" +
                "3.456000  /          123.456000 /          123.456000 /     " +
                "   123.456000 /        123.456000 / 000000123456000 /       " +
                "123456000"
        )
        assertEquals(expected, "smeup/T15_A50".outputOf())
    }

    @Test
    fun executeT02_A50_P03() {
        val expected = listOf("A50_AR1(10) A50_AR2(40)")
        assertEquals(expected, "smeup/T02_A50_P03".outputOf())
    }

    @Test
    fun executeT40_A10_P01() {
        val expected = listOf("Lunghezza: 32580 Contenuto:                     -          -          -          -          -          -          -                                                                                                                                                                                                                                                                -          -          -                                                                                                                                                                                                                                                                                                                                                                                                                                                                                                                                                                                                                                                                                                                                                                                                                                                                                                                                                                                                                                                                -                                                                                                                                                                                                                                                                                                                                                                                                                                                                                                                                                                                                                                                                                                                                                                                                                                                                                                                                                                                                                                                                -.000000000-.000000000-                                                                                                   -0-          -0-0-          -0")
        assertEquals(expected, "smeup/T40_A10_P01".outputOf(configuration = smeupConfig))
    }

    @Test
    fun executeT10_A60_P02() {
        val expected = listOf<String>("C10_P1: MULANGT102")
        assertEquals(expected, "smeup/T10_A60_P02".outputOf())

        assertFailsWith<Exception> {
            "smeup/T10_A60_P02F".outputOf()
        }
    }

    @Test
    fun executeT10_A20_P19() {
        val expected = listOf("1020")
        assertEquals(expected, "smeup/T10_A20_P19".outputOf())
    }

    @Test
    fun executeT03_A10_P09_10() {
        val expected = listOf(
            "I(15)=0 I(15)=1 I(15)=0",
            "*IN(n)->000000000000000000000000000000000000000000000000000000000000000000000000000000000000000000000000000"
        )
        assertEquals(expected, "smeup/T03_A10_P09-10".outputOf())
    }

    @Test
    fun executeT15_A20_P04_06() {
        val expected = listOf(
            "RicercaDaPos01(1)_Trovato(1); RicercaDaPos02(5)_Trovato(1); RicercaDaPos05(5)_Trovato(1); RicercaDaPos07(0)_Trovato(0);",
            "RicercaDaPos01(5)_Trovato(1); RicercaDaPos01(1)_Trovato(1); RicercaDaPos01(5)_Trovato(1);",
            "RicercaDaPos01(2)_Trovato(1);"
        )
        assertEquals(expected, "smeup/T15_A20_P04-06".outputOf())
    }

    @Test
    fun executeT10_A60_P04_P07() {
        val expected = listOf<String>(
            "CALL(MULANGTC30, 4         , 0)",
            "CALL(MULANGTC30, 5         , 0)",
            "CALL(MULANGTC30, 6         , 0)",
            "CALL(MULANGTC30, 7         , 0)")
        assertEquals(expected, "smeup/T10_A60_P04-P07".outputOf())
    }

    @Test
<<<<<<< HEAD
    fun executeT02_A60_P03() {
        val expected = listOf<String>("Res(-A)=-10 Res( -A)= -10")
        assertEquals(expected, "smeup/T02_A60_P03".outputOf())
=======
    fun executeT04_A15_P01() {
        val expected = listOf<String>(
            "P01_01(8)",
            "P01_02(13)",
            "P01_03(16)",
            "P01_04(2)",
            "P01_05(1)",
            "P01_06(1)",
            "P01_07(0)",
            "P01_08(2)",
            "P01_09(2)",
            "P01_10(1)",
            "P01_11(2)",
            "P01_12(0)"
        )
        assertEquals(expected, "smeup/T04_A15_P01".outputOf())
    }

    @Test
    fun executeT04_A15_P02() {
        val expected = listOf<String>(
            "P02_01(10)",
            "P02_02(6)"
        )
        assertEquals(expected, "smeup/T04_A15_P02".outputOf())
    }

    @Test
    fun executeT04_A15_P03() {
        val expected = listOf<String>(
            "P03_01(0)",
            "P03_02(1)",
            "P03_03(ok)"
        )
        assertEquals(expected, "smeup/T04_A15_P03".outputOf())
    }

    @Test
    fun executeT12_A04_P07_12() {
        val expected = listOf<String>(
            "CNT(100001)",
            "CNT(100000)",
            "CNT(100001)",
            "CNT(100000)",
            "CNT(100001)",
            "CNT(100000)"
        )
        assertEquals(expected, "smeup/T12_A04_P07_12".outputOf())
>>>>>>> 69bd7aa2
    }
}<|MERGE_RESOLUTION|>--- conflicted
+++ resolved
@@ -321,11 +321,6 @@
     }
 
     @Test
-<<<<<<< HEAD
-    fun executeT02_A60_P03() {
-        val expected = listOf<String>("Res(-A)=-10 Res( -A)= -10")
-        assertEquals(expected, "smeup/T02_A60_P03".outputOf())
-=======
     fun executeT04_A15_P01() {
         val expected = listOf<String>(
             "P01_01(8)",
@@ -374,6 +369,11 @@
             "CNT(100000)"
         )
         assertEquals(expected, "smeup/T12_A04_P07_12".outputOf())
->>>>>>> 69bd7aa2
+    }
+
+    @Test
+    fun executeT02_A60_P03() {
+        val expected = listOf<String>("Res(-A)=-10 Res( -A)= -10")
+        assertEquals(expected, "smeup/T02_A60_P03".outputOf())
     }
 }