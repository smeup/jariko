--- conflicted
+++ resolved
@@ -149,12 +149,12 @@
         assertEquals(expected, "smeup/T40_A10".outputOf(configuration = smeupConfig))
     }
 
-<<<<<<< HEAD
     @Test
     fun executeT02_A50() {
         val expected = listOf("A50_A2(       ) A50_N1(.00) A50_N2(.00)")
         assertEquals(expected, "smeup/T02_A50".outputOf(configuration = smeupConfig))
-=======
+    }
+
     /*
     AS400 response:
 
@@ -169,6 +169,5 @@
             "I_SUM(654360) I_DIF(654280) I_MUL(26172800) I_DIV(16358.0000000000) P_SUM(588.04) P_DIF(413.76) P_MUL(43648.4260) P_DIV(5.748221253155841175120495753959146) S_SUM(472.600) S_DIF(408.200) S_MUL(14180.880000) S_DIV(13.67701863354037267080745341614907) U_SUM(400) U_DIF(240) U_MUL(25600) U_DIV(4.0000000000)"
         )
         assertEquals(expected, "smeup/T04_A70".outputOf())
->>>>>>> 7a4b4f38
     }
 }