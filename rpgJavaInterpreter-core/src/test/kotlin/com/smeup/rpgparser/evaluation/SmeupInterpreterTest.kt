--- conflicted
+++ resolved
@@ -292,14 +292,15 @@
     }
 
     @Test
-<<<<<<< HEAD
     fun executeT03_A10_P09_10() {
         val expected = listOf(
             "I(15)=0 I(15)=1 I(15)=0",
             "*IN(n)->000000000000000000000000000000000000000000000000000000000000000000000000000000000000000000000000000"
         )
         assertEquals(expected, "smeup/T03_A10_P09-10".outputOf())
-=======
+    }
+
+    @Test
     fun executeT15_A20_P04_06() {
         val expected = listOf(
             "RicercaDaPos01(1)_Trovato(1); RicercaDaPos02(5)_Trovato(1); RicercaDaPos05(5)_Trovato(1); RicercaDaPos07(0)_Trovato(0);",
@@ -307,6 +308,5 @@
             "RicercaDaPos01(2)_Trovato(1);"
         )
         assertEquals(expected, "smeup/T15_A20_P04-06".outputOf())
->>>>>>> 7b9e56c5
     }
 }