--- conflicted
+++ resolved
@@ -103,14 +103,14 @@
     }
 
     @Test
-<<<<<<< HEAD
     fun executeT16_A80() {
         val expected = listOf("A80_AR3(1)(10)A80_AR3(2)(32)A80_AR3(3)(26)")
         assertEquals(expected, "smeup/T16_A80".outputOf())
-=======
+    }
+
+    @Test
     fun executeT10_A90() {
         val expected = listOf("999-9999", "A90_A4(        ) A90_A5(RPG DEPT)", "A90_A4(        ) A90_A5(RPG DEPT)")
         assertEquals(expected, "smeup/T10_A90".outputOf())
->>>>>>> 752f4cd2
     }
 }