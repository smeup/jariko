--- conflicted
+++ resolved
@@ -468,6 +468,12 @@
     }
 
     @Test
+    fun executeT60_A10_P01_02() {
+        val expected = listOf<String>()
+        assertEquals(expected, "smeup/T60_A10_P01-02".outputOf(configuration = smeupConfig))
+    }
+
+    @Test
     fun executeT10_A20_P35_38() {
         val expected = listOf<String>(
             "Res(21, 0, 0, 0, 0, 0)",
@@ -548,6 +554,12 @@
     }
 
     @Test
+    fun executeT60_A10_P01() {
+        val expected = listOf<String>("KA(0)KB(0)KC(0)KD(0)KE(0)KF(0)KG(0)KH(0)KI(0)KJ(0)KK(0)KL(0)KM(0)KN(0)KP(0)KQ(0)KR(0)KS(0)KT(0)KU(0)KV(0)KW(0)KX(0)KY(0)")
+        assertEquals(expected, "smeup/T60_A10_P01".outputOf(configuration = smeupConfig))
+    }
+
+    @Test
     fun executeT10_A45_P01() {
         val expected = listOf<String>("NUM(0)")
         assertEquals(expected, "smeup/T10_A45_P01".outputOf(configuration = smeupConfig))
@@ -594,7 +606,22 @@
     }
 
     @Test
-<<<<<<< HEAD
+    fun executeT12_A04_P17() {
+        val expected = listOf(
+            "A04_N50_CNT(50)A04_N1(2)A04_N2(50)A04_N4(51)"
+        )
+        assertEquals(expected, "smeup/T12_A04_P17".outputOf())
+    }
+
+    @Test
+    fun executeT10_A20_P47() {
+        val expected = listOf(
+            "A20_D7(53.33) A20_D8(.002) A20_D9(2) A20_D0(3)"
+        )
+        assertEquals(expected, "smeup/T10_A20_P47".outputOf())
+    }
+
+    @Test
     fun executeT10_A35_P08() {
         val expected = listOf<String>("A35_AR1(2)(123&5) IN45(1)")
         assertEquals(expected, "smeup/T10_A35_P08".outputOf(configuration = smeupConfig))
@@ -604,21 +631,6 @@
     fun executeT10_A35_P10() {
         val expected = listOf<String>("A35_AR2(01)(5) A35_AR2(02)(6) A35_AR2(03)(0) IN20(1)")
         assertEquals(expected, "smeup/T10_A35_P10".outputOf(configuration = smeupConfig))
-=======
-    fun executeT12_A04_P17() {
-        val expected = listOf(
-            "A04_N50_CNT(50)A04_N1(2)A04_N2(50)A04_N4(51)"
-        )
-        assertEquals(expected, "smeup/T12_A04_P17".outputOf())
-    }
-
-    @Test
-    fun executeT10_A20_P47() {
-        val expected = listOf(
-            "A20_D7(53.33) A20_D8(.002) A20_D9(2) A20_D0(3)"
-        )
-        assertEquals(expected, "smeup/T10_A20_P47".outputOf())
->>>>>>> a494b865
     }
 
     @Test
