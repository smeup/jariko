--- conflicted
+++ resolved
@@ -384,14 +384,14 @@
     }
 
     @Test
-<<<<<<< HEAD
+    fun executeT02_A50_P05() {
+        val expected = listOf<String>("£C5")
+        assertEquals(expected, "smeup/T02_A50_P05".outputOf(configuration = smeupConfig))
+    }
+
+    @Test
     fun executeT10_A35_P07() {
         val expected = listOf<String>("Src1=1 Src2=0")
         assertEquals(expected, "smeup/T10_A35_P07".outputOf())
-=======
-    fun executeT02_A50_P05() {
-        val expected = listOf<String>("£C5")
-        assertEquals(expected, "smeup/T02_A50_P05".outputOf(configuration = smeupConfig))
->>>>>>> c24f742d
     }
 }