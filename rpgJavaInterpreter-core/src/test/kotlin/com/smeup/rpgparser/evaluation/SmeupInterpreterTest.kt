package com.smeup.rpgparser.evaluation

import com.smeup.dbnative.DBNativeAccessConfig
import com.smeup.rpgparser.AbstractTest
import com.smeup.rpgparser.execution.Configuration
import com.smeup.rpgparser.execution.ReloadConfig
import com.smeup.rpgparser.execution.SimpleReloadConfig
import org.junit.Test
import java.time.LocalDateTime
import java.time.format.DateTimeFormatter
import kotlin.test.BeforeTest
import kotlin.test.assertEquals
import kotlin.test.assertFailsWith
import kotlin.test.assertTrue

open class SmeupInterpreterTest : AbstractTest() {

    lateinit var smeupConfig: Configuration

    @BeforeTest
    fun setUp() {
        smeupConfig = Configuration()
        val path = javaClass.getResource("/smeup/metadata")!!.path
        val reloadConfig = SimpleReloadConfig(metadataPath = path, connectionConfigs = listOf())
        smeupConfig.reloadConfig = ReloadConfig(
            nativeAccessConfig = DBNativeAccessConfig(emptyList()),
            metadataProducer = { dbFile: String -> reloadConfig.getMetadata(dbFile = dbFile) })
    }

    @Test
    fun executeT15_A80() {
        // TODO When we will have more clear idea about the expected result, we will add the assert
        println("executeT15_A80: " + "smeup/T15_A80".outputOf())
    }

    @Test
    fun executeT15_A90() {
        // TODO When we will have more clear idea about the expected result, we will add the assert
        println("executeT15_A90: " + "smeup/T15_A90".outputOf())
    }

    @Test
    fun executeT02_A20() {
        val values = "smeup/T02_A20".outputOf()
        assertTrue(values[0].matches(Regex("A20_Z1\\(\\d{4}-\\d{2}-\\d{2}-\\d{2}\\.\\d{2}\\.\\d{2}\\.\\d{6}\\)")))
        assertEquals("A20_Z2(2003-06-27-09.25.59.123456)", values[1])
    }

    @Test
    fun executeT02_A30() {
        val len = 100
        val expected = listOf(
            buildString {
                append("AAAAA".padEnd(len, ' '))
                append("BBBBB".padEnd(len, ' '))
                append("CCCCC".padEnd(len, ' '))
                append("DDDDD".padEnd(len, ' '))
                append("EEEEE".padEnd(len, ' '))
                append("FFFFF".padEnd(len, ' '))
                append("GGGGG".padEnd(len, ' '))
                append("HHHHH".padEnd(len, ' '))
                // Here I don't padEnd because the display messages are trimmed
                append("IIIII")
            }
        )
        assertEquals(expected, "smeup/T02_A30".outputOf())
    }

    @Test
    fun executeT02_A40() {
        val expected = listOf("DS4_FL1(NNNNNFFFFFMMMMMGGGGGAAAAAZZZZZ)", "DS4_FL2(AAAAAZZZZZMMMMMGGGGGNNNNNFFFFF)")
        assertEquals(expected, "smeup/T02_A40".outputOf())
    }

    @Test
    fun executeT04_A20() {
        val expected = listOf("CALL_1(MULANGT04 , 1, MULANGTB10: MULANGT04 chiamata 1                  ) CALL_2(MULANGT04 , 3, MULANGTB10: MULANGT04 chiamata 1                  )")
        assertEquals(expected, "smeup/T04_A20".outputOf())
    }

    @Test
    fun executeT04_A40() {
        val expected = listOf("A40_P1(122469.88)A40_P2(987.22)A40_P3(123456.10)A40_P4(121028170.03)")
        assertEquals(expected, "smeup/T04_A40".outputOf())
    }

    @Test
    fun executeT04_A80() {
        val actual = "smeup/T04_A80".outputOf()
        val t = LocalDateTime.now()
        val expected = listOf(
            DateTimeFormatter.ofPattern("Hmmss").format(t),
            DateTimeFormatter.ofPattern("HmmssddMMyy").format(t),
            DateTimeFormatter.ofPattern("HmmssddMMyyyy").format(t)
        )
        assertEquals(expected, actual)
    }

    @Test
    fun executeT04_A90() {
        val expected = listOf("123.4560000000", "1234.5600000000", "123456.0000000000", "123")
        assertEquals(expected, "smeup/T04_A90".outputOf())
    }

    @Test
    fun executeT10_A20() {
        val expected = listOf("172.670-22146.863-.987000000")
        assertEquals(expected, "smeup/T10_A20".outputOf())
    }

    @Test
    fun executeT10_A70() {
        val expected = listOf("CAT_1(MR. SMITH) CAT_2(RPG/400) CAT_3(RPG/4)", "CAT_1(ABC  XYZ ) CAT_2(Mr. Smith)", "CAT_1(RPG/400   )", "CAT_1(RPGIV     )")
        assertEquals(expected, "smeup/T10_A70".outputOf())
    }

    @Test
    fun executeT16_A20() {
        val expected = listOf("(Ontario, Canada)", "(Ontario, California     )", "(Ontario, Ontario, California     )", "(Somewhere else: Ontario, Ontario, California     )")
        assertEquals(expected, "smeup/T16_A20".outputOf())
    }

    @Test
    fun executeT16_A70() {
        val expected = listOf("A70_AR1(10) A70_AR2(20) A70_DS1(30) A70_AR3(10) A70_AR4(40)")
        assertEquals(expected, "smeup/T16_A70".outputOf())
    }

    @Test
    fun executeT16_A80() {
        val expected = listOf("A80_AR3(1)(10)A80_AR3(2)(32)A80_AR3(3)(26)")
        assertEquals(expected, "smeup/T16_A80".outputOf())
    }

    @Test
    fun executeT10_A90() {
        val expected = listOf("999-9999", "A90_A4(        ) A90_A5(RPG DEPT)", "A90_A4(        ) A90_A5(RPG DEPT)")
        assertEquals(expected, "smeup/T10_A90".outputOf())
    }

    @Test
    fun executeT12_A02() {
        val expected = listOf("True")
        assertEquals(expected, "smeup/T12_A02".outputOf())
    }

    @Test
    fun executeT40_A10() {
        val expected = listOf("A10_DS_P01(BBB                 -.000000000-.000000000-0-0-0-0) A10_DS_P04(AAA                 -.000000000-.000000000-0-0-0-0)")
        assertEquals(expected, "smeup/T40_A10".outputOf(configuration = smeupConfig))
    }

    @Test
    fun executeT02_A50() {
        val expected = listOf("A50_A2(       ) A50_N1(.00) A50_N2(.00)")
        assertEquals(expected, "smeup/T02_A50".outputOf(configuration = smeupConfig))
    }

    /*
    AS400 response:

    "I_SUM(654360) I_DIF(654280) I_MUL(26172800) I_DIV(16358,00000000000000000000) P_SUM(588,04) P_DIF(413,76) P_MUL(43648,4260) P_DIV(5,74822125315584117512049) S_SUM(472,600) S_DIF(408,200) S_MUL(14180,880000) S_DIV(13,677018633540372670807) U_SUM(400) U_DIF(240) U_MUL(25600) U_DIV(4,0000000000000000000000000)"

    Jariko returns different results, but this specific use of %CHAR is declared as unsupported,
    so there is no need to handle the different type of response between AS400 and Jariko.
    */
    @Test
    fun executeT04_A70() {
        val expected = listOf(
            "I_SUM(654360) I_DIF(654280) I_MUL(26172800) I_DIV(16358.0000000000) P_SUM(588.04) P_DIF(413.76) P_MUL(43648.4260) P_DIV(5.748221253155841175120495753959146) S_SUM(472.600) S_DIF(408.200) S_MUL(14180.880000) S_DIV(13.67701863354037267080745341614907) U_SUM(400) U_DIF(240) U_MUL(25600) U_DIV(4.0000000000)"
        )
        assertEquals(expected, "smeup/T04_A70".outputOf())
    }
    @Test
    fun executeT40_A10_P07() {
        val expected = listOf(
            "1B"
        )
        assertEquals(expected, "smeup/T40_A10_P07".outputOf())
    }

    @Test
    fun executeT20_A10_P05() {
        val expected = listOf(
            "1",
            "0"
        )
        assertEquals(expected, "smeup/T20_A10_P05".outputOf())
    }

    @Test
    fun executeT02_S10_P01() {
        val expected = listOf(
            "abcdefghijklmnopqrstuvwxyzèéàòùABCDEFGHIJKLMNOPQRS        TUVWXYZEEAOUABCDEFGHIJKLMNOPQRSTUVWXYZEEAOUABCDEFGHIJKLMNOPQRSTUVWXYZEEAOUABCDEFGHIJKLMNOPQRSTUVWXYZEEAOUABCDEFGH'''*%"
        )
        assertEquals(expected, "smeup/T02_S10_P01".outputOf())
    }

    @Test
    fun executeT40_A10_P03D() {
        val expected = listOf(
            "Contenuto Post-RESET: A    -44"
        )
        assertEquals(expected, "smeup/T40_A10_P03D".outputOf())
    }

    @Test
    fun executeT15_A50() {
        val expected = listOf(
            // P1
                "A(        123.456000 /         123.456000 /       123.456000" +
                " /       123.456000 /         123.456000   /         123.456" +
                "000   /       123.456000   /       123.456000   /         12" +
                "3.456000  /         123.456000  /       123.456000  /       " +
                "123.456000  /          123.456000 /          123.456000 /   " +
                "     123.456000 /        123.456000 / 000000123456000 /     " +
                "  123456000) B(           .000123 /            .000123 /    " +
                "      .000123 /          .000123 /            .000123   /   " +
                "         .000123   /          .000123   /          .000123  " +
                " /            .000123  /            .000123  /          .000" +
                "123  /          .000123  /             .000123 /            " +
                " .000123 /           .000123 /           .000123 / 000000000" +
                "000123 /             123) C(     12,345.000000 /      12,345" +
                ".000000 /     12345.000000 /     12345.000000 /      12,345." +
                "000000   /      12,345.000000   /     12345.000000   /     1" +
                "2345.000000   /      12,345.000000  /      12,345.000000  / " +
                "    12345.000000  /     12345.000000  /       12,345.000000 " +
                "/       12,345.000000 /      12345.000000 /      12345.00000" +
                "0 / 000012345000000 /     12345000000)", // P2
                "1(     .00  123,456  123,456 1,234.56 1,234.56) 2(          " +
                "123,456  123,456 1,234.56 1,234.56) 3(    .00 123456 123456 " +
                "1234.56 1234.56) 4(        123456 123456 1234.56 1234.56)", // P3
                "A(     .00    123,456    123,456CR 1,234.56   1,234.56CR) B(" +
                "            123,456    123,456CR 1,234.56   1,234.56CR) C(  " +
                "  .00   123456   123456CR 1234.56   1234.56CR) D(          1" +
                "23456   123456CR 1234.56   1234.56CR)", // P4
                "K(           123,456   123,456- 1,234.56  1,234.56-) J(     " +
                ".00   123,456   123,456- 1,234.56  1,234.56-) L(    .00  123" +
                "456  123456- 1234.56  1234.56-) M(         123456  123456- 1" +
                "234.56  1234.56-)", // P5
                "N(      .00   123,456  -123,456  1,234.56 -1,234.56) O(     " +
                "       123,456  -123,456  1,234.56 -1,234.56) P(     .00  12" +
                "3456 -123456  1234.56 -1234.56) Q(          123456 -123456  " +
                "1234.56 -1234.56)", // P6
                "X(00000001234560123456) Y( 0/00/00 12/34/56 12" +
                "/34/56 12/34/56 12/34/56) Z(       123456 123456 123456 1234" +
                "56)", // P8
                "        123.456000 /         123.456000 /       123.456000 /" +
                "       123.456000 /         123.456000   /         123.45600" +
                "0   /       123.456000   /       123.456000   /         123." +
                "456000  /         123.456000  /       123.456000  /       12" +
                "3.456000  /          123.456000 /          123.456000 /     " +
                "   123.456000 /        123.456000 / 000000123456000 /       " +
                "123456000", // P9
                "        123.456000 /         123.456000 /       123.456000 /" +
                "       123.456000 /         123.456000   /         123.45600" +
                "0   /       123.456000   /       123.456000   /         123." +
                "456000  /         123.456000  /       123.456000  /       12" +
                "3.456000  /          123.456000 /          123.456000 /     " +
                "   123.456000 /        123.456000 / 000000123456000 /       " +
                "123456000"
        )
        assertEquals(expected, "smeup/T15_A50".outputOf())
    }

    @Test
    fun executeT02_A50_P03() {
        val expected = listOf("A50_AR1(10) A50_AR2(40)")
        assertEquals(expected, "smeup/T02_A50_P03".outputOf())
    }

    @Test
    fun executeT40_A10_P01() {
        val expected = listOf("Lunghezza: 32580 Contenuto:                     -          -          -          -          -          -          -                                                                                                                                                                                                                                                                -          -          -                                                                                                                                                                                                                                                                                                                                                                                                                                                                                                                                                                                                                                                                                                                                                                                                                                                                                                                                                                                                                                                                -                                                                                                                                                                                                                                                                                                                                                                                                                                                                                                                                                                                                                                                                                                                                                                                                                                                                                                                                                                                                                                                                -.000000000-.000000000-                                                                                                   -0-          -0-0-          -0")
        assertEquals(expected, "smeup/T40_A10_P01".outputOf(configuration = smeupConfig))
    }

    @Test
    fun executeT10_A60_P02() {
        val expected = listOf<String>("C10_P1: MULANGT102")
        assertEquals(expected, "smeup/T10_A60_P02".outputOf())

        assertFailsWith<Exception> {
            "smeup/T10_A60_P02F".outputOf()
        }
    }

    @Test
    fun executeT10_A20_P19() {
        val expected = listOf("1020")
        assertEquals(expected, "smeup/T10_A20_P19".outputOf())
    }

    @Test
    fun executeT03_A10_P09_10() {
        val expected = listOf(
            "I(15)=0 I(15)=1 I(15)=0",
            "*IN(n)->000000000000000000000000000000000000000000000000000000000000000000000000000000000000000000000000000"
        )
        assertEquals(expected, "smeup/T03_A10_P09-10".outputOf())
    }

    @Test
    fun executeT15_A20_P04_06() {
        val expected = listOf(
            "RicercaDaPos01(1)_Trovato(1); RicercaDaPos02(5)_Trovato(1); RicercaDaPos05(5)_Trovato(1); RicercaDaPos07(0)_Trovato(0);",
            "RicercaDaPos01(5)_Trovato(1); RicercaDaPos01(1)_Trovato(1); RicercaDaPos01(5)_Trovato(1);",
            "RicercaDaPos01(2)_Trovato(1);"
        )
        assertEquals(expected, "smeup/T15_A20_P04-06".outputOf())
    }

    @Test
    fun executeT10_A60_P04_P07() {
        val expected = listOf<String>(
            "CALL(MULANGTC30, 4         , 0)",
            "CALL(MULANGTC30, 5         , 0)",
            "CALL(MULANGTC30, 6         , 0)",
            "CALL(MULANGTC30, 7         , 0)")
        assertEquals(expected, "smeup/T10_A60_P04-P07".outputOf())
    }

    @Test
    fun executeT12_A03_P06() {
        val expected = listOf<String>("LOOP:1,2,3,4")
        assertEquals(expected, "smeup/T12_A03_P06".outputOf())
    }

    @Test
    fun executeT04_A15_P01() {
        val expected = listOf<String>(
            "P01_01(8)",
            "P01_02(13)",
            "P01_03(16)",
            "P01_04(2)",
            "P01_05(1)",
            "P01_06(1)",
            "P01_07(0)",
            "P01_08(2)",
            "P01_09(2)",
            "P01_10(1)",
            "P01_11(2)",
            "P01_12(0)"
        )
        assertEquals(expected, "smeup/T04_A15_P01".outputOf())
    }

    @Test
    fun executeT04_A15_P02() {
        val expected = listOf<String>(
            "P02_01(10)",
            "P02_02(6)"
        )
        assertEquals(expected, "smeup/T04_A15_P02".outputOf())
    }

    @Test
    fun executeT04_A15_P03() {
        val expected = listOf<String>(
            "P03_01(0)",
            "P03_02(1)",
            "P03_03(ok)"
        )
        assertEquals(expected, "smeup/T04_A15_P03".outputOf())
    }

    @Test
    fun executeT02_A70_P01() {
        val expected = listOf("1", "3")
        assertEquals(expected, "smeup/T02_A70_P01".outputOf())
    }

    @Test
    fun executeT12_A04_P07_12() {
        val expected = listOf<String>(
            "CNT(100001)",
            "CNT(100000)",
            "CNT(100001)",
            "CNT(100000)",
            "CNT(100001)",
            "CNT(100000)"
        )
        assertEquals(expected, "smeup/T12_A04_P07_12".outputOf())
    }

    @Test
    fun executeT02_A60_P03() {
        val expected = listOf<String>("Res(-A)=-10 Res( -A)= -10")
        assertEquals(expected, "smeup/T02_A60_P03".outputOf())
    }

    @Test
    fun executeT02_A50_P07() {
        val expected = listOf<String>("1,2,3,4")
        assertEquals(expected, "smeup/T02_A50_P07".outputOf())
    }

    @Test
    fun executeT02_A50_P05() {
        val expected = listOf<String>("£C5")
        assertEquals(expected, "smeup/T02_A50_P05".outputOf(configuration = smeupConfig))
    }

    @Test
    fun executeT10_A60_P09() {
        val expected = listOf<String>("1,2,3,4", "4,3,2,1")
        assertEquals(expected, "smeup/T10_A60_P09".outputOf())
    }

    @Test
    fun executeT02_A60_P02() {
        val expected = listOf("Res(A*B+C)=246; Res(A * B + C)=246")
        assertEquals(expected, "smeup/T02_A60_P02".outputOf())
    }

    @Test
<<<<<<< HEAD
    fun executeT12_A08_P01() {
        val expected = listOf("1", "2", "3")
        assertASTCanBeProduced("smeup/T12_A08_P01", printTree = true)
        assertEquals(expected, "smeup/T12_A08_P01".outputOf())
=======
    fun executeT10_A35_P07() {
        val expected = listOf<String>("Src1=1 Src2=0")
        assertEquals(expected, "smeup/T10_A35_P07".outputOf())
    }

    @Test
    fun executeT52_A07_P01() {
        val expected = listOf<String>()
        assertEquals(expected, "smeup/T52_A07_P01".outputOf(configuration = smeupConfig))
    }

    @Test
    fun executeT60_A10_P01_02() {
        val expected = listOf<String>()
        assertEquals(expected, "smeup/T60_A10_P01-02".outputOf(configuration = smeupConfig))
    }

    @Test
    fun executeT10_A20_P35_38() {
        val expected = listOf<String>(
            "Res(21, 0, 0, 0, 0, 0)",
            "Res(0, -19, 0, 0, 0, 0)",
            "Res(0, 0, 20, 0, 0, 0)",
            "Res(0, 0, 0, 2, 0, 0)"
        )
        assertEquals(expected, "smeup/T10_A20_P35-38".outputOf())
    }

    @Test
    fun executeT10_A20_P40() {
        val expected = listOf<String>("Res(0, 0, 0, 0, 0, -20)")
        assertEquals(expected, "smeup/T10_A20_P40".outputOf())
    }

    @Test
    fun executeT10_A20_P41() {
        val expected = listOf<String>("Res(20, 22, 12, 26, 28, 30) Div(2, 2, 2, 2, 2, 2)")
        assertEquals(expected, "smeup/T10_A20_P41".outputOf())
    }

    @Test
    fun executeT03_A30_P01_02() {
        val expected = listOf(
            "*IN33=0,*IN34=1",
            "*IN33=0,*IN34=1"
        )
        assertEquals(expected, "smeup/T03_A30_P01-02".outputOf())
>>>>>>> 75826e61
    }
}<|MERGE_RESOLUTION|>--- conflicted
+++ resolved
@@ -414,12 +414,13 @@
     }
 
     @Test
-<<<<<<< HEAD
     fun executeT12_A08_P01() {
         val expected = listOf("1", "2", "3")
         assertASTCanBeProduced("smeup/T12_A08_P01", printTree = true)
         assertEquals(expected, "smeup/T12_A08_P01".outputOf())
-=======
+    }
+
+    @Test
     fun executeT10_A35_P07() {
         val expected = listOf<String>("Src1=1 Src2=0")
         assertEquals(expected, "smeup/T10_A35_P07".outputOf())
@@ -467,6 +468,5 @@
             "*IN33=0,*IN34=1"
         )
         assertEquals(expected, "smeup/T03_A30_P01-02".outputOf())
->>>>>>> 75826e61
     }
 }