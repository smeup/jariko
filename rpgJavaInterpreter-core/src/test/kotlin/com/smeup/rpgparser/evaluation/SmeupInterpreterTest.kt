package com.smeup.rpgparser.evaluation

import com.smeup.dbnative.DBNativeAccessConfig
import com.smeup.rpgparser.AbstractTest
import com.smeup.rpgparser.execution.Configuration
import com.smeup.rpgparser.execution.ReloadConfig
import com.smeup.rpgparser.execution.SimpleReloadConfig
import org.junit.Test
import java.time.LocalDateTime
import java.time.format.DateTimeFormatter
import kotlin.test.BeforeTest
import kotlin.test.assertEquals
import kotlin.test.assertTrue

open class SmeupInterpreterTest : AbstractTest() {

    lateinit var smeupConfig: Configuration

    @BeforeTest
    fun setUp() {
        smeupConfig = Configuration()
        val path = javaClass.getResource("/smeup/metadata")!!.path
        val reloadConfig = SimpleReloadConfig(metadataPath = path, connectionConfigs = listOf())
        smeupConfig.reloadConfig = ReloadConfig(
            nativeAccessConfig = DBNativeAccessConfig(emptyList()),
            metadataProducer = { dbFile: String -> reloadConfig.getMetadata(dbFile = dbFile) })
    }

    @Test
    fun executeT15_A80() {
        // TODO When we will have more clear idea about the expected result, we will add the assert
        println("executeT15_A80: " + "smeup/T15_A80".outputOf())
    }

    @Test
    fun executeT15_A90() {
        // TODO When we will have more clear idea about the expected result, we will add the assert
        println("executeT15_A90: " + "smeup/T15_A90".outputOf())
    }

    @Test
    fun executeT02_A20() {
        val values = "smeup/T02_A20".outputOf()
        assertTrue(values[0].matches(Regex("A20_Z1\\(\\d{4}-\\d{2}-\\d{2}-\\d{2}\\.\\d{2}\\.\\d{2}\\.\\d{6}\\)")))
        assertEquals("A20_Z2(2003-06-27-09.25.59.123456)", values[1])
    }

    @Test
    fun executeT02_A30() {
        val len = 100
        val expected = listOf(
            buildString {
                append("AAAAA".padEnd(len, ' '))
                append("BBBBB".padEnd(len, ' '))
                append("CCCCC".padEnd(len, ' '))
                append("DDDDD".padEnd(len, ' '))
                append("EEEEE".padEnd(len, ' '))
                append("FFFFF".padEnd(len, ' '))
                append("GGGGG".padEnd(len, ' '))
                append("HHHHH".padEnd(len, ' '))
                // Here I don't padEnd because the display messages are trimmed
                append("IIIII")
            }
        )
        assertEquals(expected, "smeup/T02_A30".outputOf())
    }

    @Test
    fun executeT02_A40() {
        val expected = listOf("DS4_FL1(NNNNNFFFFFMMMMMGGGGGAAAAAZZZZZ)", "DS4_FL2(AAAAAZZZZZMMMMMGGGGGNNNNNFFFFF)")
        assertEquals(expected, "smeup/T02_A40".outputOf())
    }

    @Test
    fun executeT04_A20() {
        val expected = listOf("CALL_1(MULANGT04 , 1, MULANGTB10: MULANGT04 chiamata 1                  ) CALL_2(MULANGT04 , 3, MULANGTB10: MULANGT04 chiamata 1                  )")
        assertEquals(expected, "smeup/T04_A20".outputOf())
    }

    @Test
    fun executeT04_A40() {
        val expected = listOf("A40_P1(122469.88)A40_P2(987.22)A40_P3(123456.10)A40_P4(121028170.03)")
        assertEquals(expected, "smeup/T04_A40".outputOf())
    }

    @Test
    fun executeT04_A80() {
        val actual = "smeup/T04_A80".outputOf()
        val t = LocalDateTime.now()
        val expected = listOf(
            DateTimeFormatter.ofPattern("Hmmss").format(t),
            DateTimeFormatter.ofPattern("HmmssddMMyy").format(t),
            DateTimeFormatter.ofPattern("HmmssddMMyyyy").format(t)
        )
        assertEquals(expected, actual)
    }

    @Test
    fun executeT04_A90() {
        val expected = listOf("123.4560000000", "1234.5600000000", "123456.0000000000", "123")
        assertEquals(expected, "smeup/T04_A90".outputOf())
    }

    @Test
    fun executeT10_A20() {
        val expected = listOf("172.670-22146.863-.987000000")
        assertEquals(expected, "smeup/T10_A20".outputOf())
    }

    @Test
    fun executeT10_A70() {
        val expected = listOf("CAT_1(MR. SMITH) CAT_2(RPG/400) CAT_3(RPG/4)", "CAT_1(ABC  XYZ ) CAT_2(Mr. Smith)", "CAT_1(RPG/400   )", "CAT_1(RPGIV     )")
        assertEquals(expected, "smeup/T10_A70".outputOf())
    }

    @Test
    fun executeT16_A20() {
        val expected = listOf("(Ontario, Canada)", "(Ontario, California     )", "(Ontario, Ontario, California     )", "(Somewhere else: Ontario, Ontario, California     )")
        assertEquals(expected, "smeup/T16_A20".outputOf())
    }

    @Test
    fun executeT16_A70() {
        val expected = listOf("A70_AR1(10) A70_AR2(20) A70_DS1(30) A70_AR3(10)")
        assertEquals(expected, "smeup/T16_A70".outputOf())
    }

    @Test
    fun executeT16_A80() {
        val expected = listOf("A80_AR3(1)(10)A80_AR3(2)(32)A80_AR3(3)(26)")
        assertEquals(expected, "smeup/T16_A80".outputOf())
    }

    @Test
    fun executeT10_A90() {
        val expected = listOf("999-9999", "A90_A4(        ) A90_A5(RPG DEPT)", "A90_A4(        ) A90_A5(RPG DEPT)")
        assertEquals(expected, "smeup/T10_A90".outputOf())
    }

    @Test
    fun executeT12_A02() {
        val expected = listOf("True")
        assertEquals(expected, "smeup/T12_A02".outputOf())
    }

    @Test
    fun executeT40_A10() {
        val expected = listOf("A10_DS_P01(BBB                 -.000000000-.000000000-0-0-0-0) A10_DS_P04(AAA                 -.000000000-.000000000-0-0-0-0)")
        assertEquals(expected, "smeup/T40_A10".outputOf(configuration = smeupConfig))
    }

    @Test
    fun executeT02_A50() {
        val expected = listOf("A50_A2(       ) A50_N1(.00) A50_N2(.00)")
        assertEquals(expected, "smeup/T02_A50".outputOf(configuration = smeupConfig))
    }

    /*
    AS400 response:

    "I_SUM(654360) I_DIF(654280) I_MUL(26172800) I_DIV(16358,00000000000000000000) P_SUM(588,04) P_DIF(413,76) P_MUL(43648,4260) P_DIV(5,74822125315584117512049) S_SUM(472,600) S_DIF(408,200) S_MUL(14180,880000) S_DIV(13,677018633540372670807) U_SUM(400) U_DIF(240) U_MUL(25600) U_DIV(4,0000000000000000000000000)"

    Jariko returns different results, but this specific use of %CHAR is declared as unsupported,
    so there is no need to handle the different type of response between AS400 and Jariko.
    */
    @Test
    fun executeT04_A70() {
        val expected = listOf(
            "I_SUM(654360) I_DIF(654280) I_MUL(26172800) I_DIV(16358.0000000000) P_SUM(588.04) P_DIF(413.76) P_MUL(43648.4260) P_DIV(5.748221253155841175120495753959146) S_SUM(472.600) S_DIF(408.200) S_MUL(14180.880000) S_DIV(13.67701863354037267080745341614907) U_SUM(400) U_DIF(240) U_MUL(25600) U_DIV(4.0000000000)"
        )
        assertEquals(expected, "smeup/T04_A70".outputOf())
    }
    @Test
    fun executeT40_A10_P07() {
        val expected = listOf(
            "1B"
        )
        assertEquals(expected, "smeup/T40_A10_P07".outputOf())
    }

    @Test
<<<<<<< HEAD
    fun executeT20_A10_P05() {
        val expected = listOf(
            "1",
            "0"
        )
        assertEquals(expected, "smeup/T20_A10_P05".outputOf())
=======
    fun executeT40_A10_P03D() {
        val expected = listOf(
            "Contenuto Post-RESET: A    -44"
        )
        assertEquals(expected, "smeup/T40_A10_P03D".outputOf())
>>>>>>> 719446a9
    }
}<|MERGE_RESOLUTION|>--- conflicted
+++ resolved
@@ -179,19 +179,19 @@
     }
 
     @Test
-<<<<<<< HEAD
     fun executeT20_A10_P05() {
         val expected = listOf(
             "1",
             "0"
         )
         assertEquals(expected, "smeup/T20_A10_P05".outputOf())
-=======
+    }
+
+    @Test
     fun executeT40_A10_P03D() {
         val expected = listOf(
             "Contenuto Post-RESET: A    -44"
         )
         assertEquals(expected, "smeup/T40_A10_P03D".outputOf())
->>>>>>> 719446a9
     }
 }