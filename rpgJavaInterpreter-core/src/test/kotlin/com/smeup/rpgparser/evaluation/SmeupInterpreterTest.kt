--- conflicted
+++ resolved
@@ -321,11 +321,12 @@
     }
 
     @Test
-<<<<<<< HEAD
     fun executeT12_A03_P06() {
         val expected = listOf<String>("LOOP:1,2,3,4")
         assertEquals(expected, "smeup/T12_A03_P06".outputOf())
-=======
+    }
+
+    @Test
     fun executeT04_A15_P01() {
         val expected = listOf<String>(
             "P01_01(8)",
@@ -380,6 +381,5 @@
     fun executeT02_A60_P03() {
         val expected = listOf<String>("Res(-A)=-10 Res( -A)= -10")
         assertEquals(expected, "smeup/T02_A60_P03".outputOf())
->>>>>>> 6e53da11
     }
 }