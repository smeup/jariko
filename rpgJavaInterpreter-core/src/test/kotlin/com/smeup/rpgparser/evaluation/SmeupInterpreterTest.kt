package com.smeup.rpgparser.evaluation

import com.smeup.dbnative.DBNativeAccessConfig
import com.smeup.rpgparser.AbstractTest
import com.smeup.rpgparser.execution.Configuration
import com.smeup.rpgparser.execution.ReloadConfig
import com.smeup.rpgparser.execution.SimpleReloadConfig
import org.junit.Test
import java.time.LocalDateTime
import java.time.format.DateTimeFormatter
import kotlin.test.BeforeTest
import kotlin.test.assertEquals
import kotlin.test.assertFailsWith
import kotlin.test.assertTrue

open class SmeupInterpreterTest : AbstractTest() {

    lateinit var smeupConfig: Configuration

    @BeforeTest
    fun setUp() {
        smeupConfig = Configuration()
        val path = javaClass.getResource("/smeup/metadata")!!.path
        val reloadConfig = SimpleReloadConfig(metadataPath = path, connectionConfigs = listOf())
        smeupConfig.reloadConfig = ReloadConfig(
            nativeAccessConfig = DBNativeAccessConfig(emptyList()),
            metadataProducer = { dbFile: String -> reloadConfig.getMetadata(dbFile = dbFile) })
    }

    @Test
    fun executeT15_A80() {
        // TODO When we will have more clear idea about the expected result, we will add the assert
        println("executeT15_A80: " + "smeup/T15_A80".outputOf())
    }

    @Test
    fun executeT15_A90() {
        // TODO When we will have more clear idea about the expected result, we will add the assert
        println("executeT15_A90: " + "smeup/T15_A90".outputOf())
    }

    @Test
    fun executeT02_A20() {
        val values = "smeup/T02_A20".outputOf()
        assertTrue(values[0].matches(Regex("A20_Z1\\(\\d{4}-\\d{2}-\\d{2}-\\d{2}\\.\\d{2}\\.\\d{2}\\.\\d{6}\\)")))
        assertEquals("A20_Z2(2003-06-27-09.25.59.123456)", values[1])
    }

    @Test
    fun executeT02_A30() {
        val len = 100
        val expected = listOf(
            buildString {
                append("AAAAA".padEnd(len, ' '))
                append("BBBBB".padEnd(len, ' '))
                append("CCCCC".padEnd(len, ' '))
                append("DDDDD".padEnd(len, ' '))
                append("EEEEE".padEnd(len, ' '))
                append("FFFFF".padEnd(len, ' '))
                append("GGGGG".padEnd(len, ' '))
                append("HHHHH".padEnd(len, ' '))
                // Here I don't padEnd because the display messages are trimmed
                append("IIIII")
            }
        )
        assertEquals(expected, "smeup/T02_A30".outputOf())
    }

    @Test
    fun executeT02_A40() {
        val expected = listOf("DS4_FL1(NNNNNFFFFFMMMMMGGGGGAAAAAZZZZZ)", "DS4_FL2(AAAAAZZZZZMMMMMGGGGGNNNNNFFFFF)")
        assertEquals(expected, "smeup/T02_A40".outputOf())
    }

    @Test
    fun executeT04_A20() {
        val expected = listOf("CALL_1(MULANGT04 , 1, MULANGTB10: MULANGT04 chiamata 1                  ) CALL_2(MULANGT04 , 3, MULANGTB10: MULANGT04 chiamata 1                  )")
        assertEquals(expected, "smeup/T04_A20".outputOf())
    }

    @Test
    fun executeT04_A40() {
        val expected = listOf("A40_P1(122469.88)A40_P2(987.22)A40_P3(123456.10)A40_P4(121028170.03)")
        assertEquals(expected, "smeup/T04_A40".outputOf())
    }

    @Test
    fun executeT04_A80() {
        val actual = "smeup/T04_A80".outputOf()
        val t = LocalDateTime.now()
        val expected = listOf(
            DateTimeFormatter.ofPattern("Hmmss").format(t),
            DateTimeFormatter.ofPattern("HmmssddMMyy").format(t),
            DateTimeFormatter.ofPattern("HmmssddMMyyyy").format(t)
        )
        assertEquals(expected, actual)
    }

    @Test
    fun executeT04_A90() {
        val expected = listOf("123.4560000000", "1234.5600000000", "123456.0000000000", "123")
        assertEquals(expected, "smeup/T04_A90".outputOf())
    }

    @Test
    fun executeT10_A20() {
        val expected = listOf("172.670-22146.863-.987000000")
        assertEquals(expected, "smeup/T10_A20".outputOf())
    }

    @Test
    fun executeT10_A70() {
        val expected = listOf("CAT_1(MR. SMITH) CAT_2(RPG/400) CAT_3(RPG/4)", "CAT_1(ABC  XYZ ) CAT_2(Mr. Smith)", "CAT_1(RPG/400   )", "CAT_1(RPGIV     )")
        assertEquals(expected, "smeup/T10_A70".outputOf())
    }

    @Test
    fun executeT16_A20() {
        val expected = listOf("(Ontario, Canada)", "(Ontario, California     )", "(Ontario, Ontario, California     )", "(Somewhere else: Ontario, Ontario, California     )")
        assertEquals(expected, "smeup/T16_A20".outputOf())
    }

    @Test
    fun executeT16_A70() {
        val expected = listOf("A70_AR1(10) A70_AR2(20) A70_DS1(30) A70_AR3(10) A70_AR4(40)")
        assertEquals(expected, "smeup/T16_A70".outputOf())
    }

    @Test
    fun executeT16_A80() {
        val expected = listOf("A80_AR3(1)(10)A80_AR3(2)(32)A80_AR3(3)(26)")
        assertEquals(expected, "smeup/T16_A80".outputOf())
    }

    @Test
    fun executeT10_A90() {
        val expected = listOf("999-9999", "A90_A4(        ) A90_A5(RPG DEPT)", "A90_A4(        ) A90_A5(RPG DEPT)")
        assertEquals(expected, "smeup/T10_A90".outputOf())
    }

    @Test
    fun executeT12_A02() {
        val expected = listOf("True")
        assertEquals(expected, "smeup/T12_A02".outputOf())
    }

    @Test
    fun executeT40_A10() {
        val expected = listOf("A10_DS_P01(BBB                 -.000000000-.000000000-0-0-0-0) A10_DS_P04(AAA                 -.000000000-.000000000-0-0-0-0)")
        assertEquals(expected, "smeup/T40_A10".outputOf(configuration = smeupConfig))
    }

    @Test
    fun executeT02_A50() {
        val expected = listOf("A50_A2(       ) A50_N1(.00) A50_N2(.00)")
        assertEquals(expected, "smeup/T02_A50".outputOf(configuration = smeupConfig))
    }

    /*
    AS400 response:

    "I_SUM(654360) I_DIF(654280) I_MUL(26172800) I_DIV(16358,00000000000000000000) P_SUM(588,04) P_DIF(413,76) P_MUL(43648,4260) P_DIV(5,74822125315584117512049) S_SUM(472,600) S_DIF(408,200) S_MUL(14180,880000) S_DIV(13,677018633540372670807) U_SUM(400) U_DIF(240) U_MUL(25600) U_DIV(4,0000000000000000000000000)"

    Jariko returns different results, but this specific use of %CHAR is declared as unsupported,
    so there is no need to handle the different type of response between AS400 and Jariko.
    */
    @Test
    fun executeT04_A70() {
        val expected = listOf(
            "I_SUM(654360) I_DIF(654280) I_MUL(26172800) I_DIV(16358.0000000000) P_SUM(588.04) P_DIF(413.76) P_MUL(43648.4260) P_DIV(5.748221253155841175120495753959146) S_SUM(472.600) S_DIF(408.200) S_MUL(14180.880000) S_DIV(13.67701863354037267080745341614907) U_SUM(400) U_DIF(240) U_MUL(25600) U_DIV(4.0000000000)"
        )
        assertEquals(expected, "smeup/T04_A70".outputOf())
    }
    @Test
    fun executeT40_A10_P07() {
        val expected = listOf(
            "1B"
        )
        assertEquals(expected, "smeup/T40_A10_P07".outputOf())
    }

    @Test
    fun executeT20_A10_P05() {
        val expected = listOf(
            "1",
            "0"
        )
        assertEquals(expected, "smeup/T20_A10_P05".outputOf())
    }

    @Test
    fun executeT02_S10_P01() {
        val expected = listOf(
            "abcdefghijklmnopqrstuvwxyzèéàòùABCDEFGHIJKLMNOPQRS        TUVWXYZEEAOUABCDEFGHIJKLMNOPQRSTUVWXYZEEAOUABCDEFGHIJKLMNOPQRSTUVWXYZEEAOUABCDEFGHIJKLMNOPQRSTUVWXYZEEAOUABCDEFGH'''*%"
        )
        assertEquals(expected, "smeup/T02_S10_P01".outputOf())
    }

    @Test
    fun executeT40_A10_P03D() {
        val expected = listOf(
            "Contenuto Post-RESET: A    -44"
        )
        assertEquals(expected, "smeup/T40_A10_P03D".outputOf())
    }

    @Test
    fun executeT15_A50() {
        val expected = listOf(
            // P1
                "A(        123.456000 /         123.456000 /       123.456000" +
                " /       123.456000 /         123.456000   /         123.456" +
                "000   /       123.456000   /       123.456000   /         12" +
                "3.456000  /         123.456000  /       123.456000  /       " +
                "123.456000  /          123.456000 /          123.456000 /   " +
                "     123.456000 /        123.456000 / 000000123456000 /     " +
                "  123456000) B(           .000123 /            .000123 /    " +
                "      .000123 /          .000123 /            .000123   /   " +
                "         .000123   /          .000123   /          .000123  " +
                " /            .000123  /            .000123  /          .000" +
                "123  /          .000123  /             .000123 /            " +
                " .000123 /           .000123 /           .000123 / 000000000" +
                "000123 /             123) C(     12,345.000000 /      12,345" +
                ".000000 /     12345.000000 /     12345.000000 /      12,345." +
                "000000   /      12,345.000000   /     12345.000000   /     1" +
                "2345.000000   /      12,345.000000  /      12,345.000000  / " +
                "    12345.000000  /     12345.000000  /       12,345.000000 " +
                "/       12,345.000000 /      12345.000000 /      12345.00000" +
                "0 / 000012345000000 /     12345000000)", // P2
                "1(     .00  123,456  123,456 1,234.56 1,234.56) 2(          " +
                "123,456  123,456 1,234.56 1,234.56) 3(    .00 123456 123456 " +
                "1234.56 1234.56) 4(        123456 123456 1234.56 1234.56)", // P3
                "A(     .00    123,456    123,456CR 1,234.56   1,234.56CR) B(" +
                "            123,456    123,456CR 1,234.56   1,234.56CR) C(  " +
                "  .00   123456   123456CR 1234.56   1234.56CR) D(          1" +
                "23456   123456CR 1234.56   1234.56CR)", // P4
                "K(           123,456   123,456- 1,234.56  1,234.56-) J(     " +
                ".00   123,456   123,456- 1,234.56  1,234.56-) L(    .00  123" +
                "456  123456- 1234.56  1234.56-) M(         123456  123456- 1" +
                "234.56  1234.56-)", // P5
                "N(      .00   123,456  -123,456  1,234.56 -1,234.56) O(     " +
                "       123,456  -123,456  1,234.56 -1,234.56) P(     .00  12" +
                "3456 -123456  1234.56 -1234.56) Q(          123456 -123456  " +
                "1234.56 -1234.56)", // P6
                "X(00000001234560123456) Y( 0/00/00 12/34/56 12" +
                "/34/56 12/34/56 12/34/56) Z(       123456 123456 123456 1234" +
                "56)", // P8
                "        123.456000 /         123.456000 /       123.456000 /" +
                "       123.456000 /         123.456000   /         123.45600" +
                "0   /       123.456000   /       123.456000   /         123." +
                "456000  /         123.456000  /       123.456000  /       12" +
                "3.456000  /          123.456000 /          123.456000 /     " +
                "   123.456000 /        123.456000 / 000000123456000 /       " +
                "123456000", // P9
                "        123.456000 /         123.456000 /       123.456000 /" +
                "       123.456000 /         123.456000   /         123.45600" +
                "0   /       123.456000   /       123.456000   /         123." +
                "456000  /         123.456000  /       123.456000  /       12" +
                "3.456000  /          123.456000 /          123.456000 /     " +
                "   123.456000 /        123.456000 / 000000123456000 /       " +
                "123456000"
        )
        assertEquals(expected, "smeup/T15_A50".outputOf())
    }

    @Test
    fun executeT02_A50_P03() {
        val expected = listOf("A50_AR1(10) A50_AR2(40)")
        assertEquals(expected, "smeup/T02_A50_P03".outputOf())
    }

    @Test
    fun executeT40_A10_P01() {
        val expected = listOf("Lunghezza: 32580 Contenuto:                     -          -          -          -          -          -          -                                                                                                                                                                                                                                                                -          -          -                                                                                                                                                                                                                                                                                                                                                                                                                                                                                                                                                                                                                                                                                                                                                                                                                                                                                                                                                                                                                                                                -                                                                                                                                                                                                                                                                                                                                                                                                                                                                                                                                                                                                                                                                                                                                                                                                                                                                                                                                                                                                                                                                -.000000000-.000000000-                                                                                                   -0-          -0-0-          -0")
        assertEquals(expected, "smeup/T40_A10_P01".outputOf(configuration = smeupConfig))
    }

    @Test
    fun executeT10_A60_P02() {
        val expected = listOf<String>("C10_P1: MULANGT102")
        assertEquals(expected, "smeup/T10_A60_P02".outputOf())

        assertFailsWith<Exception> {
            "smeup/T10_A60_P02F".outputOf()
        }
    }

    @Test
    fun executeT10_A20_P19() {
        val expected = listOf("1020")
        assertEquals(expected, "smeup/T10_A20_P19".outputOf())
    }

    @Test
    fun executeT03_A10_P09_10() {
        val expected = listOf(
            "I(15)=0 I(15)=1 I(15)=0",
            "*IN(n)->000000000000000000000000000000000000000000000000000000000000000000000000000000000000000000000000000"
        )
        assertEquals(expected, "smeup/T03_A10_P09-10".outputOf())
    }

    @Test
    fun executeT15_A20_P04_06() {
        val expected = listOf(
            "RicercaDaPos01(1)_Trovato(1); RicercaDaPos02(5)_Trovato(1); RicercaDaPos05(5)_Trovato(1); RicercaDaPos07(0)_Trovato(0);",
            "RicercaDaPos01(5)_Trovato(1); RicercaDaPos01(1)_Trovato(1); RicercaDaPos01(5)_Trovato(1);",
            "RicercaDaPos01(2)_Trovato(1);"
        )
        assertEquals(expected, "smeup/T15_A20_P04-06".outputOf())
    }

    @Test
    fun executeT10_A60_P04_P07() {
        val expected = listOf<String>(
            "CALL(MULANGTC30, 4         , 0)",
            "CALL(MULANGTC30, 5         , 0)",
            "CALL(MULANGTC30, 6         , 0)",
            "CALL(MULANGTC30, 7         , 0)")
        assertEquals(expected, "smeup/T10_A60_P04-P07".outputOf())
    }

    @Test
    fun executeT12_A03_P06() {
        val expected = listOf<String>("LOOP:1,2,3,4")
        assertEquals(expected, "smeup/T12_A03_P06".outputOf())
    }

    @Test
    fun executeT04_A15_P01() {
        val expected = listOf<String>(
            "P01_01(8)",
            "P01_02(13)",
            "P01_03(16)",
            "P01_04(2)",
            "P01_05(1)",
            "P01_06(1)",
            "P01_07(0)",
            "P01_08(2)",
            "P01_09(2)",
            "P01_10(1)",
            "P01_11(2)",
            "P01_12(0)"
        )
        assertEquals(expected, "smeup/T04_A15_P01".outputOf())
    }

    @Test
    fun executeT04_A15_P02() {
        val expected = listOf<String>(
            "P02_01(10)",
            "P02_02(6)"
        )
        assertEquals(expected, "smeup/T04_A15_P02".outputOf())
    }

    @Test
    fun executeT04_A15_P03() {
        val expected = listOf<String>(
            "P03_01(0)",
            "P03_02(1)",
            "P03_03(ok)"
        )
        assertEquals(expected, "smeup/T04_A15_P03".outputOf())
    }

    @Test
    fun executeT02_A70_P01() {
        val expected = listOf("1", "3")
        assertEquals(expected, "smeup/T02_A70_P01".outputOf())
    }

    @Test
    fun executeT12_A04_P07_12() {
        val expected = listOf<String>(
            "CNT(100001)",
            "CNT(100000)",
            "CNT(100001)",
            "CNT(100000)",
            "CNT(100001)",
            "CNT(100000)"
        )
        assertEquals(expected, "smeup/T12_A04_P07_12".outputOf())
    }

    @Test
    fun executeT02_A60_P03() {
        val expected = listOf<String>("Res(-A)=-10 Res( -A)= -10")
        assertEquals(expected, "smeup/T02_A60_P03".outputOf())
    }

    @Test
    fun executeT02_A50_P07() {
        val expected = listOf<String>("1,2,3,4")
        assertEquals(expected, "smeup/T02_A50_P07".outputOf())
    }

    @Test
    fun executeT02_A50_P05() {
        val expected = listOf<String>("£C5")
        assertEquals(expected, "smeup/T02_A50_P05".outputOf(configuration = smeupConfig))
    }

    @Test
<<<<<<< HEAD
    fun executeT10_A35_P07() {
        val expected = listOf<String>("Src1=1 Src2=0")
        assertEquals(expected, "smeup/T10_A35_P07".outputOf())
=======
    fun executeT02_A60_P02() {
        val expected = listOf("Res(A*B+C)=246; Res(A * B + C)=246")
        assertEquals(expected, "smeup/T02_A60_P02".outputOf())
>>>>>>> 62989588
    }
}<|MERGE_RESOLUTION|>--- conflicted
+++ resolved
@@ -402,14 +402,14 @@
     }
 
     @Test
-<<<<<<< HEAD
+    fun executeT02_A60_P02() {
+        val expected = listOf("Res(A*B+C)=246; Res(A * B + C)=246")
+        assertEquals(expected, "smeup/T02_A60_P02".outputOf())
+    }
+
+    @Test
     fun executeT10_A35_P07() {
         val expected = listOf<String>("Src1=1 Src2=0")
         assertEquals(expected, "smeup/T10_A35_P07".outputOf())
-=======
-    fun executeT02_A60_P02() {
-        val expected = listOf("Res(A*B+C)=246; Res(A * B + C)=246")
-        assertEquals(expected, "smeup/T02_A60_P02".outputOf())
->>>>>>> 62989588
     }
 }