--- conflicted
+++ resolved
@@ -492,40 +492,40 @@
     }
 
     @Test
-<<<<<<< HEAD
+    fun executeT02_A40_P08() {
+        val expected = listOf(
+            "CNCLI       AAAAAA         333"
+        )
+        assertEquals(expected, "smeup/T02_A40_P08".outputOf())
+    }
+
+    @Test
+    fun executeT02_A40_P09() {
+        val expected = listOf(
+            "CNCLI       AAAAAA         333"
+        )
+        assertEquals(expected, "smeup/T02_A40_P09".outputOf())
+    }
+
+    @Test
+    fun executeT02_A50_P08() {
+        val expected = listOf(
+            "A50_A81(Funzione  ) A50_N81(Funzione  )A50_V81(Funzione)"
+        )
+        assertEquals(expected, "smeup/T02_A50_P08".outputOf())
+    }
+
+    @Test
+    fun executeT02_A50_P09() {
+        val expected = listOf(
+            "A50_A91(Funzione  ) A50_N91(Funzione  )A50_V91(Funzione)"
+        )
+        assertEquals(expected, "smeup/T02_A50_P09".outputOf())
+    }
+
+    @Test
     fun executeT60_A10_P01() {
         val expected = listOf<String>("KA(0)KB(0)KC(0)KD(0)KE(0)KF(0)KG(0)KH(0)KI(0)KJ(0)KK(0)KL(0)KM(0)KN(0)KP(0)KQ(0)KR(0)KS(0)KT(0)KU(0)KV(0)KW(0)KX(0)KY(0)")
         assertEquals(expected, "smeup/T60_A10_P01".outputOf(configuration = smeupConfig))
-=======
-    fun executeT02_A40_P08() {
-        val expected = listOf(
-            "CNCLI       AAAAAA         333"
-        )
-        assertEquals(expected, "smeup/T02_A40_P08".outputOf())
-    }
-
-    @Test
-    fun executeT02_A40_P09() {
-        val expected = listOf(
-            "CNCLI       AAAAAA         333"
-        )
-        assertEquals(expected, "smeup/T02_A40_P09".outputOf())
-    }
-
-    @Test
-    fun executeT02_A50_P08() {
-        val expected = listOf(
-            "A50_A81(Funzione  ) A50_N81(Funzione  )A50_V81(Funzione)"
-        )
-        assertEquals(expected, "smeup/T02_A50_P08".outputOf())
-    }
-
-    @Test
-    fun executeT02_A50_P09() {
-        val expected = listOf(
-            "A50_A91(Funzione  ) A50_N91(Funzione  )A50_V91(Funzione)"
-        )
-        assertEquals(expected, "smeup/T02_A50_P09".outputOf())
->>>>>>> 745baf82
     }
 }