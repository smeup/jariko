package com.smeup.rpgparser.utils

import com.smeup.dbnative.ConnectionConfig
import com.smeup.dbnative.DBNativeAccessConfig
import com.smeup.rpgparser.db.utilities.execute
import com.smeup.rpgparser.execution.ReloadConfig
import com.smeup.rpgparser.interpreter.*
import kotlin.test.todo

const val DB_ITEM_SEPARATOR = ", "

interface DbMock : AutoCloseable {
    val metadata: FileMetadata

    fun createTable(): String = """
        CREATE TABLE IF NOT EXISTS ${metadata.tableName} (
            ${this.buildDbColumnsFromDbFields(metadata.fields)})
        """.trimIndent()

    fun dropTable(): String = "DROP TABLE IF EXISTS ${metadata.tableName}"

    fun populateTable(values: List<Map<String, Any>>): String = if (values.isEmpty()) buildDefaultPopulationQuery() else buildPopulationQuery(values)

    fun createConnectionConfig(): ConnectionConfig = ConnectionConfig(
        fileName = "*",
        url = "jdbc:hsqldb:hsql://127.0.0.1:9001/mainDb",
        user = "SA",
        password = "",
        driver = "org.hsqldb.jdbc.JDBCDriver"
    )

    fun createReloadConfig(): ReloadConfig {
        val metadataMap = mapOf(
            metadata.name to FileMetadata(
                name = metadata.name,
                tableName = metadata.tableName,
                recordFormat = metadata.recordFormat,
                fields = metadata.fields,
                accessFields = metadata.accessFields
            )
        )
        val metadataProducer = { file: String -> metadataMap[file]!! }
        val connectionConfig = createConnectionConfig()
        return ReloadConfig(DBNativeAccessConfig(
            connectionsConfig = listOf(connectionConfig)),
            metadataProducer = metadataProducer
        )
    }

    fun <R> usePopulated(
        testExecution: (DbMock) -> R,
        values: List<Map<String, Any>> = emptyList()
    ) = this.use {
<<<<<<< HEAD
        /*
         * Avoid row duplication.
         * This is extremely useful when the same test is executed in same time. For example, `executeMUDRNRAPU001134`
         *  executed both from `MULANGT50FileAccess1Test` and `MULANGT50FileAccess1TestCompiled`.
         */
        val valuesCopy = values.map { value -> value.toMutableMap() }.toMutableList()
        valuesCopy.iterator().let {
            while (it.hasNext()) {
                val value = it.next()
                val where: List<String> = value.map { cell -> "${cell.key} = '${cell.value}'" }

                val result = try {
                    execute("SELECT COUNT(*) AS recordCount FROM ${metadata.name} WHERE ${where.joinToString(" AND ")}")
                } catch (t: Throwable) {
                    null
                }

                if (result != null && result.next()) {
                    if (result.getInt("recordCount") > 0) {
                        it.remove()
                    }
                }
            }
        }

        val queries = listOf(it.createTable(), it.populateTable(valuesCopy))
=======
        val queries = listOf(it.dropTable(), it.createTable(), it.populateTable(values))
>>>>>>> 84099711
        execute(queries)
        testExecution(it)
    }

    override fun close() {
        dropTable()
    }

    fun buildDbColumnsFromDbFields(fields: List<DbField>): String {
        return fields.mapIndexed { i, it ->
            when (it.type) {
                is StringType -> "\"${it.fieldName}\" VARCHAR(${it.type.size}) DEFAULT '' NOT NULL".plus(if (fields.lastIndex != i) ",\n" else "\n")
                is NumberType -> buildString {
                    append("\"${it.fieldName}\"")
                    val defaultValue = if (it.type.decimal) {
                        val type = it.type
                        val totalSize = type.entireDigits + type.decimalDigits
                        " DECIMAL($totalSize, ${type.decimalDigits}) DEFAULT 0.0"
                    } else {
                        " BIGINT DEFAULT 0"
                    }
                    append(defaultValue)
                    append(" NOT NULL".plus(if (fields.lastIndex != i) ",\n" else "\n"))
                }

                else -> todo { "Implements ${it.type} for 'buildDbColumnsFromDbFields'." }
            }
        }
        .joinToString("")
    }

    private fun buildDefaultPopulationQuery(): String {
        val names = metadata.fields.joinToString { "\"${it.fieldName}\"" }
        val values = metadata.fields.joinToString { it.type.getDefault() }

        return madeInsertStatement(names, values)
    }

    private fun buildPopulationQuery(mockedValues: List<Map<String, Any>>): String {
        val names = metadata.fields.joinToString { "\"${it.fieldName}\"" }
        val values = mockedValues.getFromValues(metadata.fields)

        return madeInsertStatement(names, values)
    }

    private fun madeInsertStatement(names: String, values: String): String {
        return """
            INSERT INTO ${metadata.tableName}($names) 
            VALUES ($values)
        """.trimIndent()
    }

    private fun Type.getDefault() = when (this) {
        is StringType -> "'${" ".repeat(this.length)}'"
        is NumberType -> if (this.integer) "1" else "1.0"
        else -> TODO("Implement default value for type ${this.javaClass.simpleName}") // Add more defaults
    }

    /**
     * Constructs a string representation of values from a list of maps, formatted as tuples of database fields.
     *
     * This function iterates over a list of maps, where each map represents a row of data with field names as keys.
     * For each map, it constructs a tuple string by matching the fields from the provided list of `DbField` objects.
     * If the value for a field is non-null and the field type is `StringType`, the value is wrapped in single quotes.
     * Otherwise, the field's default value is used.
     *
     * The resulting string is a comma-separated list of tuples, suitable for use in SQL insert statements.
     *
     * @param values a list of `DbField` objects representing the database fields to extract values for
     * @return a string representing the formatted values, each row enclosed in parentheses and separated by commas
     */
    private fun List<Map<String, Any>>.getFromValues(values: List<DbField>): String {
        val result = this.joinToString(DB_ITEM_SEPARATOR) { value ->
            val formattedValue = values.joinToString(DB_ITEM_SEPARATOR) formatter@{ field ->
                val valueSearched = value[field.fieldName] ?: return@formatter field.type.getDefault()
                when (field.type) {
                    is StringType -> "'$valueSearched'"
                    is NumberType -> "$valueSearched"
                    else -> field.type.getDefault()
                }
            }

            "($formattedValue)"
        }

        return result
    }
}<|MERGE_RESOLUTION|>--- conflicted
+++ resolved
@@ -51,36 +51,32 @@
         testExecution: (DbMock) -> R,
         values: List<Map<String, Any>> = emptyList()
     ) = this.use {
-<<<<<<< HEAD
         /*
          * Avoid row duplication.
          * This is extremely useful when the same test is executed in same time. For example, `executeMUDRNRAPU001134`
          *  executed both from `MULANGT50FileAccess1Test` and `MULANGT50FileAccess1TestCompiled`.
          */
         val valuesCopy = values.map { value -> value.toMutableMap() }.toMutableList()
-        valuesCopy.iterator().let {
-            while (it.hasNext()) {
-                val value = it.next()
-                val where: List<String> = value.map { cell -> "${cell.key} = '${cell.value}'" }
+//        valuesCopy.iterator().let {
+//            while (it.hasNext()) {
+//                val value = it.next()
+//                val where: List<String> = value.map { cell -> "${cell.key} = '${cell.value}'" }
+//
+//                val result = try {
+//                    execute("SELECT COUNT(*) AS recordCount FROM ${metadata.name} WHERE ${where.joinToString(" AND ")}")
+//                } catch (t: Throwable) {
+//                    null
+//                }
+//
+//                if (result != null && result.next()) {
+//                    if (result.getInt("recordCount") > 0) {
+//                        it.remove()
+//                    }
+//                }
+//            }
+//        }
 
-                val result = try {
-                    execute("SELECT COUNT(*) AS recordCount FROM ${metadata.name} WHERE ${where.joinToString(" AND ")}")
-                } catch (t: Throwable) {
-                    null
-                }
-
-                if (result != null && result.next()) {
-                    if (result.getInt("recordCount") > 0) {
-                        it.remove()
-                    }
-                }
-            }
-        }
-
-        val queries = listOf(it.createTable(), it.populateTable(valuesCopy))
-=======
-        val queries = listOf(it.dropTable(), it.createTable(), it.populateTable(values))
->>>>>>> 84099711
+        val queries = listOf(it.dropTable(), it.createTable(), it.populateTable(valuesCopy))
         execute(queries)
         testExecution(it)
     }
