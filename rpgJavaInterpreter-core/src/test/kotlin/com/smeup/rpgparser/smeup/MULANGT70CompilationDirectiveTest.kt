package com.smeup.rpgparser.smeup

import org.junit.Test
import kotlin.test.assertEquals

open class MULANGT70CompilationDirectiveTest : MULANGTTest() {
    /**
     * Data definition under dependencies.
     * @see #265
     */
    @Test
    fun executeMU711001() {
        val expected = listOf("Codice:")
        assertEquals(expected, "smeup/MU711001".outputOf(configuration = smeupConfig))
    }

    /**
     * Data definition under dependencies.
     * @see #265
     */
    @Test
    fun executeMU711002() {
        val expected = listOf("Decodifica base: Decodifica completa:")
        assertEquals(expected, "smeup/MU711002".outputOf(configuration = smeupConfig))
    }

    /**
     * Data definition under dependencies.
     * @see #265
     */
    @Test
    fun executeMU711003() {
        val expected = listOf("A71_01(0) A71_02(3) A71_03(F)")
        // Since QILEGEN,£PRZ is not formally correct API I override the API resolution.
        val myConfig = smeupConfig.copy().apply { jarikoCallback.onApiInclusion = { _, _ -> } }
        assertEquals(expected, "smeup/MU711003".outputOf(configuration = myConfig))
    }

    /**
     * Data definition under dependencies.
     * @see #265
     */
    @Test
    fun executeMU711004() {
        val expected = listOf("A71_01(0) A71_02(3) A71_03(F)")
        // Since QILEGEN,£C5PES is not formally correct API I override the API resolution.
        val myConfig = smeupConfig.copy().apply { jarikoCallback.onApiInclusion = { _, _ -> } }
        assertEquals(expected, "smeup/MU711004".outputOf(configuration = myConfig))
    }

    /**
     * COPY where its name has lower alphabetic character.
     * @see #LS24003436
     */
    @Test
    fun executeMU711006() {
        val expected = listOf("HELLO THERE")
        assertEquals(expected, "smeup/MU711006".outputOf(configuration = smeupConfig))
    }

    /**
     * Data Definition with LIKE of another variable imported with API directive
     * @see #LS24003689
     */
    @Test
    fun executeMUDRNRAPU00103() {
        val expected = listOf("HELLO THERE")
        assertEquals(expected, "smeup/MUDRNRAPU00103".outputOf(configuration = smeupConfig))
    }

    /**
<<<<<<< HEAD
     * Strict inclusions causes `Incongruous definitions of £UDLDA`.
     * Main program declares `£UDLDA`, by using `/COPY QILEGEN,£PDS`, and adds it other fields by using `/COPY QILEGEN,£C5PDS`
     * `MUDRNRAPU001101_API`, imported by `API` directive, imports only `£UDLDA`, without additions.
     * @see #LS24003795
     */
    @Test
    fun executeMUDRNRAPU001101() {
        val expected = listOf("FOO", "BAR")
        assertEquals(expected, "smeup/MUDRNRAPU001101".outputOf())
=======
     * Using API which declares a standalone variable that is already declared inline from MUDRNRAPU00133_API,
     *  imported by API directive.
     * @see #LS24004504
     */
    @Test
    fun executeMUDRNRAPU00133() {
        val expected = listOf("OK")
        assertEquals(expected, "smeup/MUDRNRAPU00133".outputOf(configuration = smeupConfig))
    }

    /**
     * Utilization of a field (declared from unqualified DS) on main program and a variable, with same name, declared as
     *  Standalone on API program.
     * @see #LS25000430
     */
    @Test
    fun executeMUDRNRAPU00191() {
        val expected = listOf("FOO")
        assertEquals(expected, "smeup/MUDRNRAPU00191".outputOf())
>>>>>>> bc2d5038
    }
}<|MERGE_RESOLUTION|>--- conflicted
+++ resolved
@@ -69,17 +69,6 @@
     }
 
     /**
-<<<<<<< HEAD
-     * Strict inclusions causes `Incongruous definitions of £UDLDA`.
-     * Main program declares `£UDLDA`, by using `/COPY QILEGEN,£PDS`, and adds it other fields by using `/COPY QILEGEN,£C5PDS`
-     * `MUDRNRAPU001101_API`, imported by `API` directive, imports only `£UDLDA`, without additions.
-     * @see #LS24003795
-     */
-    @Test
-    fun executeMUDRNRAPU001101() {
-        val expected = listOf("FOO", "BAR")
-        assertEquals(expected, "smeup/MUDRNRAPU001101".outputOf())
-=======
      * Using API which declares a standalone variable that is already declared inline from MUDRNRAPU00133_API,
      *  imported by API directive.
      * @see #LS24004504
@@ -99,6 +88,17 @@
     fun executeMUDRNRAPU00191() {
         val expected = listOf("FOO")
         assertEquals(expected, "smeup/MUDRNRAPU00191".outputOf())
->>>>>>> bc2d5038
+    }
+
+    /**
+     * Strict inclusions causes `Incongruous definitions of £UDLDA`.
+     * Main program declares `£UDLDA`, by using `/COPY QILEGEN,£PDS`, and adds it other fields by using `/COPY QILEGEN,£C5PDS`
+     * `MUDRNRAPU001101_API`, imported by `API` directive, imports only `£UDLDA`, without additions.
+     * @see #LS24003795
+     */
+    @Test
+    fun executeMUDRNRAPU001101() {
+        val expected = listOf("FOO", "BAR")
+        assertEquals(expected, "smeup/MUDRNRAPU001101".outputOf())
     }
 }