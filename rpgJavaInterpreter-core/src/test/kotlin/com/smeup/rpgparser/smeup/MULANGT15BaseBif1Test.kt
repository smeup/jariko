package com.smeup.rpgparser.smeup

import com.smeup.rpgparser.execution.CommandLineParms
import com.smeup.rpgparser.interpreter.ConcreteArrayValue
import com.smeup.rpgparser.interpreter.DataStructValue
import com.smeup.rpgparser.interpreter.StringType
import com.smeup.rpgparser.interpreter.StringValue
import org.junit.Test
import kotlin.test.assertEquals
import kotlin.test.assertFailsWith

open class MULANGT15BaseBif1Test : MULANGTTest() {
    /**
     * %INTH with half adjustment
     * @see #260
     */
    @Test
    fun executeT15_A30_P03() {
        val expected = listOf("12346")
        assertEquals(expected, "smeup/T15_A30_P03".outputOf())
    }

    /**
     * %INTH with half adjustment (100.000 times)
     * @see #260
     */
    @Test
    fun executeT15_A30_P05() {
        val expected = listOf("12346")
        assertEquals(expected, "smeup/T15_A30_P05".outputOf())
    }

    /**
     * %INTH with seconds half adjustment
     * @see #258
     */
    @Test
    fun executeT15_A30_P06() {
        val expected = listOf("219120.00000")
        assertEquals(expected, "smeup/T15_A30_P06".outputOf())
    }

    /**
     * %INTH with pre-half adjustment
     * @see #259
     */
    @Test
    fun executeT15_A30_P07() {
        val expected = listOf("Min(219120.00000) Cen(219132.00000)")
        assertEquals(expected, "smeup/T15_A30_P07".outputOf())
    }

    /**
     * %LEN near EVAL
     * @see #261
     */
    @Test
    fun executeT15_A80_P09() {
        val expected = listOf("1(10 - North York) 2(5 - North) 3(15 - North          )")
        assertEquals(expected, "smeup/T15_A80_P09".outputOf())
    }

    /**
     * %LOOKUPxx tests
     * @see #LS24002887
     */
    @Test
    fun executeMUDRNRAPU00210() {
        val expected = listOf("4", "0", "0", "3", "0", "6", "0", "3", "0", "2", "4", "0")
        assertEquals(expected, "smeup/MUDRNRAPU00210".outputOf())
    }

    /**
     * %LOOKUPxx fails with arrays that are not sequenced
     * @see #LS24002887
     */
    @Test
    fun executeMUDRNRAPU00211() {
        assertFailsWith(RuntimeException::class) {
            "smeup/MUDRNRAPU00211".outputOf(configuration = smeupConfig)
        }
    }

    /**
<<<<<<< HEAD
     * %REALLOC and %ALLOC for dynamic array resizing
     * @see #LS24003806
     */
    @Test
    fun executeMUDRNRAPU00252() {
        val expected = listOf("10000", "10000", "10000")
        assertEquals(expected, "smeup/MUDRNRAPU00252".outputOf(configuration = smeupConfig))
    }

    /**
     * %REALLOC for dynamic array resizing when multiple arrays based on the same pointer are present
     * @see #LS24003806
     */
    @Test
    fun executeMUDRNRAPU00253() {
        val expected = listOf("10000", "10000", "10000", "10000")
        assertEquals(expected, "smeup/MUDRNRAPU00253".outputOf(configuration = smeupConfig))
=======
     * Runtime evaluation of `%ELEM` during the evaluation of `PLIST`.
     * @see #LS24003751
     */
    @Test
    fun executeMUDRNRAPU00105() {
        // arrayValue takes into account the following RPG code:
        // D £40A            S             15    DIM(300)
        val arrayValue = ConcreteArrayValue(
            elements = MutableList(300) { _ -> StringValue.blank(15) },
            elementType = StringType(15)
        )

        // dataStructValue takes into account the following RPG code:
        // D £G40DS          DS           500
        // I don't set any field value because the RPG code doesn't use them
        val dataStructValue = DataStructValue.blank(500)

        // This is the entry passed to the program
        val entry = CommandLineParms(namedParams = mapOf("£40A" to arrayValue, "£G40DS" to dataStructValue))
        val expected = listOf("300")
        assertEquals(expected = expected, actual = "smeup/MUDRNRAPU00105".outputOf(configuration = smeupConfig, params = entry))
>>>>>>> dbf7692f
    }
}<|MERGE_RESOLUTION|>--- conflicted
+++ resolved
@@ -82,25 +82,6 @@
     }
 
     /**
-<<<<<<< HEAD
-     * %REALLOC and %ALLOC for dynamic array resizing
-     * @see #LS24003806
-     */
-    @Test
-    fun executeMUDRNRAPU00252() {
-        val expected = listOf("10000", "10000", "10000")
-        assertEquals(expected, "smeup/MUDRNRAPU00252".outputOf(configuration = smeupConfig))
-    }
-
-    /**
-     * %REALLOC for dynamic array resizing when multiple arrays based on the same pointer are present
-     * @see #LS24003806
-     */
-    @Test
-    fun executeMUDRNRAPU00253() {
-        val expected = listOf("10000", "10000", "10000", "10000")
-        assertEquals(expected, "smeup/MUDRNRAPU00253".outputOf(configuration = smeupConfig))
-=======
      * Runtime evaluation of `%ELEM` during the evaluation of `PLIST`.
      * @see #LS24003751
      */
@@ -122,6 +103,25 @@
         val entry = CommandLineParms(namedParams = mapOf("£40A" to arrayValue, "£G40DS" to dataStructValue))
         val expected = listOf("300")
         assertEquals(expected = expected, actual = "smeup/MUDRNRAPU00105".outputOf(configuration = smeupConfig, params = entry))
->>>>>>> dbf7692f
+    }
+
+    /**
+     * %REALLOC and %ALLOC for dynamic array resizing
+     * @see #LS24003806
+     */
+    @Test
+    fun executeMUDRNRAPU00252() {
+        val expected = listOf("10000", "10000", "10000")
+        assertEquals(expected, "smeup/MUDRNRAPU00252".outputOf(configuration = smeupConfig))
+    }
+
+    /**
+     * %REALLOC for dynamic array resizing when multiple arrays based on the same pointer are present
+     * @see #LS24003806
+     */
+    @Test
+    fun executeMUDRNRAPU00253() {
+        val expected = listOf("10000", "10000", "10000", "10000")
+        assertEquals(expected, "smeup/MUDRNRAPU00253".outputOf(configuration = smeupConfig))
     }
 }