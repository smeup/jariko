--- conflicted
+++ resolved
@@ -15,20 +15,20 @@
     }
 
     /**
-<<<<<<< HEAD
+     * OCCURS with an expressions
+     */
+    @Test
+    fun executeMU401011() {
+        val expected = listOf("HELLOTHERE")
+        assertEquals(expected, "smeup/MU401011".outputOf(configuration = smeupConfig))
+    }
+
+    /**
      * Field of DS with LIKE to field of next DS.
      */
     @Test
     fun executeMU401012() {
         val expected = listOf("HELLOTHERE")
         assertEquals(expected, "smeup/MU401012".outputOf(configuration = smeupConfig))
-=======
-     * OCCURS with an expressions
-     */
-    @Test
-    fun executeMU401011() {
-        val expected = listOf("HELLOTHERE")
-        assertEquals(expected, "smeup/MU401011".outputOf(configuration = smeupConfig))
->>>>>>> 7f0df35f
     }
 }