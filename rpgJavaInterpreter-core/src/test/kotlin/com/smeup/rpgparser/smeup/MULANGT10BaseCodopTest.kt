--- conflicted
+++ resolved
@@ -1034,7 +1034,6 @@
     }
 
     /**
-<<<<<<< HEAD
      * Pass an array declared as DS field to a program which declares same program entry as Standalone.
      * @see #LS25001579
      */
@@ -1179,7 +1178,9 @@
          */
         val expected = listOf("1.50", "2.50", "3.50", "1.50", ".00", ".00")
         assertEquals(expected, "smeup/MUDRNRAPU001119".outputOf())
-=======
+    }
+
+    /**
      * COMP with an int on the left and an *ALL on the right
      * @see #LS25001595
      */
@@ -1187,6 +1188,5 @@
     fun executeMUDRNRAPU00287() {
         val expected = listOf("010", "010", "100", "100")
         assertEquals(expected, "smeup/MUDRNRAPU00287".outputOf(configuration = smeupConfig))
->>>>>>> 396f0b22
     }
 }