package com.smeup.rpgparser.smeup

import com.smeup.rpgparser.smeup.dbmock.C5ADFF9LDbMock
import org.junit.Test
import kotlin.test.assertEquals

open class MULANGT10BaseCodopTest : MULANGTTest() {
    /**
     * DIV and MVR with indicators
     * @see #245
     */
    @Test
    fun executeT10_A20_P52() {
        val expected = listOf("A20_N73(2.272) A20_N70(0) A20_N112(11.11) A20_N110(0) A20_N309(4.889964788)")
        assertEquals(expected, "smeup/T10_A20_P52".outputOf(configuration = smeupConfig))
    }

    /**
     * SCAN with array in input
     * @see #218
     */
    @Test
    fun executeT10_A35_P08() {
        val expected = listOf<String>("A35_AR1(2)(123&5) IN45(1)")
        assertEquals(expected, "smeup/T10_A35_P08".outputOf(configuration = smeupConfig))
    }

    /**
     * SCAN with array in result
     * @see #244
     */
    @Test
    fun executeT10_A35_P10() {
        val expected = listOf<String>("A35_AR2(01)(5) A35_AR2(02)(6) A35_AR2(03)(0) IN20(1)")
        assertEquals(expected, "smeup/T10_A35_P10".outputOf(configuration = smeupConfig))
    }

    /**
     * Positive Check with indicator
     * @see #246
     */
    @Test
    fun executeT10_A45_P04() {
        val expected = listOf("IND(0)")
        assertEquals(expected, "smeup/T10_A45_P04".outputOf())
    }

    /**
     * Negative Check with indicator
     * @see #246
     */
    @Test
    fun executeT10_A45_P05() {
        val expected = listOf("IND(1)")
        assertEquals(expected, "smeup/T10_A45_P05".outputOf())
    }

    /**
     * Check with error indicator
     * @see #246
     */
    @Test
    fun executeT10_A45_P06() {
        val expected = listOf("IND(0)")
        assertEquals(expected, "smeup/T10_A45_P06".outputOf())
    }

    /**
     * Definition with PARM and DS
     * @see #251
     */
    @Test
    fun executeT10_A60_P10() {
        val expected = listOf("CALL_1(          , 1, MULANGTB10:  chiamata 1                           )")
        assertEquals(expected, "smeup/T10_A60_P10".outputOf())
    }

    /**
     * SCAN with special char
     * @see LS24002777
     */
    @Test
    fun executeMU103511() {
        val expected = listOf("Found at: 3")
        assertEquals(expected, "smeup/MU103511".outputOf())
    }

    /**
     * Utilization of `LIKEDS` with a `DataDefinition` defined in parent.
     * @see #271
     */
    @Test
    fun executeMU108006() {
        val expected = listOf("ScritturaInProcedura")
        assertEquals(expected, "smeup/MU108006".outputOf())
    }

    /**
     * Inline definition on KFLD
     * @see #276
     */
    @Test
    fun executeMU105501() {
        val expected = listOf("ABCDEFGHIL, 12")
        assertEquals(expected, "smeup/MU105501".outputOf())
    }

    /**
     * CALL with params defined in line and in D-spec
     * @see #278
     */
    @Test
    fun executeMU106011() {
        val expected = listOf("CALL(mod:inp   )")
        assertEquals(expected, "smeup/MU106011".outputOf())
    }

    /**
     * TESTN
     */
    @Test
    fun executeMU102501() {
        val expected = listOf("51=1,52=0,53=0")
        assertEquals(expected, "smeup/MU102501".outputOf())
    }

    /**
     * EXCEPT statement is supported
     * @see #LS24002974
     */
    @Test
    fun executeMUDRNRAPU00216() {
        val expected = listOf("ok")
        assertEquals(expected, "smeup/MUDRNRAPU00216".outputOf())
    }

    /**
     * MOVE with Boolean Type
     * @see #LS24003505
     */
    @Test
    fun executeMU101016() {
        val expected = listOf("*IN36: 0;*IN36: 1;*IN36: 0.")
        assertEquals(expected, "smeup/MU101016".outputOf(configuration = smeupConfig))
    }

    /**
     * MOVEL with Boolean Type
     * @see #LS24003505
     */
    @Test
    fun executeMU101017() {
        val expected = listOf("*IN36: 0;*IN36: 1;*IN36: 0.")
        assertEquals(expected, "smeup/MU101017".outputOf())
    }

    /**
     * MOVE with Boolean Type and factor 2 as decimal.
     * @see #LS24003505
     */
    @Test
    fun executeMU101018() {
        val expected = listOf("*IN36: 0;*IN36: 0;*IN36: 1;*IN36: 0;*IN36: 1;*IN36: 0;*IN36: 0.")
        assertEquals(expected, "smeup/MU101018".outputOf())
    }

    /**
     * MOVEL with Boolean Type and factor 2 as decimal.
     * @see #LS24003505
     */
    @Test
    fun executeMU101019() {
        val expected = listOf("*IN36: 0;*IN36: 0;*IN36: 1;*IN36: 0;*IN36: 1;*IN36: 0;*IN36: 0.")
        assertEquals(expected, "smeup/MU101019".outputOf())
    }

    /**
     * Z-ADD to a DS field defined as array and overlay.
     * @see #LS24004081
     */
    @Test
    fun executeMUDRNRAPU00115() {
        val expected = listOf("99.000000", ".000000")
        assertEquals(expected, "smeup/MUDRNRAPU00115".outputOf(configuration = smeupConfig))
    }

    /**
     * Assignment of an array, defined as field of DS, to a Standalone variable with MOVEA.
     * @see #LS24004086
     */
    @Test
    fun executeMUDRNRAPU00116() {
        val expected = listOf(
            "AA", "BB", "CC", "DD", "EE", "FF", "GG", "HH", "II", "LL",
            "AA", "BB", "CC", "DD", "EE", "FF", "GG", "HH", "II", "LL",
            "AABBCCDDEEFFGGHHIILL",
            "", "", "", "", "", "", "", "", "", "", "", "", "", "", "",
            "", "", "", "", "", ""
        )
        assertEquals(expected, "smeup/MUDRNRAPU00116".outputOf(configuration = smeupConfig))
    }

    /**
     * Assignment of a scalar to an array, where the digits of scalar are lower than decimal's digits of array type,
     *  with `MOVEA`.
     * @see #LS24004106
     */
    @Test
    fun executeMUDRNRAPU00117() {
        val expected = listOf(
            ".000000", ".000000", ".000000", ".000000", ".000000", ".000000", ".000000", ".000000", ".000000",
            ".000123", ".000000", ".000000", ".000000", ".000000", ".000000", ".000000", ".000000", ".000000"
        )
        assertEquals(expected, "smeup/MUDRNRAPU00117".outputOf(configuration = smeupConfig))
    }

    /**
     * Assignment of a scalar to an array, where the digits of scalar are greater than decimal's digits of array type,
     *  with `MOVEA`.
     * @see #LS24004106
     */
    @Test
    fun executeMUDRNRAPU00118() {
        val expected = listOf(
            ".00", ".00", ".00", ".00", ".00", ".00", ".00", ".00", ".00",
            "123.45", ".00", ".00", ".00", ".00", ".00", ".00", ".00", ".00"
        )
        assertEquals(expected, "smeup/MUDRNRAPU00118".outputOf(configuration = smeupConfig))
    }

    /**
     * Assignment of a scalar to an array, declared as integer type too, with `MOVEA`.
     * @see #LS24004106
     */
    @Test
    fun executeMUDRNRAPU00119() {
        val expected = listOf(
            "0", "0", "0", "0", "0", "0", "0", "0", "0",
            "123", "0", "0", "0", "0", "0", "0", "0", "0"
        )
        assertEquals(expected, "smeup/MUDRNRAPU00119".outputOf(configuration = smeupConfig))
    }

    /**
     * Z-ADD to a Standalone defined as array.
     * @see #LS24004081
     */
    @Test
    fun executeMUDRNRAPU00120() {
        val expected = listOf("99.000000", ".000000")
        assertEquals(expected, "smeup/MUDRNRAPU00120".outputOf(configuration = smeupConfig))
    }

    /**
     * Assignment of a DS containing packed fields to a string
     * @see #LS24004056
     */
    @Test
    fun executeMUDRNRAPU00255() {
        val expected = listOf(
            "A    Dÿ D\u001F 0000771",
            "A    Dÿ D\u001F 0000771",
            "A    Dÿ D\u001F 0000771"
        )
        assertEquals(expected, "smeup/MUDRNRAPU00255".outputOf(configuration = smeupConfig))
    }

    /**
     * Assignment of a string to a DS containing packed fields
     * @see #LS24004056
     */
    @Test
    fun executeMUDRNRAPU00256() {
        val expected = listOf("", "", "")
        assertEquals(expected, "smeup/MUDRNRAPU00256".outputOf(configuration = smeupConfig))
    }

    /**
     * Assignment of a DS to a DS when they contain zoned fields
     * @see #LS24004056
     */
    @Test
    fun executeMUDRNRAPU00258() {
        val expected = List(3) { "A    0044005510000771" }
        assertEquals(expected, "smeup/MUDRNRAPU00258".outputOf(configuration = smeupConfig))
    }

    /**
     * Assignment of a DS with a string when they contain zoned fields
     * @see #LS24004056
     */
    @Test
    fun executeMUDRNRAPU00259() {
        val expected = List(5) { "A    0044005510000771" }
        assertEquals(expected, "smeup/MUDRNRAPU00259".outputOf(configuration = smeupConfig))
    }

    /**
     * Assignment of a DS with a DS when they contain packed fields
     * @see #LS24004056
     */
    @Test
    fun executeMUDRNRAPU00260() {
        val expected = List(3) { "A    Dÿ D\u001F 0000771" }
        assertEquals(expected, "smeup/MUDRNRAPU00260".outputOf(configuration = smeupConfig))
    }

    /**
     * Assignment of numeric values on standalone fields
     * @see #LS24004056
     */
    @Test
    fun executeMUDRNRAPU00261() {
        val expected = listOf(
            "44.10",
            "108.20",
            "222.30",
            "04410",
            "44.10",
            "10820",
            "108.20",
            "22230",
            "222.30",
            "",
            ".00"
        )
        assertEquals(expected, "smeup/MUDRNRAPU00261".outputOf(configuration = smeupConfig))
    }

    /**
     * Assignment of a scalar to an array, declared as integer type too, with `MOVE`.
     * @see #LS24004106
     */
    @Test
    fun executeMUDRNRAPU00126() {
        val expected = listOf(
            ".000000", ".000000", ".000000", ".000000", ".000000", ".000000", ".000000", ".000000", ".000000",
            ".000123", ".000123", ".000123", ".000123", ".000123", ".000123", ".000123", ".000123", ".000123"
        )
        assertEquals(expected, "smeup/MUDRNRAPU00126".outputOf(configuration = smeupConfig))
    }

    /**
     * Assignment of a scalar to an array, declared as integer type too, with `MOVEL`.
     * @see #LS24004106
     */
    @Test
    fun executeMUDRNRAPU00127() {
        val expected = listOf(
            ".000000", ".000000", ".000000", ".000000", ".000000", ".000000", ".000000", ".000000", ".000000",
            "12300000.000000", "12300000.000000", "12300000.000000", "12300000.000000", "12300000.000000",
            "12300000.000000", "12300000.000000", "12300000.000000", "12300000.000000"
        )
        assertEquals(expected, "smeup/MUDRNRAPU00127".outputOf(configuration = smeupConfig))
    }

    /**
     * Assignment of a scalar to an array, declared as integer type too, with `EVAL`.
     * @see #LS24004106
     */
    @Test
    fun executeMUDRNRAPU00128() {
        val expected = listOf(
            ".000000", ".000000", ".000000", ".000000", ".000000", ".000000", ".000000", ".000000", ".000000",
            "123.000000", "123.000000", "123.000000", "123.000000", "123.000000", "123.000000", "123.000000",
            "123.000000", "123.000000"
        )
        assertEquals(expected, "smeup/MUDRNRAPU00128".outputOf(configuration = smeupConfig))
    }

    /**
     * Assignment of a ZeroValue to an IntValue.
     * @see #LS24004319
     */
    @Test
    fun executeMUDRNRAPU00262() {
        val expected = listOf("123")
        assertEquals(expected, "smeup/MUDRNRAPU00262".outputOf(configuration = smeupConfig))
    }

    /**
     * DOWxx with indicator as factor 1
     * @see #LS24004474
     */
    @Test
    fun executeMUDRNRAPU00266() {
        val expected = listOf("1")
        assertEquals(expected, "smeup/MUDRNRAPU00266".outputOf(configuration = smeupConfig))
    }

    /**
     * State of context after a CALL failed setting an error indicator
     * @see #LS24004538
     */
    @Test
    fun executeMUDRNRAPU00268() {
        val expected = listOf("ok")
        assertEquals(expected, "smeup/MUDRNRAPU00268".outputOf(configuration = smeupConfig))
    }

    /**
     * State of context after a CALL stack failed setting an error indicator
     * @see #LS24004538
     */
    @Test
    fun executeMUDRNRAPU00269() {
        val expected = listOf("ok")
        assertEquals(expected, "smeup/MUDRNRAPU00269".outputOf(configuration = smeupConfig))
    }

    @Test
    fun executeMUDRNRAPU00271() {
        val expected = listOf("OK")
        assertEquals(expected, "smeup/MUDRNRAPU00271".outputOf(configuration = smeupConfig))
    }

    /**
     * READ operations with EQ Indicator
     * @see #LS24005102
     */
    @Test
    fun executeMUDRNRAPU00272() {
        val expected = listOf("ok", "ok", "ok", "ok")
        C5ADFF9LDbMock().usePopulated {
            assertEquals(expected, "smeup/MUDRNRAPU00272".outputOf(configuration = smeupConfig))
        }
    }

    /**
     * Comparing number and `*ZEROS` by using `IFxx`.
     * @see #LS24004528
     */
    @Test
    fun executeMUDRNRAPU00134() {
        val expected = listOf("OK")
        assertEquals(expected, "smeup/MUDRNRAPU00134".outputOf(configuration = smeupConfig))
    }

    /**
     * MOVEL an integer array to another. The size of first is lower than destination.
     * @see #LS24004606
     */
    @Test
    fun executeMUDRNRAPU00135() {
        val expected = listOf("1", "1", "1", "1", "1", "1", "2", "2")
        assertEquals(expected, "smeup/MUDRNRAPU00135".outputOf(configuration = smeupConfig))
    }

    /**
     * MOVEL an integer array to another. The size of first is greater than destination.
     * @see #LS24004606
     */
    @Test
    fun executeMUDRNRAPU00136() {
        val expected = listOf("1", "1", "1", "1", "1", "1", "1", "1")
        assertEquals(expected, "smeup/MUDRNRAPU00136".outputOf(configuration = smeupConfig))
    }

    /**
     * MOVEL a decimal array to integer.
     * @see #LS24004606
     */
    @Test
    fun executeMUDRNRAPU00137() {
        val expected = listOf("1.200", "1.200", "1.200", "1200", "1200", "1200", "2", "2")
        assertEquals(expected, "smeup/MUDRNRAPU00137".outputOf(configuration = smeupConfig))
    }

    /**
     * MOVEL an integer array to decimal.
     * @see #LS24004606
     */
    @Test
    fun executeMUDRNRAPU00138() {
        val expected = listOf("1", "1", "1", ".001", ".001", ".001", "2.200", "2.200")
        assertEquals(expected, "smeup/MUDRNRAPU00138".outputOf(configuration = smeupConfig))
    }

    /**
     * MOVEL a decimal array to integer. The number of digits of first are greater than second.
     * @see #LS24004606
     */
    @Test
    fun executeMUDRNRAPU00139() {
        val expected = listOf("12.345", "12.345", "12.345", "123", "123", "123", "9", "9")
        assertEquals(expected, "smeup/MUDRNRAPU00139".outputOf(configuration = smeupConfig))
    }

    /**
     * MOVEL a decimal array to integer. The number of digits of first are greater than second.
     * @see #LS24004606
     */
    @Test
    fun executeMUDRNRAPU00140() {
        val expected = listOf("123", "123", "123", "12.300", "12.300", "12.300", "9.900", "9.900")
        assertEquals(expected, "smeup/MUDRNRAPU00140".outputOf(configuration = smeupConfig))
    }

    /**
     * EVAL an integer array to another. The size of first is lower than destination.
     * @see #LS24004606
     */
    @Test
    fun executeMUDRNRAPU00141() {
        val expected = listOf("1", "1", "1", "1", "1", "1", "2", "2")
        assertEquals(expected, "smeup/MUDRNRAPU00141".outputOf(configuration = smeupConfig))
    }

    /**
     * EVAL an integer array to another. The size of first is greater than destination.
     * @see #LS24004606
     */
    @Test
    fun executeMUDRNRAPU00142() {
        val expected = listOf("1", "1", "1", "1", "1", "1", "1", "1")
        assertEquals(expected, "smeup/MUDRNRAPU00142".outputOf(configuration = smeupConfig))
    }

    /**
     * EVAL a decimal array to integer.
     * @see #LS24004606
     */
    @Test
    fun executeMUDRNRAPU00143() {
        val expected = listOf("1.200", "1.200", "1.200", "1", "1", "1", "2", "2")
        assertEquals(expected, "smeup/MUDRNRAPU00143".outputOf(configuration = smeupConfig))
    }

    /**
     * EVAL an integer array to decimal.
     * @see #LS24004606
     */
    @Test
    fun executeMUDRNRAPU00144() {
        val expected = listOf("1", "1", "1", "1.000", "1.000", "1.000", "2.200", "2.200")
        assertEquals(expected, "smeup/MUDRNRAPU00144".outputOf(configuration = smeupConfig))
    }

    /**
     * EVAL a decimal array to integer. The number of digits of first are greater than second.
     * @see #LS24004606
     */
    @Test
    fun executeMUDRNRAPU00145() {
        val expected = listOf("12.345", "12.345", "12.345", "12", "12", "12", "9", "9")
        assertEquals(expected, "smeup/MUDRNRAPU00145".outputOf(configuration = smeupConfig))
    }

    /**
     * EVAL a decimal array to integer. The number of digits of first are greater than second.
     * @see #LS24004606
     */
    @Test
    fun executeMUDRNRAPU00146() {
        val expected = listOf("123", "123", "123", "123.000", "123.000", "123.000", "9.900", "9.900")
        assertEquals(expected, "smeup/MUDRNRAPU00146".outputOf(configuration = smeupConfig))
    }

    /**
     * MOVEL an integer array to another. The size of first is lower than destination. In this case the target
     *  is a DS array.
     * @see #LS24004606
     */
    @Test
    fun executeMUDRNRAPU00147() {
        val expected = listOf("1", "1", "1", "1", "1", "1", "2", "2")
        assertEquals(expected, "smeup/MUDRNRAPU00147".outputOf(configuration = smeupConfig))
    }

    /**
     * EVAL an integer array to another. The size of first is lower than destination. In this case the target
     *  is a DS array.
     * @see #LS24004606
     */
    @Test
    fun executeMUDRNRAPU00148() {
        val expected = listOf("1", "1", "1", "1", "1", "1", "2", "2")
        assertEquals(expected, "smeup/MUDRNRAPU00148".outputOf(configuration = smeupConfig))
    }

    /**
     * MOVEA between a DS field declared as array and a standalone array. Both as integer.
     * @see #LS24004772
     */
    @Test
    fun executeMUDRNRAPU00155() {
        val expected = listOf("2", "2", "2", "2", "2", "1", "1", "1", "1", "1")
        assertEquals(expected, "smeup/MUDRNRAPU00155".outputOf(configuration = smeupConfig))
    }

    /**
     * MOVEA between a DS field declared as array and a standalone array. Both as integer.
     * Size of DS field as array is lower than standalone.
     * @see #LS24004772
     */
    @Test
    fun executeMUDRNRAPU00156() {
        val expected = listOf("2", "2", "2", "2", "2", "1", "1", "1", "0", "0")
        assertEquals(expected, "smeup/MUDRNRAPU00156".outputOf(configuration = smeupConfig))
    }

    /**
     * MOVEA between a DS field declared as array and a standalone array. Both as integer.
     * Size of DS field as array is greater than standalone.
     * @see #LS24004772
     */
    @Test
    fun executeMUDRNRAPU00157() {
        val expected = listOf("2", "2", "2", "1", "1", "1")
        assertEquals(expected, "smeup/MUDRNRAPU00157".outputOf(configuration = smeupConfig))
    }

    /**
     * MOVEA between a DS field declared as array and a standalone array. DS field array is declared as decimal;
     *  standalone array as integer.
     * Size of DS field as array is lower than standalone.
     * @see #LS24004772
     */
    @Test
    fun executeMUDRNRAPU00158() {
        val expected = listOf("2", "2", "2", "2", "2", "1200", "1200", "1200", "0", "0")
        assertEquals(expected, "smeup/MUDRNRAPU00158".outputOf(configuration = smeupConfig))
    }

    /**
     * MOVEA between a DS field declared as array and a standalone array. DS field array is declared as integer;
     *  standalone array as decimal.
     * Size of DS field as array is lower than standalone.
     * @see #LS24004772
     */
    @Test
    fun executeMUDRNRAPU00159() {
        val expected = listOf("2.200", "2.200", "2.200", "2.200", "2.200", ".001", ".001", ".001", ".000", ".000")
        assertEquals(expected, "smeup/MUDRNRAPU00159".outputOf(configuration = smeupConfig))
    }

    /**
     * MOVEL between a DS field without initialization to an integer variable declared inline.
     * @see #LS24004842
     */
    @Test
    fun executeMUDRNRAPU00161() {
        val expected = listOf("", "0")
        assertEquals(expected, "smeup/MUDRNRAPU00161".outputOf(configuration = smeupConfig))
    }

    /**
     * Assignment of a boolean value (*OFF) to an array by using MOVEA.
     * @see #LS24004909
     */
    @Test
    fun executeMUDRNRAPU00166() {
        val expected = listOf("1", "1", "1", "0", "0", "0")
        assertEquals(expected, "smeup/MUDRNRAPU00166".outputOf(configuration = smeupConfig))
    }

    /**
     * Assignment of a boolean value (*ON) to an array by using MOVEA.
     * @see #LS24004909
     */
    @Test
    fun executeMUDRNRAPU00167() {
        val expected = listOf("0", "0", "0", "1", "1", "1")
        assertEquals(expected, "smeup/MUDRNRAPU00167".outputOf(configuration = smeupConfig))
    }

    /**
     * SELECT statement containing only a OTHER clause
     * @see #LS24005232
     */
    @Test
    fun executeMUDRNRAPU00274() {
        val expected = listOf("ok")
        assertEquals(expected, "smeup/MUDRNRAPU00274".outputOf(configuration = smeupConfig))
    }

    /**
     * CHECKR with indexed expression based on a Data Reference
     * @see #LS24005243
     */
    @Test
    fun executeMUDRNRAPU00275() {
        val expected = listOf("ok")
        assertEquals(expected, "smeup/MUDRNRAPU00275".outputOf(configuration = turnOnZAddLegacyFlagConfig))
    }

    /**
     * Unary expression with '+'
     * @see #LS24005278
     */
    @Test
    fun executeMUDRNRAPU00278() {
        val expected = listOf("1")
        assertEquals(expected, "smeup/MUDRNRAPU00278".outputOf(configuration = smeupConfig))
    }

    /**
     * This program tests the moving of value from Factor 2 to Result. This operation is performed at the end of execution of
     *  program called. In this case, MUDRNRAPU00172_P turn on indicator 35. Later, `DO` block ends its execution.
     * @see #LS24005158
     */
    @Test
    fun executeMUDRNRAPU00172() {
        val expected = listOf("Sub program", "1")
        assertEquals(expected, "smeup/MUDRNRAPU00172".outputOf(configuration = smeupConfig))
    }

    /**
     * This program tests the behaviour of `CALL` and `PLIST` when is used the Params for both between caller and called.
     * In accord to documentation:
     * - when `CALL` is processed, the content of Factor 2 is placed in the Result field;
     * - when control transfers to called program, the contents of the Result field is placed in the Factor 1 field.
     * @see #LS24005158
     */
    @Test
    fun executeMUDRNRAPU00173() {
        val expected = listOf("BAR")
        assertEquals(expected, "smeup/MUDRNRAPU00173".outputOf(configuration = smeupConfig))
    }

    /**
     * This program tests the behaviour of `CALL` and `PLIST` when is used the Params for both between caller and called.
     * Also, the called program change the result (`RES`) to another value.
     * In accord to documentation:
     * - when `CALL` is processed, the content of Factor 2 is placed in the Result field;
     * - when control transfers to called program, the contents of the Result field is placed in the Factor 1 field.
     * @see #LS24005158
     */
    @Test
    fun executeMUDRNRAPU00174() {
        val expected = listOf("BAR")
        assertEquals(expected, "smeup/MUDRNRAPU00174".outputOf(configuration = smeupConfig))
    }

    /**
     * This program is more complex. Tests the assignment of value between waterfall calls and by parameters. Each subprogram is
     *  called max 101 times (last is Jariko error), thanks `DO` statement; this main program calls `MUDRNRAPU00175_P1` which
     *  calls recursively `MUDRNRAPU00175_P2`.
     * @see #LS24005158
     */
    @Test
    fun executeMUDRNRAPU00175() {
        val expected = listOf("HELLO")
        assertEquals(expected, "smeup/MUDRNRAPU00175".outputOf(configuration = smeupConfig))
    }

    /**
     * This program is more complex. Tests the assignment of value between waterfall calls and by using `EVAL`.
     * Each subprogram is called max 101 times (last is Jariko error), thanks `DO` statement; this main program calls
     * `MUDRNRAPU00176_P1` which calls recursively `MUDRNRAPU00176_P2`.
     * @see #LS24005158
     */
    @Test
    fun executeMUDRNRAPU00176() {
        val expected = listOf("HELLO")
        assertEquals(expected, "smeup/MUDRNRAPU00176".outputOf(configuration = smeupConfig))
    }

    /**
     * This program call a sub program by using pre-initialized variables as factors and result. The called program
     *  doesn't make any assignment.
     * This tests the full behaviour between a CALLER and CALLED, where:
     * - caller (at the beginning) move Factor 2 to Result;
     * - called (at the beginning) move Result to Factor 1;
     * - called (at the end) move Factor 2 to Result;
     * - caller (at the end) move Result to Factor 1.
     * @see #LS24005158
     */
    @Test
    fun executeMUDRNRAPU00177() {
        val expected = listOf("CALLED", "BAR", "", "BAR", "CALLER", "", "BAR", "")
        assertEquals(expected, "smeup/MUDRNRAPU00177".outputOf(configuration = smeupConfig))
    }

    /**
     * This program call a sub program by using pre-initialized variables as factors and result. The called program
     *  doesn't make any assignment.
     * This tests the full behaviour between a CALLER and CALLED, where:
     * - caller (at the beginning) move Factor 2 to Result;
     * - called (at the beginning) move Result to Factor 1;
     * - caller (at the end) move Result to Factor 1.
     * @see #LS24005158
     */
    @Test
    fun executeMUDRNRAPU00178() {
        val expected = listOf("CALLED", "BAR", "BAR", "CALLER", "BAR", "BAR", "BAR")
        assertEquals(expected, "smeup/MUDRNRAPU00178".outputOf(configuration = smeupConfig))
    }

    /**
     * This program call a sub program by using pre-initialized variables as factors and result. The called program
     *  doesn't make any assignment.
     * This tests the full behaviour between a CALLER and CALLED, where:
     * - called (at the beginning) move Result to Factor 1;
     * - caller (at the end) move Result to Factor 1.
     * @see #LS24005158
     */
    @Test
    fun executeMUDRNRAPU00179() {
        val expected = listOf("CALLED", "BAZ", "BAZ", "CALLER", "BAZ", "BAZ")
        assertEquals(expected, "smeup/MUDRNRAPU00179".outputOf(configuration = smeupConfig))
    }

    /**
     * IF comparison by using *HIVAL, right side.
     * @see #LS24005305
     */
    @Test
    fun executeMUDRNRAPU00180() {
        val expected = listOf("TRUE", "END")
        assertEquals(expected, "smeup/MUDRNRAPU00180".outputOf(configuration = smeupConfig))
    }

    /**
     * IF comparison by using *HIVAL, left side.
     * @see #LS24005305
     */
    @Test
    fun executeMUDRNRAPU00181() {
        val expected = listOf("TRUE", "END")
        assertEquals(expected, "smeup/MUDRNRAPU00181".outputOf(configuration = smeupConfig))
    }

    /**
     * Assign a new value to a DS preserving the original DS size.
     * @see #LS24005314
     */
    @Test
    fun executeMUDRNRAPU00182() {
        val expected = listOf("", "FOO", "BAR", "BARX")
        assertEquals(expected, "smeup/MUDRNRAPU00182".outputOf(configuration = smeupConfig))
    }

    /**
<<<<<<< HEAD
     * SCAN followed by %FOUND
     * @see #LS24005347
     */
    @Test
    fun executeMUDRNRAPU00279() {
        val expected = listOf("3", "FOUND", "0", "NOT FOUND")
        assertEquals(expected, "smeup/MUDRNRAPU00279".outputOf(configuration = smeupConfig))
    }

    /**
     * LOOKUP followed by %FOUND
     * @see #LS24005347
     */
    @Test
    fun executeMUDRNRAPU00280() {
        val expected = listOf("1", "0")
        assertEquals(expected, "smeup/MUDRNRAPU00280".outputOf(configuration = smeupConfig))
=======
     * Comparison between:
     * - *HIVAL and String,
     * - *HIVAL and *HIVAL
     * by using "not equal" operator.
     * @see #LS24005329
     */
    @Test
    fun executeMUDRNRAPU00183() {
        val expected = listOf("TRUE", "END", "TRUE", "END", "END", "END")
        assertEquals(expected, "smeup/MUDRNRAPU00183".outputOf(configuration = smeupConfig))
    }

    /**
     * Comparison between:
     * - *HIVAL and String,
     * - *HIVAL and *HIVAL
     * by using "greater" operator.
     * @see #LS24005329
     */
    @Test
    fun executeMUDRNRAPU00184() {
        val expected = listOf("TRUE", "END", "TRUE", "END", "END", "END")
        assertEquals(expected, "smeup/MUDRNRAPU00184".outputOf(configuration = smeupConfig))
    }

    /**
     * Comparison between:
     * - *HIVAL and String,
     * - *HIVAL and *HIVAL
     * by using "greater/equal" operator.
     * @see #LS24005329
     */
    @Test
    fun executeMUDRNRAPU00185() {
        val expected = listOf("TRUE", "END", "TRUE", "END", "TRUE", "END", "TRUE", "END")
        assertEquals(expected, "smeup/MUDRNRAPU00185".outputOf(configuration = smeupConfig))
    }

    /**
     * Comparison between:
     * - *HIVAL and String,
     * - *HIVAL and *HIVAL
     * by using "lower" operator.
     * @see #LS24005329
     */
    @Test
    fun executeMUDRNRAPU00186() {
        val expected = listOf("END", "END", "END", "END")
        assertEquals(expected, "smeup/MUDRNRAPU00186".outputOf(configuration = smeupConfig))
    }

    /**
     * Comparison between:
     * - *HIVAL and String,
     * - *HIVAL and *HIVAL
     * by using "lower/equal" operator.
     * @see #LS24005329
     */
    @Test
    fun executeMUDRNRAPU00187() {
        val expected = listOf("END", "END", "TRUE", "END", "TRUE", "END")
        assertEquals(expected, "smeup/MUDRNRAPU00187".outputOf(configuration = smeupConfig))
    }

    /**
     * Comparison between:
     * - *HIVAL as Standalone of 2 chars,
     * - *HIVAL as Standalone of 4 chars,
     * by using "equal" operator.
     * @see #LS24005329
     */
    @Test
    fun executeMUDRNRAPU00188() {
        val expected = listOf("END")
        assertEquals(expected, "smeup/MUDRNRAPU00188".outputOf(configuration = smeupConfig))
>>>>>>> 82386f77
    }
}<|MERGE_RESOLUTION|>--- conflicted
+++ resolved
@@ -832,25 +832,6 @@
     }
 
     /**
-<<<<<<< HEAD
-     * SCAN followed by %FOUND
-     * @see #LS24005347
-     */
-    @Test
-    fun executeMUDRNRAPU00279() {
-        val expected = listOf("3", "FOUND", "0", "NOT FOUND")
-        assertEquals(expected, "smeup/MUDRNRAPU00279".outputOf(configuration = smeupConfig))
-    }
-
-    /**
-     * LOOKUP followed by %FOUND
-     * @see #LS24005347
-     */
-    @Test
-    fun executeMUDRNRAPU00280() {
-        val expected = listOf("1", "0")
-        assertEquals(expected, "smeup/MUDRNRAPU00280".outputOf(configuration = smeupConfig))
-=======
      * Comparison between:
      * - *HIVAL and String,
      * - *HIVAL and *HIVAL
@@ -926,6 +907,25 @@
     fun executeMUDRNRAPU00188() {
         val expected = listOf("END")
         assertEquals(expected, "smeup/MUDRNRAPU00188".outputOf(configuration = smeupConfig))
->>>>>>> 82386f77
+    }
+
+    /**
+     * SCAN followed by %FOUND
+     * @see #LS24005347
+     */
+    @Test
+    fun executeMUDRNRAPU00279() {
+        val expected = listOf("3", "FOUND", "0", "NOT FOUND")
+        assertEquals(expected, "smeup/MUDRNRAPU00279".outputOf(configuration = smeupConfig))
+    }
+
+    /**
+     * LOOKUP followed by %FOUND
+     * @see #LS24005347
+     */
+    @Test
+    fun executeMUDRNRAPU00280() {
+        val expected = listOf("1", "0")
+        assertEquals(expected, "smeup/MUDRNRAPU00280".outputOf(configuration = smeupConfig))
     }
 }