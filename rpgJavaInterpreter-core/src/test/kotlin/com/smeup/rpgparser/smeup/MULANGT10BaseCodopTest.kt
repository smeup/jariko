--- conflicted
+++ resolved
@@ -251,46 +251,6 @@
     }
 
     /**
-<<<<<<< HEAD
-     * Assignment of a scalar to an array, declared as integer type too, with `MOVE`.
-     * @see #LS24004106
-     */
-    @Test
-    fun executeMUDRNRAPU00126() {
-        val expected = listOf(
-            ".000000", ".000000", ".000000", ".000000", ".000000", ".000000", ".000000", ".000000", ".000000",
-            ".000123", ".000123", ".000123", ".000123", ".000123", ".000123", ".000123", ".000123", ".000123"
-        )
-        assertEquals(expected, "smeup/MUDRNRAPU00126".outputOf(configuration = smeupConfig))
-    }
-
-    /**
-     * Assignment of a scalar to an array, declared as integer type too, with `MOVEL`.
-     * @see #LS24004106
-     */
-    @Test
-    fun executeMUDRNRAPU00127() {
-        val expected = listOf(
-            ".000000", ".000000", ".000000", ".000000", ".000000", ".000000", ".000000", ".000000", ".000000",
-            "12300000.000000", "12300000.000000", "12300000.000000", "12300000.000000", "12300000.000000",
-            "12300000.000000", "12300000.000000", "12300000.000000", "12300000.000000"
-        )
-        assertEquals(expected, "smeup/MUDRNRAPU00127".outputOf(configuration = smeupConfig))
-    }
-
-    /**
-     * Assignment of a scalar to an array, declared as integer type too, with `EVAL`.
-     * @see #LS24004106
-     */
-    @Test
-    fun executeMUDRNRAPU00128() {
-        val expected = listOf(
-            ".000000", ".000000", ".000000", ".000000", ".000000", ".000000", ".000000", ".000000", ".000000",
-            "123.000000", "123.000000", "123.000000", "123.000000", "123.000000", "123.000000", "123.000000",
-            "123.000000", "123.000000"
-        )
-        assertEquals(expected, "smeup/MUDRNRAPU00128".outputOf(configuration = smeupConfig))
-=======
      * Assignment of a DS containing packed fields to a string
      * @see #LS24004056
      */
@@ -364,6 +324,46 @@
             ".00"
         )
         assertEquals(expected, "smeup/MUDRNRAPU00261".outputOf(configuration = smeupConfig))
->>>>>>> 9c1a8617
+    }
+
+    /**
+     * Assignment of a scalar to an array, declared as integer type too, with `MOVE`.
+     * @see #LS24004106
+     */
+    @Test
+    fun executeMUDRNRAPU00126() {
+        val expected = listOf(
+            ".000000", ".000000", ".000000", ".000000", ".000000", ".000000", ".000000", ".000000", ".000000",
+            ".000123", ".000123", ".000123", ".000123", ".000123", ".000123", ".000123", ".000123", ".000123"
+        )
+        assertEquals(expected, "smeup/MUDRNRAPU00126".outputOf(configuration = smeupConfig))
+    }
+
+    /**
+     * Assignment of a scalar to an array, declared as integer type too, with `MOVEL`.
+     * @see #LS24004106
+     */
+    @Test
+    fun executeMUDRNRAPU00127() {
+        val expected = listOf(
+            ".000000", ".000000", ".000000", ".000000", ".000000", ".000000", ".000000", ".000000", ".000000",
+            "12300000.000000", "12300000.000000", "12300000.000000", "12300000.000000", "12300000.000000",
+            "12300000.000000", "12300000.000000", "12300000.000000", "12300000.000000"
+        )
+        assertEquals(expected, "smeup/MUDRNRAPU00127".outputOf(configuration = smeupConfig))
+    }
+
+    /**
+     * Assignment of a scalar to an array, declared as integer type too, with `EVAL`.
+     * @see #LS24004106
+     */
+    @Test
+    fun executeMUDRNRAPU00128() {
+        val expected = listOf(
+            ".000000", ".000000", ".000000", ".000000", ".000000", ".000000", ".000000", ".000000", ".000000",
+            "123.000000", "123.000000", "123.000000", "123.000000", "123.000000", "123.000000", "123.000000",
+            "123.000000", "123.000000"
+        )
+        assertEquals(expected, "smeup/MUDRNRAPU00128".outputOf(configuration = smeupConfig))
     }
 }