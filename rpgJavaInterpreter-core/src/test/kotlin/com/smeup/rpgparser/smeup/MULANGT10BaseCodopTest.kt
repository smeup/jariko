--- conflicted
+++ resolved
@@ -665,7 +665,16 @@
     }
 
     /**
-<<<<<<< HEAD
+     * SELECT statement containing only a OTHER clause
+     * @see #LS24005232
+     */
+    @Test
+    fun executeMUDRNRAPU00274() {
+        val expected = listOf("ok")
+        assertEquals(expected, "smeup/MUDRNRAPU00274".outputOf(configuration = smeupConfig))
+    }
+
+    /**
      * This program tests the moving of value from Factor 2 to Result. This operation is performed at the end of execution of
      *  program called. In this case, MUDRNRAPU00172_P turn on indicator 35. Later, `DO` block ends its execution.
      * @see #LS24005158
@@ -725,14 +734,5 @@
     fun executeMUDRNRAPU00176() {
         val expected = listOf("HELLO")
         assertEquals(expected, "smeup/MUDRNRAPU00176".outputOf(configuration = smeupConfig))
-=======
-     * SELECT statement containing only a OTHER clause
-     * @see #LS24005232
-     */
-    @Test
-    fun executeMUDRNRAPU00274() {
-        val expected = listOf("ok")
-        assertEquals(expected, "smeup/MUDRNRAPU00274".outputOf(configuration = smeupConfig))
->>>>>>> 18cc026f
     }
 }