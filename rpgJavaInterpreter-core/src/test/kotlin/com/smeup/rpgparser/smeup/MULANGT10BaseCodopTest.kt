package com.smeup.rpgparser.smeup

import org.junit.Test
import kotlin.test.assertEquals

open class MULANGT10BaseCodopTest : MULANGTTest() {
    /**
     * DIV and MVR with indicators
     * @see #245
     */
    @Test
    fun executeT10_A20_P52() {
        val expected = listOf("A20_N73(2.272) A20_N70(0) A20_N112(11.11) A20_N110(0) A20_N309(4.889964788)")
        assertEquals(expected, "smeup/T10_A20_P52".outputOf(configuration = smeupConfig))
    }

    /**
     * SCAN with array in input
     * @see #218
     */
    @Test
    fun executeT10_A35_P08() {
        val expected = listOf<String>("A35_AR1(2)(123&5) IN45(1)")
        assertEquals(expected, "smeup/T10_A35_P08".outputOf(configuration = smeupConfig))
    }

    /**
     * SCAN with array in result
     * @see #244
     */
    @Test
    fun executeT10_A35_P10() {
        val expected = listOf<String>("A35_AR2(01)(5) A35_AR2(02)(6) A35_AR2(03)(0) IN20(1)")
        assertEquals(expected, "smeup/T10_A35_P10".outputOf(configuration = smeupConfig))
    }

    /**
     * Positive Check with indicator
     * @see #246
     */
    @Test
    fun executeT10_A45_P04() {
        val expected = listOf("IND(0)")
        assertEquals(expected, "smeup/T10_A45_P04".outputOf())
    }

    /**
     * Negative Check with indicator
     * @see #246
     */
    @Test
    fun executeT10_A45_P05() {
        val expected = listOf("IND(1)")
        assertEquals(expected, "smeup/T10_A45_P05".outputOf())
    }

    /**
     * Check with error indicator
     * @see #246
     */
    @Test
    fun executeT10_A45_P06() {
        val expected = listOf("IND(0)")
        assertEquals(expected, "smeup/T10_A45_P06".outputOf())
    }

    /**
     * Definition with PARM and DS
     * @see #251
     */
    @Test
    fun executeT10_A60_P10() {
        val expected = listOf("CALL_1(          , 1, MULANGTB10:  chiamata 1                           )")
        assertEquals(expected, "smeup/T10_A60_P10".outputOf())
    }

    /**
     * SCAN with special char
     * @see LS24002777
     */
    @Test
    fun executeMU103511() {
        val expected = listOf("Found at: 3")
        assertEquals(expected, "smeup/MU103511".outputOf())
    }

    /**
     * Utilization of `LIKEDS` with a `DataDefinition` defined in parent.
     * @see #271
     */
    @Test
    fun executeMU108006() {
        val expected = listOf("ScritturaInProcedura")
        assertEquals(expected, "smeup/MU108006".outputOf())
    }

    /**
     * Inline definition on KFLD
     * @see #276
     */
    @Test
    fun executeMU105501() {
        val expected = listOf("ABCDEFGHIL, 12")
        assertEquals(expected, "smeup/MU105501".outputOf())
    }

    /**
     * CALL with params defined in line and in D-spec
     * @see #278
     */
    @Test
    fun executeMU106011() {
        val expected = listOf("CALL(mod:inp   )")
        assertEquals(expected, "smeup/MU106011".outputOf())
    }

    /**
     * TESTN
     */
    @Test
    fun executeMU102501() {
        val expected = listOf("51=1,52=0,53=0")
        assertEquals(expected, "smeup/MU102501".outputOf())
    }

    /**
     * EXCEPT statement is supported
     * @see #LS24002974
     */
    @Test
    fun executeMUDRNRAPU00216() {
        val expected = listOf("ok")
        assertEquals(expected, "smeup/MUDRNRAPU00216".outputOf())
    }

    /**
     * MOVE with Boolean Type
     * @see #LS24003505
     */
    @Test
    fun executeMU101016() {
        val expected = listOf("*IN36: 0;*IN36: 1;*IN36: 0.")
        assertEquals(expected, "smeup/MU101016".outputOf(configuration = smeupConfig))
    }

    /**
     * MOVEL with Boolean Type
     * @see #LS24003505
     */
    @Test
    fun executeMU101017() {
        val expected = listOf("*IN36: 0;*IN36: 1;*IN36: 0.")
        assertEquals(expected, "smeup/MU101017".outputOf())
    }

    /**
     * MOVE with Boolean Type and factor 2 as decimal.
     * @see #LS24003505
     */
    @Test
    fun executeMU101018() {
        val expected = listOf("*IN36: 0;*IN36: 0;*IN36: 1;*IN36: 0;*IN36: 1;*IN36: 0;*IN36: 0.")
        assertEquals(expected, "smeup/MU101018".outputOf())
    }

    /**
     * MOVEL with Boolean Type and factor 2 as decimal.
     * @see #LS24003505
     */
    @Test
    fun executeMU101019() {
        val expected = listOf("*IN36: 0;*IN36: 0;*IN36: 1;*IN36: 0;*IN36: 1;*IN36: 0;*IN36: 0.")
        assertEquals(expected, "smeup/MU101019".outputOf())
    }

    /**
     * Z-ADD to a DS field defined as array and overlay.
     * @see #LS24004081
     */
    @Test
    fun executeMUDRNRAPU00115() {
        val expected = listOf("99.000000", ".000000")
        assertEquals(expected, "smeup/MUDRNRAPU00115".outputOf(configuration = smeupConfig))
    }

    /**
     * Assignment of an array, defined as field of DS, to a Standalone variable with MOVEA.
     * @see #LS24004086
     */
    @Test
    fun executeMUDRNRAPU00116() {
        val expected = listOf(
            "AA", "BB", "CC", "DD", "EE", "FF", "GG", "HH", "II", "LL",
            "AA", "BB", "CC", "DD", "EE", "FF", "GG", "HH", "II", "LL",
            "AABBCCDDEEFFGGHHIILL",
            "", "", "", "", "", "", "", "", "", "", "", "", "", "", "",
            "", "", "", "", "", ""
        )
        assertEquals(expected, "smeup/MUDRNRAPU00116".outputOf(configuration = smeupConfig))
    }

    /**
     * Assignment of a scalar to an array, where the digits of scalar are lower than decimal's digits of array type,
     *  with `MOVEA`.
     * @see #LS24004106
     */
    @Test
    fun executeMUDRNRAPU00117() {
        val expected = listOf(
            ".000000", ".000000", ".000000", ".000000", ".000000", ".000000", ".000000", ".000000", ".000000",
            ".000123", ".000000", ".000000", ".000000", ".000000", ".000000", ".000000", ".000000", ".000000"
        )
        assertEquals(expected, "smeup/MUDRNRAPU00117".outputOf(configuration = smeupConfig))
    }

    /**
     * Assignment of a scalar to an array, where the digits of scalar are greater than decimal's digits of array type,
     *  with `MOVEA`.
     * @see #LS24004106
     */
    @Test
    fun executeMUDRNRAPU00118() {
        val expected = listOf(
            ".00", ".00", ".00", ".00", ".00", ".00", ".00", ".00", ".00",
            "123.45", ".00", ".00", ".00", ".00", ".00", ".00", ".00", ".00"
        )
        assertEquals(expected, "smeup/MUDRNRAPU00118".outputOf(configuration = smeupConfig))
    }

    /**
     * Assignment of a scalar to an array, declared as integer type too, with `MOVEA`.
     * @see #LS24004106
     */
    @Test
    fun executeMUDRNRAPU00119() {
        val expected = listOf(
            "0", "0", "0", "0", "0", "0", "0", "0", "0",
            "123", "0", "0", "0", "0", "0", "0", "0", "0"
        )
        assertEquals(expected, "smeup/MUDRNRAPU00119".outputOf(configuration = smeupConfig))
    }

    /**
     * Z-ADD to a Standalone defined as array.
     * @see #LS24004081
     */
    @Test
    fun executeMUDRNRAPU00120() {
        val expected = listOf("99.000000", ".000000")
        assertEquals(expected, "smeup/MUDRNRAPU00120".outputOf(configuration = smeupConfig))
    }

    /**
     * Assignment of a DS containing packed fields to a string
     * @see #LS24004056
     */
    @Test
    fun executeMUDRNRAPU00255() {
        val expected = listOf(
            "A    Dÿ D\u001F 0000771",
            "A    Dÿ D\u001F 0000771",
            "A    Dÿ D\u001F 0000771"
        )
        assertEquals(expected, "smeup/MUDRNRAPU00255".outputOf(configuration = smeupConfig))
    }

    /**
     * Assignment of a string to a DS containing packed fields
     * @see #LS24004056
     */
    @Test
    fun executeMUDRNRAPU00256() {
        val expected = listOf("", "", "")
        assertEquals(expected, "smeup/MUDRNRAPU00256".outputOf(configuration = smeupConfig))
    }

    /**
     * Assignment of a DS to a DS when they contain zoned fields
     * @see #LS24004056
     */
    @Test
    fun executeMUDRNRAPU00258() {
        val expected = List(3) { "A    0044005510000771" }
        assertEquals(expected, "smeup/MUDRNRAPU00258".outputOf(configuration = smeupConfig))
    }

    /**
     * Assignment of a DS with a string when they contain zoned fields
     * @see #LS24004056
     */
    @Test
    fun executeMUDRNRAPU00259() {
        val expected = List(5) { "A    0044005510000771" }
        assertEquals(expected, "smeup/MUDRNRAPU00259".outputOf(configuration = smeupConfig))
    }

    /**
     * Assignment of a DS with a DS when they contain packed fields
     * @see #LS24004056
     */
    @Test
    fun executeMUDRNRAPU00260() {
        val expected = List(3) { "A    Dÿ D\u001F 0000771" }
        assertEquals(expected, "smeup/MUDRNRAPU00260".outputOf(configuration = smeupConfig))
    }

    /**
     * Assignment of numeric values on standalone fields
     * @see #LS24004056
     */
    @Test
    fun executeMUDRNRAPU00261() {
        val expected = listOf(
            "44.10",
            "108.20",
            "222.30",
            "04410",
            "44.10",
            "10820",
            "108.20",
            "22230",
            "222.30",
            "",
            ".00"
        )
        assertEquals(expected, "smeup/MUDRNRAPU00261".outputOf(configuration = smeupConfig))
    }

    /**
     * Assignment of a scalar to an array, declared as integer type too, with `MOVE`.
     * @see #LS24004106
     */
    @Test
    fun executeMUDRNRAPU00126() {
        val expected = listOf(
            ".000000", ".000000", ".000000", ".000000", ".000000", ".000000", ".000000", ".000000", ".000000",
            ".000123", ".000123", ".000123", ".000123", ".000123", ".000123", ".000123", ".000123", ".000123"
        )
        assertEquals(expected, "smeup/MUDRNRAPU00126".outputOf(configuration = smeupConfig))
    }

    /**
     * Assignment of a scalar to an array, declared as integer type too, with `MOVEL`.
     * @see #LS24004106
     */
    @Test
    fun executeMUDRNRAPU00127() {
        val expected = listOf(
            ".000000", ".000000", ".000000", ".000000", ".000000", ".000000", ".000000", ".000000", ".000000",
            "12300000.000000", "12300000.000000", "12300000.000000", "12300000.000000", "12300000.000000",
            "12300000.000000", "12300000.000000", "12300000.000000", "12300000.000000"
        )
        assertEquals(expected, "smeup/MUDRNRAPU00127".outputOf(configuration = smeupConfig))
    }

    /**
     * Assignment of a scalar to an array, declared as integer type too, with `EVAL`.
     * @see #LS24004106
     */
    @Test
    fun executeMUDRNRAPU00128() {
        val expected = listOf(
            ".000000", ".000000", ".000000", ".000000", ".000000", ".000000", ".000000", ".000000", ".000000",
            "123.000000", "123.000000", "123.000000", "123.000000", "123.000000", "123.000000", "123.000000",
            "123.000000", "123.000000"
        )
        assertEquals(expected, "smeup/MUDRNRAPU00128".outputOf(configuration = smeupConfig))
    }

    /**
     * Assignment of a ZeroValue to an IntValue.
     * @see #LS24004319
     */
    @Test
    fun executeMUDRNRAPU00262() {
        val expected = listOf("123")
        assertEquals(expected, "smeup/MUDRNRAPU00262".outputOf(configuration = smeupConfig))
    }

    /**
     * DOWxx with indicator as factor 1
     * @see #LS24004474
     */
    @Test
    fun executeMUDRNRAPU00266() {
        val expected = listOf("1")
        assertEquals(expected, "smeup/MUDRNRAPU00266".outputOf(configuration = smeupConfig))
    }

    /**
<<<<<<< HEAD
     * State of context after a CALL failed setting an error indicator
     * @see #LS24004538
     */
    @Test
    fun executeMUDRNRAPU00268() {
        val expected = listOf("ok")
        assertEquals(expected, "smeup/MUDRNRAPU00268".outputOf(configuration = smeupConfig))
=======
     * Comparing number and `*ZEROS` by using `IFxx`.
     * @see #LS24004528
     */
    @Test
    fun executeMUDRNRAPU00134() {
        val expected = listOf("OK")
        assertEquals(expected, "smeup/MUDRNRAPU00134".outputOf(configuration = smeupConfig))
>>>>>>> 389b25af
    }
}<|MERGE_RESOLUTION|>--- conflicted
+++ resolved
@@ -388,7 +388,6 @@
     }
 
     /**
-<<<<<<< HEAD
      * State of context after a CALL failed setting an error indicator
      * @see #LS24004538
      */
@@ -396,7 +395,9 @@
     fun executeMUDRNRAPU00268() {
         val expected = listOf("ok")
         assertEquals(expected, "smeup/MUDRNRAPU00268".outputOf(configuration = smeupConfig))
-=======
+    }
+
+    /**
      * Comparing number and `*ZEROS` by using `IFxx`.
      * @see #LS24004528
      */
@@ -404,6 +405,5 @@
     fun executeMUDRNRAPU00134() {
         val expected = listOf("OK")
         assertEquals(expected, "smeup/MUDRNRAPU00134".outputOf(configuration = smeupConfig))
->>>>>>> 389b25af
     }
 }