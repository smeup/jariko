package com.smeup.rpgparser.smeup

import org.junit.Test
import kotlin.test.assertEquals

open class MULANGT10BaseCodopTest : MULANGTTest() {
    /**
<<<<<<< HEAD
     * DIV and MVR with indicators
     * @see #245
     */
    @Test
    fun executeT10_A20_P52() {
        val expected = listOf("A20_N73(2.272) A20_N70(0) A20_N112(11.11) A20_N110(0) A20_N309(4.889964788)")
        assertEquals(expected, "smeup/T10_A20_P52".outputOf(configuration = smeupConfig))
=======
     * SCAN with array in input
     * @see #218
     */
    @Test
    fun executeT10_A35_P08() {
        val expected = listOf<String>("A35_AR1(2)(123&5) IN45(1)")
        assertEquals(expected, "smeup/T10_A35_P08".outputOf(configuration = smeupConfig))
    }

    /**
     * SCAN with array in result
     * @see #244
     */
    @Test
    fun executeT10_A35_P10() {
        val expected = listOf<String>("A35_AR2(01)(5) A35_AR2(02)(6) A35_AR2(03)(0) IN20(1)")
        assertEquals(expected, "smeup/T10_A35_P10".outputOf(configuration = smeupConfig))
>>>>>>> 970c7b07
    }
}<|MERGE_RESOLUTION|>--- conflicted
+++ resolved
@@ -5,7 +5,6 @@
 
 open class MULANGT10BaseCodopTest : MULANGTTest() {
     /**
-<<<<<<< HEAD
      * DIV and MVR with indicators
      * @see #245
      */
@@ -13,7 +12,9 @@
     fun executeT10_A20_P52() {
         val expected = listOf("A20_N73(2.272) A20_N70(0) A20_N112(11.11) A20_N110(0) A20_N309(4.889964788)")
         assertEquals(expected, "smeup/T10_A20_P52".outputOf(configuration = smeupConfig))
-=======
+    }
+
+    /**
      * SCAN with array in input
      * @see #218
      */
@@ -31,6 +32,5 @@
     fun executeT10_A35_P10() {
         val expected = listOf<String>("A35_AR2(01)(5) A35_AR2(02)(6) A35_AR2(03)(0) IN20(1)")
         assertEquals(expected, "smeup/T10_A35_P10".outputOf(configuration = smeupConfig))
->>>>>>> 970c7b07
     }
 }