package com.smeup.rpgparser.smeup

import org.junit.Test
import kotlin.test.assertEquals

open class MULANGT10BaseCodopTest : MULANGTTest() {
    /**
     * DIV and MVR with indicators
     * @see #245
     */
    @Test
    fun executeT10_A20_P52() {
        val expected = listOf("A20_N73(2.272) A20_N70(0) A20_N112(11.11) A20_N110(0) A20_N309(4.889964788)")
        assertEquals(expected, "smeup/T10_A20_P52".outputOf(configuration = smeupConfig))
    }

    /**
     * SCAN with array in input
     * @see #218
     */
    @Test
    fun executeT10_A35_P08() {
        val expected = listOf<String>("A35_AR1(2)(123&5) IN45(1)")
        assertEquals(expected, "smeup/T10_A35_P08".outputOf(configuration = smeupConfig))
    }

    /**
     * SCAN with array in result
     * @see #244
     */
    @Test
    fun executeT10_A35_P10() {
        val expected = listOf<String>("A35_AR2(01)(5) A35_AR2(02)(6) A35_AR2(03)(0) IN20(1)")
        assertEquals(expected, "smeup/T10_A35_P10".outputOf(configuration = smeupConfig))
    }

    /**
     * Positive Check with indicator
     * @see #246
     */
    @Test
    fun executeT10_A45_P04() {
        val expected = listOf("IND(0)")
        assertEquals(expected, "smeup/T10_A45_P04".outputOf())
    }

    /**
     * Negative Check with indicator
     * @see #246
     */
    @Test
    fun executeT10_A45_P05() {
        val expected = listOf("IND(1)")
        assertEquals(expected, "smeup/T10_A45_P05".outputOf())
    }

    /**
     * Check with error indicator
     * @see #246
     */
    @Test
    fun executeT10_A45_P06() {
        val expected = listOf("IND(0)")
        assertEquals(expected, "smeup/T10_A45_P06".outputOf())
    }

    /**
     * Definition with PARM and DS
     * @see #251
     */
    @Test
    fun executeT10_A60_P10() {
        val expected = listOf("CALL_1(          , 1, MULANGTB10:  chiamata 1                           )")
        assertEquals(expected, "smeup/T10_A60_P10".outputOf())
    }

    /**
     * SCAN with special char
     * @see LS24002777
     */
    @Test
    fun executeMU103511() {
        val expected = listOf("Found at: 3")
        assertEquals(expected, "smeup/MU103511".outputOf())
    }

    /**
     * Utilization of `LIKEDS` with a `DataDefinition` defined in parent.
     * @see #271
     */
    @Test
    fun executeMU108006() {
        val expected = listOf("ScritturaInProcedura")
        assertEquals(expected, "smeup/MU108006".outputOf())
    }

    /**
     * Inline definition on KFLD
     * @see #276
     */
    @Test
    fun executeMU105501() {
        val expected = listOf("ABCDEFGHIL, 12")
        assertEquals(expected, "smeup/MU105501".outputOf())
    }

    /**
     * CALL with params defined in line and in D-spec
     * @see #278
     */
    @Test
    fun executeMU106011() {
        val expected = listOf("CALL(mod:inp   )")
        assertEquals(expected, "smeup/MU106011".outputOf())
    }

    /**
     * TESTN
     */
    @Test
    fun executeMU102501() {
        val expected = listOf("51=1,52=0,53=0")
        assertEquals(expected, "smeup/MU102501".outputOf())
    }

    /**
     * EXCEPT statement is supported
     * @see #LS24002974
     */
    @Test
    fun executeMUDRNRAPU00216() {
        val expected = listOf("ok")
        assertEquals(expected, "smeup/MUDRNRAPU00216".outputOf())
    }

    /**
     * MOVE with Boolean Type
     * @see #LS24003505
     */
    @Test
    fun executeMU101016() {
        val expected = listOf("*IN36: 0;*IN36: 1;*IN36: 0.")
        assertEquals(expected, "smeup/MU101016".outputOf(configuration = smeupConfig))
    }

    /**
     * MOVEL with Boolean Type
     * @see #LS24003505
     */
    @Test
    fun executeMU101017() {
        val expected = listOf("*IN36: 0;*IN36: 1;*IN36: 0.")
        assertEquals(expected, "smeup/MU101017".outputOf())
    }

    /**
     * MOVE with Boolean Type and factor 2 as decimal.
     * @see #LS24003505
     */
    @Test
    fun executeMU101018() {
        val expected = listOf("*IN36: 0;*IN36: 0;*IN36: 1;*IN36: 0;*IN36: 1;*IN36: 0;*IN36: 0.")
        assertEquals(expected, "smeup/MU101018".outputOf())
    }

    /**
     * MOVEL with Boolean Type and factor 2 as decimal.
     * @see #LS24003505
     */
    @Test
    fun executeMU101019() {
        val expected = listOf("*IN36: 0;*IN36: 0;*IN36: 1;*IN36: 0;*IN36: 1;*IN36: 0;*IN36: 0.")
        assertEquals(expected, "smeup/MU101019".outputOf())
    }

    /**
     * Z-ADD to a DS field defined as array and overlay.
     * @see #LS24004081
     */
    @Test
    fun executeMUDRNRAPU00115() {
        val expected = listOf("99.000000", ".000000")
        assertEquals(expected, "smeup/MUDRNRAPU00115".outputOf(configuration = smeupConfig))
    }

    /**
     * Assignment of an array, defined as field of DS, to a Standalone variable with MOVEA.
     * @see #LS24004086
     */
    @Test
    fun executeMUDRNRAPU00116() {
        val expected = listOf(
            "AA", "BB", "CC", "DD", "EE", "FF", "GG", "HH", "II", "LL",
            "AA", "BB", "CC", "DD", "EE", "FF", "GG", "HH", "II", "LL",
            "AABBCCDDEEFFGGHHIILL",
            "", "", "", "", "", "", "", "", "", "", "", "", "", "", "",
            "", "", "", "", "", ""
        )
        assertEquals(expected, "smeup/MUDRNRAPU00116".outputOf(configuration = smeupConfig))
    }

    /**
<<<<<<< HEAD
     * Assignment of a scalar to an array, where the digits of scalar are lower than decimal's digits of array type.
     * @see #LS24004106
     */
    @Test
    fun executeMUDRNRAPU00117() {
        val expected = listOf(
            ".000000", ".000000", ".000000", ".000000", ".000000", ".000000", ".000000", ".000000", ".000000",
            ".000123", ".000000", ".000000", ".000000", ".000000", ".000000", ".000000", ".000000", ".000000"
        )
        assertEquals(expected, "smeup/MUDRNRAPU00117".outputOf(configuration = smeupConfig))
    }

    /**
     * Assignment of a scalar to an array, where the digits of scalar are greater than decimal's digits of array type.
     * @see #LS24004106
     */
    @Test
    fun executeMUDRNRAPU00118() {
        val expected = listOf(
            ".00", ".00", ".00", ".00", ".00", ".00", ".00", ".00", ".00",
            "123.45", ".00", ".00", ".00", ".00", ".00", ".00", ".00", ".00"
        )
        assertEquals(expected, "smeup/MUDRNRAPU00118".outputOf(configuration = smeupConfig))
    }

    /**
     * Assignment of a scalar to an array, declared as integer type too.
     * @see #LS24004106
     */
    @Test
    fun executeMUDRNRAPU00119() {
        val expected = listOf(
            "0", "0", "0", "0", "0", "0", "0", "0", "0",
            "123", "0", "0", "0", "0", "0", "0", "0", "0"
        )
        assertEquals(expected, "smeup/MUDRNRAPU00119".outputOf(configuration = smeupConfig))
=======
     * Z-ADD to a Standalone defined as array.
     * @see #LS24004081
     */
    @Test
    fun executeMUDRNRAPU00120() {
        val expected = listOf("99.000000", ".000000")
        assertEquals(expected, "smeup/MUDRNRAPU00120".outputOf(configuration = smeupConfig))
>>>>>>> af9c8631
    }
}<|MERGE_RESOLUTION|>--- conflicted
+++ resolved
@@ -200,7 +200,6 @@
     }
 
     /**
-<<<<<<< HEAD
      * Assignment of a scalar to an array, where the digits of scalar are lower than decimal's digits of array type.
      * @see #LS24004106
      */
@@ -237,7 +236,9 @@
             "123", "0", "0", "0", "0", "0", "0", "0", "0"
         )
         assertEquals(expected, "smeup/MUDRNRAPU00119".outputOf(configuration = smeupConfig))
-=======
+    }
+
+    /**
      * Z-ADD to a Standalone defined as array.
      * @see #LS24004081
      */
@@ -245,6 +246,5 @@
     fun executeMUDRNRAPU00120() {
         val expected = listOf("99.000000", ".000000")
         assertEquals(expected, "smeup/MUDRNRAPU00120".outputOf(configuration = smeupConfig))
->>>>>>> af9c8631
     }
 }