--- conflicted
+++ resolved
@@ -675,7 +675,6 @@
     }
 
     /**
-<<<<<<< HEAD
      * Unary expression with '+'
      * @see #LS24005278
      */
@@ -683,7 +682,9 @@
     fun executeMUDRNRAPU00278() {
         val expected = listOf("1")
         assertEquals(expected, "smeup/MUDRNRAPU00278".outputOf(configuration = smeupConfig))
-=======
+    }
+
+    /**
      * This program tests the moving of value from Factor 2 to Result. This operation is performed at the end of execution of
      *  program called. In this case, MUDRNRAPU00172_P turn on indicator 35. Later, `DO` block ends its execution.
      * @see #LS24005158
@@ -788,6 +789,5 @@
     fun executeMUDRNRAPU00179() {
         val expected = listOf("CALLED", "BAZ", "BAZ", "CALLER", "BAZ", "BAZ")
         assertEquals(expected, "smeup/MUDRNRAPU00179".outputOf(configuration = smeupConfig))
->>>>>>> 66bb0dd2
     }
 }