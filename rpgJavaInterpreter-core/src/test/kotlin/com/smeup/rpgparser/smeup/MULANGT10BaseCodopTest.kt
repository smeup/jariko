--- conflicted
+++ resolved
@@ -5,7 +5,26 @@
 
 open class MULANGT10BaseCodopTest : MULANGTTest() {
     /**
-<<<<<<< HEAD
+     * SCAN with array in input
+     * @see #218
+     */
+    @Test
+    fun executeT10_A35_P08() {
+        val expected = listOf<String>("A35_AR1(2)(123&5) IN45(1)")
+        assertEquals(expected, "smeup/T10_A35_P08".outputOf(configuration = smeupConfig))
+    }
+
+    /**
+     * SCAN with array in result
+     * @see #244
+     */
+    @Test
+    fun executeT10_A35_P10() {
+        val expected = listOf<String>("A35_AR2(01)(5) A35_AR2(02)(6) A35_AR2(03)(0) IN20(1)")
+        assertEquals(expected, "smeup/T10_A35_P10".outputOf(configuration = smeupConfig))
+    }
+
+    /**
      * Positive Check with indicator
      * @see #246
      */
@@ -33,24 +52,5 @@
     fun executeT10_A45_P06() {
         val expected = listOf("IND(0)")
         assertEquals(expected, "smeup/T10_A45_P06".outputOf())
-=======
-     * SCAN with array in input
-     * @see #218
-     */
-    @Test
-    fun executeT10_A35_P08() {
-        val expected = listOf<String>("A35_AR1(2)(123&5) IN45(1)")
-        assertEquals(expected, "smeup/T10_A35_P08".outputOf(configuration = smeupConfig))
-    }
-
-    /**
-     * SCAN with array in result
-     * @see #244
-     */
-    @Test
-    fun executeT10_A35_P10() {
-        val expected = listOf<String>("A35_AR2(01)(5) A35_AR2(02)(6) A35_AR2(03)(0) IN20(1)")
-        assertEquals(expected, "smeup/T10_A35_P10".outputOf(configuration = smeupConfig))
->>>>>>> 970c7b07
     }
 }