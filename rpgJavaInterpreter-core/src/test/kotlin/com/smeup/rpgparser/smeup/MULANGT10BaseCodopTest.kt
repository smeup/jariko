--- conflicted
+++ resolved
@@ -174,7 +174,6 @@
     }
 
     /**
-<<<<<<< HEAD
      * Assignment of a DS to a DS when they contain zoned fields
      * @see #LS24004056
      */
@@ -224,7 +223,9 @@
             ".00"
         )
         assertEquals(expected, "smeup/MUDRNRAPU00261".outputOf(configuration = smeupConfig))
-=======
+    }
+
+    /**
      * Z-ADD to a DS field defined as array and overlay.
      * @see #LS24004081
      */
@@ -258,6 +259,5 @@
     fun executeMUDRNRAPU00120() {
         val expected = listOf("99.000000", ".000000")
         assertEquals(expected, "smeup/MUDRNRAPU00120".outputOf(configuration = smeupConfig))
->>>>>>> af9c8631
     }
 }