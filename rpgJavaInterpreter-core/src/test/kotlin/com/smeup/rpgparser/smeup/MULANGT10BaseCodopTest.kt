package com.smeup.rpgparser.smeup

import com.smeup.rpgparser.smeup.dbmock.C5ADFF9LDbMock
import org.junit.Test
import kotlin.test.assertEquals

open class MULANGT10BaseCodopTest : MULANGTTest() {
    /**
     * DIV and MVR with indicators
     * @see #245
     */
    @Test
    fun executeT10_A20_P52() {
        val expected = listOf("A20_N73(2.272) A20_N70(0) A20_N112(11.11) A20_N110(0) A20_N309(4.889964788)")
        assertEquals(expected, "smeup/T10_A20_P52".outputOf(configuration = smeupConfig))
    }

    /**
     * SCAN with array in input
     * @see #218
     */
    @Test
    fun executeT10_A35_P08() {
        val expected = listOf<String>("A35_AR1(2)(123&5) IN45(1)")
        assertEquals(expected, "smeup/T10_A35_P08".outputOf(configuration = smeupConfig))
    }

    /**
     * SCAN with array in result
     * @see #244
     */
    @Test
    fun executeT10_A35_P10() {
        val expected = listOf<String>("A35_AR2(01)(5) A35_AR2(02)(6) A35_AR2(03)(0) IN20(1)")
        assertEquals(expected, "smeup/T10_A35_P10".outputOf(configuration = smeupConfig))
    }

    /**
     * Positive Check with indicator
     * @see #246
     */
    @Test
    fun executeT10_A45_P04() {
        val expected = listOf("IND(0)")
        assertEquals(expected, "smeup/T10_A45_P04".outputOf())
    }

    /**
     * Negative Check with indicator
     * @see #246
     */
    @Test
    fun executeT10_A45_P05() {
        val expected = listOf("IND(1)")
        assertEquals(expected, "smeup/T10_A45_P05".outputOf())
    }

    /**
     * Check with error indicator
     * @see #246
     */
    @Test
    fun executeT10_A45_P06() {
        val expected = listOf("IND(0)")
        assertEquals(expected, "smeup/T10_A45_P06".outputOf())
    }

    /**
     * Definition with PARM and DS
     * @see #251
     */
    @Test
    fun executeT10_A60_P10() {
        val expected = listOf("CALL_1(          , 1, MULANGTB10:  chiamata 1                           )")
        assertEquals(expected, "smeup/T10_A60_P10".outputOf())
    }

    /**
     * SCAN with special char
     * @see LS24002777
     */
    @Test
    fun executeMU103511() {
        val expected = listOf("Found at: 3")
        assertEquals(expected, "smeup/MU103511".outputOf())
    }

    /**
     * Utilization of `LIKEDS` with a `DataDefinition` defined in parent.
     * @see #271
     */
    @Test
    fun executeMU108006() {
        val expected = listOf("ScritturaInProcedura")
        assertEquals(expected, "smeup/MU108006".outputOf())
    }

    /**
     * Inline definition on KFLD
     * @see #276
     */
    @Test
    fun executeMU105501() {
        val expected = listOf("ABCDEFGHIL, 12")
        assertEquals(expected, "smeup/MU105501".outputOf())
    }

    /**
     * CALL with params defined in line and in D-spec
     * @see #278
     */
    @Test
    fun executeMU106011() {
        val expected = listOf("CALL(mod:inp   )")
        assertEquals(expected, "smeup/MU106011".outputOf())
    }

    /**
     * TESTN
     */
    @Test
    fun executeMU102501() {
        val expected = listOf("51=1,52=0,53=0")
        assertEquals(expected, "smeup/MU102501".outputOf())
    }

    /**
     * EXCEPT statement is supported
     * @see #LS24002974
     */
    @Test
    fun executeMUDRNRAPU00216() {
        val expected = listOf("ok")
        assertEquals(expected, "smeup/MUDRNRAPU00216".outputOf())
    }

    /**
     * MOVE with Boolean Type
     * @see #LS24003505
     */
    @Test
    fun executeMU101016() {
        val expected = listOf("*IN36: 0;*IN36: 1;*IN36: 0.")
        assertEquals(expected, "smeup/MU101016".outputOf(configuration = smeupConfig))
    }

    /**
     * MOVEL with Boolean Type
     * @see #LS24003505
     */
    @Test
    fun executeMU101017() {
        val expected = listOf("*IN36: 0;*IN36: 1;*IN36: 0.")
        assertEquals(expected, "smeup/MU101017".outputOf())
    }

    /**
     * MOVE with Boolean Type and factor 2 as decimal.
     * @see #LS24003505
     */
    @Test
    fun executeMU101018() {
        val expected = listOf("*IN36: 0;*IN36: 0;*IN36: 1;*IN36: 0;*IN36: 1;*IN36: 0;*IN36: 0.")
        assertEquals(expected, "smeup/MU101018".outputOf())
    }

    /**
     * MOVEL with Boolean Type and factor 2 as decimal.
     * @see #LS24003505
     */
    @Test
    fun executeMU101019() {
        val expected = listOf("*IN36: 0;*IN36: 0;*IN36: 1;*IN36: 0;*IN36: 1;*IN36: 0;*IN36: 0.")
        assertEquals(expected, "smeup/MU101019".outputOf())
    }

    /**
     * Z-ADD to a DS field defined as array and overlay.
     * @see #LS24004081
     */
    @Test
    fun executeMUDRNRAPU00115() {
        val expected = listOf("99.000000", ".000000")
        assertEquals(expected, "smeup/MUDRNRAPU00115".outputOf(configuration = smeupConfig))
    }

    /**
     * Assignment of an array, defined as field of DS, to a Standalone variable with MOVEA.
     * @see #LS24004086
     */
    @Test
    fun executeMUDRNRAPU00116() {
        val expected = listOf(
            "AA", "BB", "CC", "DD", "EE", "FF", "GG", "HH", "II", "LL",
            "AA", "BB", "CC", "DD", "EE", "FF", "GG", "HH", "II", "LL",
            "AABBCCDDEEFFGGHHIILL",
            "", "", "", "", "", "", "", "", "", "", "", "", "", "", "",
            "", "", "", "", "", ""
        )
        assertEquals(expected, "smeup/MUDRNRAPU00116".outputOf(configuration = smeupConfig))
    }

    /**
     * Assignment of a scalar to an array, where the digits of scalar are lower than decimal's digits of array type,
     *  with `MOVEA`.
     * @see #LS24004106
     */
    @Test
    fun executeMUDRNRAPU00117() {
        val expected = listOf(
            ".000000", ".000000", ".000000", ".000000", ".000000", ".000000", ".000000", ".000000", ".000000",
            ".000123", ".000000", ".000000", ".000000", ".000000", ".000000", ".000000", ".000000", ".000000"
        )
        assertEquals(expected, "smeup/MUDRNRAPU00117".outputOf(configuration = smeupConfig))
    }

    /**
     * Assignment of a scalar to an array, where the digits of scalar are greater than decimal's digits of array type,
     *  with `MOVEA`.
     * @see #LS24004106
     */
    @Test
    fun executeMUDRNRAPU00118() {
        val expected = listOf(
            ".00", ".00", ".00", ".00", ".00", ".00", ".00", ".00", ".00",
            "123.45", ".00", ".00", ".00", ".00", ".00", ".00", ".00", ".00"
        )
        assertEquals(expected, "smeup/MUDRNRAPU00118".outputOf(configuration = smeupConfig))
    }

    /**
     * Assignment of a scalar to an array, declared as integer type too, with `MOVEA`.
     * @see #LS24004106
     */
    @Test
    fun executeMUDRNRAPU00119() {
        val expected = listOf(
            "0", "0", "0", "0", "0", "0", "0", "0", "0",
            "123", "0", "0", "0", "0", "0", "0", "0", "0"
        )
        assertEquals(expected, "smeup/MUDRNRAPU00119".outputOf(configuration = smeupConfig))
    }

    /**
     * Z-ADD to a Standalone defined as array.
     * @see #LS24004081
     */
    @Test
    fun executeMUDRNRAPU00120() {
        val expected = listOf("99.000000", ".000000")
        assertEquals(expected, "smeup/MUDRNRAPU00120".outputOf(configuration = smeupConfig))
    }

    /**
     * Assignment of a DS containing packed fields to a string
     * @see #LS24004056
     */
    @Test
    fun executeMUDRNRAPU00255() {
        val expected = listOf(
            "A    Dÿ D\u001F 0000771",
            "A    Dÿ D\u001F 0000771",
            "A    Dÿ D\u001F 0000771"
        )
        assertEquals(expected, "smeup/MUDRNRAPU00255".outputOf(configuration = smeupConfig))
    }

    /**
     * Assignment of a string to a DS containing packed fields
     * @see #LS24004056
     */
    @Test
    fun executeMUDRNRAPU00256() {
        val expected = listOf("", "", "")
        assertEquals(expected, "smeup/MUDRNRAPU00256".outputOf(configuration = smeupConfig))
    }

    /**
     * Assignment of a DS to a DS when they contain zoned fields
     * @see #LS24004056
     */
    @Test
    fun executeMUDRNRAPU00258() {
        val expected = List(3) { "A    0044005510000771" }
        assertEquals(expected, "smeup/MUDRNRAPU00258".outputOf(configuration = smeupConfig))
    }

    /**
     * Assignment of a DS with a string when they contain zoned fields
     * @see #LS24004056
     */
    @Test
    fun executeMUDRNRAPU00259() {
        val expected = List(5) { "A    0044005510000771" }
        assertEquals(expected, "smeup/MUDRNRAPU00259".outputOf(configuration = smeupConfig))
    }

    /**
     * Assignment of a DS with a DS when they contain packed fields
     * @see #LS24004056
     */
    @Test
    fun executeMUDRNRAPU00260() {
        val expected = List(3) { "A    Dÿ D\u001F 0000771" }
        assertEquals(expected, "smeup/MUDRNRAPU00260".outputOf(configuration = smeupConfig))
    }

    /**
     * Assignment of numeric values on standalone fields
     * @see #LS24004056
     */
    @Test
    fun executeMUDRNRAPU00261() {
        val expected = listOf(
            "44.10",
            "108.20",
            "222.30",
            "04410",
            "44.10",
            "10820",
            "108.20",
            "22230",
            "222.30",
            "",
            ".00"
        )
        assertEquals(expected, "smeup/MUDRNRAPU00261".outputOf(configuration = smeupConfig))
    }

    /**
     * Assignment of a scalar to an array, declared as integer type too, with `MOVE`.
     * @see #LS24004106
     */
    @Test
    fun executeMUDRNRAPU00126() {
        val expected = listOf(
            ".000000", ".000000", ".000000", ".000000", ".000000", ".000000", ".000000", ".000000", ".000000",
            ".000123", ".000123", ".000123", ".000123", ".000123", ".000123", ".000123", ".000123", ".000123"
        )
        assertEquals(expected, "smeup/MUDRNRAPU00126".outputOf(configuration = smeupConfig))
    }

    /**
     * Assignment of a scalar to an array, declared as integer type too, with `MOVEL`.
     * @see #LS24004106
     */
    @Test
    fun executeMUDRNRAPU00127() {
        val expected = listOf(
            ".000000", ".000000", ".000000", ".000000", ".000000", ".000000", ".000000", ".000000", ".000000",
            "12300000.000000", "12300000.000000", "12300000.000000", "12300000.000000", "12300000.000000",
            "12300000.000000", "12300000.000000", "12300000.000000", "12300000.000000"
        )
        assertEquals(expected, "smeup/MUDRNRAPU00127".outputOf(configuration = smeupConfig))
    }

    /**
     * Assignment of a scalar to an array, declared as integer type too, with `EVAL`.
     * @see #LS24004106
     */
    @Test
    fun executeMUDRNRAPU00128() {
        val expected = listOf(
            ".000000", ".000000", ".000000", ".000000", ".000000", ".000000", ".000000", ".000000", ".000000",
            "123.000000", "123.000000", "123.000000", "123.000000", "123.000000", "123.000000", "123.000000",
            "123.000000", "123.000000"
        )
        assertEquals(expected, "smeup/MUDRNRAPU00128".outputOf(configuration = smeupConfig))
    }

    /**
     * Assignment of a ZeroValue to an IntValue.
     * @see #LS24004319
     */
    @Test
    fun executeMUDRNRAPU00262() {
        val expected = listOf("123")
        assertEquals(expected, "smeup/MUDRNRAPU00262".outputOf(configuration = smeupConfig))
    }

    /**
     * DOWxx with indicator as factor 1
     * @see #LS24004474
     */
    @Test
    fun executeMUDRNRAPU00266() {
        val expected = listOf("1")
        assertEquals(expected, "smeup/MUDRNRAPU00266".outputOf(configuration = smeupConfig))
    }

    /**
     * State of context after a CALL failed setting an error indicator
     * @see #LS24004538
     */
    @Test
    fun executeMUDRNRAPU00268() {
        val expected = listOf("ok")
        assertEquals(expected, "smeup/MUDRNRAPU00268".outputOf(configuration = smeupConfig))
    }

    /**
     * State of context after a CALL stack failed setting an error indicator
     * @see #LS24004538
     */
    @Test
    fun executeMUDRNRAPU00269() {
        val expected = listOf("ok")
        assertEquals(expected, "smeup/MUDRNRAPU00269".outputOf(configuration = smeupConfig))
    }

    @Test
    fun executeMUDRNRAPU00271() {
        val expected = listOf("OK")
        assertEquals(expected, "smeup/MUDRNRAPU00271".outputOf(configuration = smeupConfig))
    }

    /**
     * READ operations with EQ Indicator
     * @see #LS24005102
     */
    @Test
    fun executeMUDRNRAPU00272() {
        val expected = listOf("ok", "ok", "ok", "ok")
        C5ADFF9LDbMock().usePopulated {
            assertEquals(expected, "smeup/MUDRNRAPU00272".outputOf(configuration = smeupConfig))
        }
    }

    /**
     * Comparing number and `*ZEROS` by using `IFxx`.
     * @see #LS24004528
     */
    @Test
    fun executeMUDRNRAPU00134() {
        val expected = listOf("OK")
        assertEquals(expected, "smeup/MUDRNRAPU00134".outputOf(configuration = smeupConfig))
    }

    /**
     * MOVEL an integer array to another. The size of first is lower than destination.
     * @see #LS24004606
     */
    @Test
    fun executeMUDRNRAPU00135() {
        val expected = listOf("1", "1", "1", "1", "1", "1", "2", "2")
        assertEquals(expected, "smeup/MUDRNRAPU00135".outputOf(configuration = smeupConfig))
    }

    /**
     * MOVEL an integer array to another. The size of first is greater than destination.
     * @see #LS24004606
     */
    @Test
    fun executeMUDRNRAPU00136() {
        val expected = listOf("1", "1", "1", "1", "1", "1", "1", "1")
        assertEquals(expected, "smeup/MUDRNRAPU00136".outputOf(configuration = smeupConfig))
    }

    /**
     * MOVEL a decimal array to integer.
     * @see #LS24004606
     */
    @Test
    fun executeMUDRNRAPU00137() {
        val expected = listOf("1.200", "1.200", "1.200", "1200", "1200", "1200", "2", "2")
        assertEquals(expected, "smeup/MUDRNRAPU00137".outputOf(configuration = smeupConfig))
    }

    /**
     * MOVEL an integer array to decimal.
     * @see #LS24004606
     */
    @Test
    fun executeMUDRNRAPU00138() {
        val expected = listOf("1", "1", "1", ".001", ".001", ".001", "2.200", "2.200")
        assertEquals(expected, "smeup/MUDRNRAPU00138".outputOf(configuration = smeupConfig))
    }

    /**
     * MOVEL a decimal array to integer. The number of digits of first are greater than second.
     * @see #LS24004606
     */
    @Test
    fun executeMUDRNRAPU00139() {
        val expected = listOf("12.345", "12.345", "12.345", "123", "123", "123", "9", "9")
        assertEquals(expected, "smeup/MUDRNRAPU00139".outputOf(configuration = smeupConfig))
    }

    /**
     * MOVEL a decimal array to integer. The number of digits of first are greater than second.
     * @see #LS24004606
     */
    @Test
    fun executeMUDRNRAPU00140() {
        val expected = listOf("123", "123", "123", "12.300", "12.300", "12.300", "9.900", "9.900")
        assertEquals(expected, "smeup/MUDRNRAPU00140".outputOf(configuration = smeupConfig))
    }

    /**
     * EVAL an integer array to another. The size of first is lower than destination.
     * @see #LS24004606
     */
    @Test
    fun executeMUDRNRAPU00141() {
        val expected = listOf("1", "1", "1", "1", "1", "1", "2", "2")
        assertEquals(expected, "smeup/MUDRNRAPU00141".outputOf(configuration = smeupConfig))
    }

    /**
     * EVAL an integer array to another. The size of first is greater than destination.
     * @see #LS24004606
     */
    @Test
    fun executeMUDRNRAPU00142() {
        val expected = listOf("1", "1", "1", "1", "1", "1", "1", "1")
        assertEquals(expected, "smeup/MUDRNRAPU00142".outputOf(configuration = smeupConfig))
    }

    /**
     * EVAL a decimal array to integer.
     * @see #LS24004606
     */
    @Test
    fun executeMUDRNRAPU00143() {
        val expected = listOf("1.200", "1.200", "1.200", "1", "1", "1", "2", "2")
        assertEquals(expected, "smeup/MUDRNRAPU00143".outputOf(configuration = smeupConfig))
    }

    /**
     * EVAL an integer array to decimal.
     * @see #LS24004606
     */
    @Test
    fun executeMUDRNRAPU00144() {
        val expected = listOf("1", "1", "1", "1.000", "1.000", "1.000", "2.200", "2.200")
        assertEquals(expected, "smeup/MUDRNRAPU00144".outputOf(configuration = smeupConfig))
    }

    /**
     * EVAL a decimal array to integer. The number of digits of first are greater than second.
     * @see #LS24004606
     */
    @Test
    fun executeMUDRNRAPU00145() {
        val expected = listOf("12.345", "12.345", "12.345", "12", "12", "12", "9", "9")
        assertEquals(expected, "smeup/MUDRNRAPU00145".outputOf(configuration = smeupConfig))
    }

    /**
     * EVAL a decimal array to integer. The number of digits of first are greater than second.
     * @see #LS24004606
     */
    @Test
    fun executeMUDRNRAPU00146() {
        val expected = listOf("123", "123", "123", "123.000", "123.000", "123.000", "9.900", "9.900")
        assertEquals(expected, "smeup/MUDRNRAPU00146".outputOf(configuration = smeupConfig))
    }

    /**
     * MOVEL an integer array to another. The size of first is lower than destination. In this case the target
     *  is a DS array.
     * @see #LS24004606
     */
    @Test
    fun executeMUDRNRAPU00147() {
        val expected = listOf("1", "1", "1", "1", "1", "1", "2", "2")
        assertEquals(expected, "smeup/MUDRNRAPU00147".outputOf(configuration = smeupConfig))
    }

    /**
     * EVAL an integer array to another. The size of first is lower than destination. In this case the target
     *  is a DS array.
     * @see #LS24004606
     */
    @Test
    fun executeMUDRNRAPU00148() {
        val expected = listOf("1", "1", "1", "1", "1", "1", "2", "2")
        assertEquals(expected, "smeup/MUDRNRAPU00148".outputOf(configuration = smeupConfig))
    }

    /**
     * MOVEA between a DS field declared as array and a standalone array. Both as integer.
     * @see #LS24004772
     */
    @Test
    fun executeMUDRNRAPU00155() {
        val expected = listOf("2", "2", "2", "2", "2", "1", "1", "1", "1", "1")
        assertEquals(expected, "smeup/MUDRNRAPU00155".outputOf(configuration = smeupConfig))
    }

    /**
     * MOVEA between a DS field declared as array and a standalone array. Both as integer.
     * Size of DS field as array is lower than standalone.
     * @see #LS24004772
     */
    @Test
    fun executeMUDRNRAPU00156() {
        val expected = listOf("2", "2", "2", "2", "2", "1", "1", "1", "0", "0")
        assertEquals(expected, "smeup/MUDRNRAPU00156".outputOf(configuration = smeupConfig))
    }

    /**
     * MOVEA between a DS field declared as array and a standalone array. Both as integer.
     * Size of DS field as array is greater than standalone.
     * @see #LS24004772
     */
    @Test
    fun executeMUDRNRAPU00157() {
        val expected = listOf("2", "2", "2", "1", "1", "1")
        assertEquals(expected, "smeup/MUDRNRAPU00157".outputOf(configuration = smeupConfig))
    }

    /**
     * MOVEA between a DS field declared as array and a standalone array. DS field array is declared as decimal;
     *  standalone array as integer.
     * Size of DS field as array is lower than standalone.
     * @see #LS24004772
     */
    @Test
    fun executeMUDRNRAPU00158() {
        val expected = listOf("2", "2", "2", "2", "2", "1200", "1200", "1200", "0", "0")
        assertEquals(expected, "smeup/MUDRNRAPU00158".outputOf(configuration = smeupConfig))
    }

    /**
     * MOVEA between a DS field declared as array and a standalone array. DS field array is declared as integer;
     *  standalone array as decimal.
     * Size of DS field as array is lower than standalone.
     * @see #LS24004772
     */
    @Test
    fun executeMUDRNRAPU00159() {
        val expected = listOf("2.200", "2.200", "2.200", "2.200", "2.200", ".001", ".001", ".001", ".000", ".000")
        assertEquals(expected, "smeup/MUDRNRAPU00159".outputOf(configuration = smeupConfig))
    }

    /**
     * MOVEL between a DS field without initialization to an integer variable declared inline.
     * @see #LS24004842
     */
    @Test
    fun executeMUDRNRAPU00161() {
        val expected = listOf("", "0")
        assertEquals(expected, "smeup/MUDRNRAPU00161".outputOf(configuration = smeupConfig))
    }

    /**
     * Assignment of a boolean value (*OFF) to an array by using MOVEA.
     * @see #LS24004909
     */
    @Test
    fun executeMUDRNRAPU00166() {
        val expected = listOf("1", "1", "1", "0", "0", "0")
        assertEquals(expected, "smeup/MUDRNRAPU00166".outputOf(configuration = smeupConfig))
    }

    /**
     * Assignment of a boolean value (*ON) to an array by using MOVEA.
     * @see #LS24004909
     */
    @Test
    fun executeMUDRNRAPU00167() {
        val expected = listOf("0", "0", "0", "1", "1", "1")
        assertEquals(expected, "smeup/MUDRNRAPU00167".outputOf(configuration = smeupConfig))
    }

    /**
     * SELECT statement containing only a OTHER clause
     * @see #LS24005232
     */
    @Test
    fun executeMUDRNRAPU00274() {
        val expected = listOf("ok")
        assertEquals(expected, "smeup/MUDRNRAPU00274".outputOf(configuration = smeupConfig))
    }

    /**
     * CHECKR with indexed expression based on a Data Reference
     * @see #LS24005243
     */
    @Test
    fun executeMUDRNRAPU00275() {
        val expected = listOf("ok")
        assertEquals(expected, "smeup/MUDRNRAPU00275".outputOf(configuration = turnOnZAddLegacyFlagConfig))
    }

    /**
     * Unary expression with '+'
     * @see #LS24005278
     */
    @Test
    fun executeMUDRNRAPU00278() {
        val expected = listOf("1")
        assertEquals(expected, "smeup/MUDRNRAPU00278".outputOf(configuration = smeupConfig))
    }

    /**
     * This program tests the moving of value from Factor 2 to Result. This operation is performed at the end of execution of
     *  program called. In this case, MUDRNRAPU00172_P turn on indicator 35. Later, `DO` block ends its execution.
     * @see #LS24005158
     */
    @Test
    fun executeMUDRNRAPU00172() {
        val expected = listOf("Sub program", "1")
        assertEquals(expected, "smeup/MUDRNRAPU00172".outputOf(configuration = smeupConfig))
    }

    /**
     * This program tests the behaviour of `CALL` and `PLIST` when is used the Params for both between caller and called.
     * In accord to documentation:
     * - when `CALL` is processed, the content of Factor 2 is placed in the Result field;
     * - when control transfers to called program, the contents of the Result field is placed in the Factor 1 field.
     * @see #LS24005158
     */
    @Test
    fun executeMUDRNRAPU00173() {
        val expected = listOf("BAR")
        assertEquals(expected, "smeup/MUDRNRAPU00173".outputOf(configuration = smeupConfig))
    }

    /**
     * This program tests the behaviour of `CALL` and `PLIST` when is used the Params for both between caller and called.
     * Also, the called program change the result (`RES`) to another value.
     * In accord to documentation:
     * - when `CALL` is processed, the content of Factor 2 is placed in the Result field;
     * - when control transfers to called program, the contents of the Result field is placed in the Factor 1 field.
     * @see #LS24005158
     */
    @Test
    fun executeMUDRNRAPU00174() {
        val expected = listOf("BAR")
        assertEquals(expected, "smeup/MUDRNRAPU00174".outputOf(configuration = smeupConfig))
    }

    /**
     * This program is more complex. Tests the assignment of value between waterfall calls and by parameters. Each subprogram is
     *  called max 101 times (last is Jariko error), thanks `DO` statement; this main program calls `MUDRNRAPU00175_P1` which
     *  calls recursively `MUDRNRAPU00175_P2`.
     * @see #LS24005158
     */
    @Test
    fun executeMUDRNRAPU00175() {
        val expected = listOf("HELLO")
        assertEquals(expected, "smeup/MUDRNRAPU00175".outputOf(configuration = smeupConfig))
    }

    /**
     * This program is more complex. Tests the assignment of value between waterfall calls and by using `EVAL`.
     * Each subprogram is called max 101 times (last is Jariko error), thanks `DO` statement; this main program calls
     * `MUDRNRAPU00176_P1` which calls recursively `MUDRNRAPU00176_P2`.
     * @see #LS24005158
     */
    @Test
    fun executeMUDRNRAPU00176() {
        val expected = listOf("HELLO")
        assertEquals(expected, "smeup/MUDRNRAPU00176".outputOf(configuration = smeupConfig))
    }

    /**
     * This program call a sub program by using pre-initialized variables as factors and result. The called program
     *  doesn't make any assignment.
     * This tests the full behaviour between a CALLER and CALLED, where:
     * - caller (at the beginning) move Factor 2 to Result;
     * - called (at the beginning) move Result to Factor 1;
     * - called (at the end) move Factor 2 to Result;
     * - caller (at the end) move Result to Factor 1.
     * @see #LS24005158
     */
    @Test
    fun executeMUDRNRAPU00177() {
        val expected = listOf("CALLED", "BAR", "", "BAR", "CALLER", "", "BAR", "")
        assertEquals(expected, "smeup/MUDRNRAPU00177".outputOf(configuration = smeupConfig))
    }

    /**
     * This program call a sub program by using pre-initialized variables as factors and result. The called program
     *  doesn't make any assignment.
     * This tests the full behaviour between a CALLER and CALLED, where:
     * - caller (at the beginning) move Factor 2 to Result;
     * - called (at the beginning) move Result to Factor 1;
     * - caller (at the end) move Result to Factor 1.
     * @see #LS24005158
     */
    @Test
    fun executeMUDRNRAPU00178() {
        val expected = listOf("CALLED", "BAR", "BAR", "CALLER", "BAR", "BAR", "BAR")
        assertEquals(expected, "smeup/MUDRNRAPU00178".outputOf(configuration = smeupConfig))
    }

    /**
     * This program call a sub program by using pre-initialized variables as factors and result. The called program
     *  doesn't make any assignment.
     * This tests the full behaviour between a CALLER and CALLED, where:
     * - called (at the beginning) move Result to Factor 1;
     * - caller (at the end) move Result to Factor 1.
     * @see #LS24005158
     */
    @Test
    fun executeMUDRNRAPU00179() {
        val expected = listOf("CALLED", "BAZ", "BAZ", "CALLER", "BAZ", "BAZ")
        assertEquals(expected, "smeup/MUDRNRAPU00179".outputOf(configuration = smeupConfig))
    }

    /**
     * IF comparison by using *HIVAL, right side.
     * @see #LS24005305
     */
    @Test
    fun executeMUDRNRAPU00180() {
        val expected = listOf("TRUE", "END")
        assertEquals(expected, "smeup/MUDRNRAPU00180".outputOf(configuration = smeupConfig))
    }

    /**
     * IF comparison by using *HIVAL, left side.
     * @see #LS24005305
     */
    @Test
    fun executeMUDRNRAPU00181() {
        val expected = listOf("TRUE", "END")
        assertEquals(expected, "smeup/MUDRNRAPU00181".outputOf(configuration = smeupConfig))
    }

    /**
<<<<<<< HEAD
     * Comparison between:
     * - *HIVAL and String,
     * - *HIVAL and *HIVAL
     * by using "not equal" operator.
     * @see #LS24005329
     */
    @Test
    fun executeMUDRNRAPU00183() {
        val expected = listOf("TRUE", "END", "TRUE", "END", "END", "END")
        assertEquals(expected, "smeup/MUDRNRAPU00183".outputOf(configuration = smeupConfig))
    }

    /**
     * Comparison between:
     * - *HIVAL and String,
     * - *HIVAL and *HIVAL
     * by using "greater" operator.
     * @see #LS24005329
     */
    @Test
    fun executeMUDRNRAPU00184() {
        val expected = listOf("TRUE", "END", "TRUE", "END", "END", "END")
        assertEquals(expected, "smeup/MUDRNRAPU00184".outputOf(configuration = smeupConfig))
    }

    /**
     * Comparison between:
     * - *HIVAL and String,
     * - *HIVAL and *HIVAL
     * by using "greater/equal" operator.
     * @see #LS24005329
     */
    @Test
    fun executeMUDRNRAPU00185() {
        val expected = listOf("TRUE", "END", "TRUE", "END", "TRUE", "END", "TRUE", "END")
        assertEquals(expected, "smeup/MUDRNRAPU00185".outputOf(configuration = smeupConfig))
    }

    /**
     * Comparison between:
     * - *HIVAL and String,
     * - *HIVAL and *HIVAL
     * by using "lower" operator.
     * @see #LS24005329
     */
    @Test
    fun executeMUDRNRAPU00186() {
        val expected = listOf("END", "END", "END", "END")
        assertEquals(expected, "smeup/MUDRNRAPU00186".outputOf(configuration = smeupConfig))
    }

    /**
     * Comparison between:
     * - *HIVAL and String,
     * - *HIVAL and *HIVAL
     * by using "lower/equal" operator.
     * @see #LS24005329
     */
    @Test
    fun executeMUDRNRAPU00187() {
        val expected = listOf("END", "END", "TRUE", "END", "TRUE", "END")
        assertEquals(expected, "smeup/MUDRNRAPU00187".outputOf(configuration = smeupConfig))
    }

    /**
     * Comparison between:
     * - *HIVAL as Standalone of 2 chars,
     * - *HIVAL as Standalone of 4 chars,
     * by using "equal" operator.
     * @see #LS24005329
     */
    @Test
    fun executeMUDRNRAPU00188() {
        val expected = listOf("END")
        assertEquals(expected, "smeup/MUDRNRAPU00188".outputOf(configuration = smeupConfig))
=======
     * Assign a new value to a DS preserving the original DS size.
     * @see #LS24005314
     */
    @Test
    fun executeMUDRNRAPU00182() {
        val expected = listOf("", "FOO", "BAR", "BARX")
        assertEquals(expected, "smeup/MUDRNRAPU00182".outputOf(configuration = smeupConfig))
>>>>>>> 9cf1550f
    }
}<|MERGE_RESOLUTION|>--- conflicted
+++ resolved
@@ -822,7 +822,16 @@
     }
 
     /**
-<<<<<<< HEAD
+     * Assign a new value to a DS preserving the original DS size.
+     * @see #LS24005314
+     */
+    @Test
+    fun executeMUDRNRAPU00182() {
+        val expected = listOf("", "FOO", "BAR", "BARX")
+        assertEquals(expected, "smeup/MUDRNRAPU00182".outputOf(configuration = smeupConfig))
+    }
+
+    /**
      * Comparison between:
      * - *HIVAL and String,
      * - *HIVAL and *HIVAL
@@ -898,14 +907,5 @@
     fun executeMUDRNRAPU00188() {
         val expected = listOf("END")
         assertEquals(expected, "smeup/MUDRNRAPU00188".outputOf(configuration = smeupConfig))
-=======
-     * Assign a new value to a DS preserving the original DS size.
-     * @see #LS24005314
-     */
-    @Test
-    fun executeMUDRNRAPU00182() {
-        val expected = listOf("", "FOO", "BAR", "BARX")
-        assertEquals(expected, "smeup/MUDRNRAPU00182".outputOf(configuration = smeupConfig))
->>>>>>> 9cf1550f
     }
 }