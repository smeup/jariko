package com.smeup.rpgparser.smeup

import com.smeup.rpgparser.interpreter.TimeStampValue
import com.smeup.rpgparser.parsing.parsetreetoast.AstResolutionError
import org.junit.Test
import java.time.LocalDateTime
import java.time.ZoneId
import java.time.temporal.ChronoUnit
import kotlin.test.assertEquals
import kotlin.test.assertFailsWith

open class MULANGT04EssentialsCodopAndBifTest : MULANGTTest() {
    /**
     * No error when there isn't a called subroutine
     * @see #270
     */
    @Test
    fun executeMU041004() {
        assertFailsWith(AstResolutionError::class) {
            "smeup/MU041004".outputOf(configuration = smeupConfig)
        }
    }

    /**
     * TIME with inline number declarations
     */
    @Test
    fun executeT04_A80_P05() {
        val isEarly = LocalDateTime.now().hour < 10
        val suffixLength = if (isEarly) 1 else 2
        val expected = listOf(
            "A80_D1(hhmm${"s".repeat(suffixLength)}) A80_D2(hhmmssDDMM${"Y".repeat(suffixLength)}) A80_D3(hhmmssDDMMYY${"Y".repeat(suffixLength)})"
        )
        assertEquals(expected, "smeup/T04_A80_P05".outputOf())
    }

    /**
<<<<<<< HEAD
     * %DEC with dates and timestamps
     * @see #LS24003289
     */
    @Test
    fun executeMUDRNRAPU00229() {
        val expected = listOf("19700101000000000000", "19700101")
        assertEquals(expected, "smeup/MUDRNRAPU00229".outputOf())
=======
     * %DIFF with several DurationCodes
     * @see #LS24003282
     */
    @Test
    fun executeMUDRNRAPU00228() {
        val referenceDate = TimeStampValue.of("2024-07-10-10.25.27.921456")
        val epochDate = TimeStampValue.of("1970-01-01-00.00.00.000000")
        val referenceInstant = referenceDate.asTimeStamp().value.atZone(ZoneId.systemDefault()).toInstant()
        val epochInstant = epochDate.asTimeStamp().value.atZone(ZoneId.systemDefault()).toInstant()

        val mseconds = ChronoUnit.MICROS.between(epochInstant, referenceInstant).toString()
        val seconds = ChronoUnit.SECONDS.between(epochInstant, referenceInstant).toString()
        val minutes = ChronoUnit.MINUTES.between(epochInstant, referenceInstant).toString()
        val hours = ChronoUnit.HOURS.between(epochInstant, referenceInstant).toString()
        val days = ChronoUnit.DAYS.between(epochInstant, referenceInstant).toString()
        val months = ChronoUnit.MONTHS.between(epochDate.localDate, referenceDate.localDate).toString()
        val years = ChronoUnit.YEARS.between(epochDate.localDate, referenceDate.localDate).toString()
        val expected = listOf(
            mseconds, mseconds,
            seconds, seconds,
            minutes, minutes,
            hours, hours,
            days, days,
            months, months,
            years, years
        )
        assertEquals(expected, "smeup/MUDRNRAPU00228".outputOf())
>>>>>>> 71567911
    }
}<|MERGE_RESOLUTION|>--- conflicted
+++ resolved
@@ -1,6 +1,5 @@
 package com.smeup.rpgparser.smeup
 
-import com.smeup.rpgparser.interpreter.TimeStampValue
 import com.smeup.rpgparser.parsing.parsetreetoast.AstResolutionError
 import org.junit.Test
 import java.time.LocalDateTime
@@ -35,15 +34,6 @@
     }
 
     /**
-<<<<<<< HEAD
-     * %DEC with dates and timestamps
-     * @see #LS24003289
-     */
-    @Test
-    fun executeMUDRNRAPU00229() {
-        val expected = listOf("19700101000000000000", "19700101")
-        assertEquals(expected, "smeup/MUDRNRAPU00229".outputOf())
-=======
      * %DIFF with several DurationCodes
      * @see #LS24003282
      */
@@ -71,6 +61,15 @@
             years, years
         )
         assertEquals(expected, "smeup/MUDRNRAPU00228".outputOf())
->>>>>>> 71567911
+    }
+
+    /**
+     * %DEC with dates and timestamps
+     * @see #LS24003289
+     */
+    @Test
+    fun executeMUDRNRAPU00229() {
+        val expected = listOf("19700101000000000000", "19700101")
+        assertEquals(expected, "smeup/MUDRNRAPU00229".outputOf())
     }
 }