package com.smeup.rpgparser.smeup

import com.smeup.rpgparser.interpreter.TimeStampValue
import com.smeup.rpgparser.parsing.parsetreetoast.AstResolutionError
import org.junit.Test
import java.time.LocalDateTime
import java.time.ZoneId
import java.time.temporal.ChronoUnit
import kotlin.test.assertEquals
import kotlin.test.assertFailsWith

open class MULANGT04EssentialsCodopAndBifTest : MULANGTTest() {
    /**
     * No error when there isn't a called subroutine
     * @see #270
     */
    @Test
    fun executeMU041004() {
        assertFailsWith(AstResolutionError::class) {
            "smeup/MU041004".outputOf(configuration = smeupConfig)
        }
    }

    /**
     * TIME with inline number declarations
     */
    @Test
    fun executeT04_A80_P05() {
        val isEarly = LocalDateTime.now().hour < 10
        val suffixLength = if (isEarly) 1 else 2
        val expected = listOf(
            "A80_D1(hhmm${"s".repeat(suffixLength)}) A80_D2(hhmmssDDMM${"Y".repeat(suffixLength)}) A80_D3(hhmmssDDMMYY${"Y".repeat(suffixLength)})"
        )
        assertEquals(expected, "smeup/T04_A80_P05".outputOf())
    }

    /**
     * Assigns content of DS to a String not VARYING in EVAL
     * @see #LS24003679
     */
    @Test
    fun executeMU044013() {
        val expected = listOf("Lorem ipsum dolor sit amet, consectetuer adipiscing elit. Ae")
        assertEquals(expected, "smeup/MU044013".outputOf())
    }

    /**
     * Assigns content of DS to a String VARYING in EVAL
     * @see #LS24003679
     */
    @Test
    fun executeMU044014() {
        val expected = listOf("Lorem ipsum dolor sit amet, consectetuer adipiscing elit. Ae")
        assertEquals(expected, "smeup/MU044014".outputOf())
    }

    /**
     * Assigns content of DS to a String not VARYING in EVAL where, size of DS is greater than String
     * @see #LS24003755
     */
    @Test
    fun executeMUDRNRAPU00106() {
        val expected = listOf("Lorem ipsum dolor sit amet, consectetuer adipiscin")
        assertEquals(expected, "smeup/MUDRNRAPU00106".outputOf())
    }

    /**
     * Assigns content of DS to a String not VARYING in EVAL where, size of DS is greater than String
     * @see #LS24003755
     */
    @Test
    fun executeMUDRNRAPU00107() {
        val expected = listOf("Lorem ipsum dolor sit amet, consectetuer adipiscin")
        assertEquals(expected, "smeup/MUDRNRAPU00107".outputOf())
    }

    /**
     * Assigns content of String to a DS with type check and coercion between substring and destination field.
     * In this test is used `MOVEL`
     * @see #LS24003807
     */
    @Test
    fun executeMUDRNRAPU00108() {
        val expected = listOf("Lorem ipsum dolor si", "t amet, consectetuer", "5", "5.20", "Lorem ipsum dolor si", "t amet, consectetuer", "5", "5.20")
        assertEquals(expected, "smeup/MUDRNRAPU00108".outputOf())
    }

    /**
     * Assigns content of String to a DS with type check and coercion between substring and destination field.
     * In this test is used `EVAL`
     * @see #LS24003807
     */
    @Test
    fun executeMUDRNRAPU00109() {
        val expected = listOf("Lorem ipsum dolor si", "t amet, consectetuer", "5", "5.20", "Lorem ipsum dolor si", "t amet, consectetuer", "5", "5.20")
        assertEquals(expected, "smeup/MUDRNRAPU00109".outputOf())
    }

    /**
<<<<<<< HEAD
     * Assigns content of String (which has negative number) to a DS.
     * In this test is used `MOVEL`
     * @see #LS24003807
     */
    @Test
    fun executeMUDRNRAPU00110() {
        val expected = listOf(
            "-1", "0000J", "-2", "0000K", "-3", "0000L", "-4", "0000M", "-5", "0000N", "-6", "0000O", "-7", "0000P", "-8",
            "0000Q", "-9", "0000R", "-10", "0001I", "-1.00", "0010I", "-2.00", "0020I", "-3.00", "0030I", "-4.00", "0040I",
            "-5.00", "0050I", "-6.00", "0060I", "-7.00", "0070I", "-8.00", "0080I", "-9.00", "0090I", "-10.00", "0100I"
        )
        assertEquals(expected, "smeup/MUDRNRAPU00110".outputOf())
    }

    /**
     * Assigns content of String (which has negative number) to a DS.
     * In this test is used `EVAL`
     * @see #LS24003807
     */
    @Test
    fun executeMUDRNRAPU00111() {
        val expected = listOf(
            "-1", "0000J", "-2", "0000K", "-3", "0000L", "-4", "0000M", "-5", "0000N", "-6", "0000O", "-7", "0000P", "-8",
            "0000Q", "-9", "0000R", "-10", "0001I", "-1.00", "0010I", "-2.00", "0020I", "-3.00", "0030I", "-4.00", "0040I",
            "-5.00", "0050I", "-6.00", "0060I", "-7.00", "0070I", "-8.00", "0080I", "-9.00", "0090I", "-10.00", "0100I"
        )
        assertEquals(expected, "smeup/MUDRNRAPU00111".outputOf())
=======
     * Evaluation at runtime of a DS' field that is blank.
     * @see #LS24003884
     */
    @Test
    fun executeMUDRNRAPU00112() {
        val expected = listOf("0", "0", "0", "0")
        assertEquals(expected, "smeup/MUDRNRAPU00112".outputOf())
>>>>>>> e41b169a
    }

    /**
     * %DIFF with several DurationCodes
     * @see #LS24003282
     */
    @Test
    fun executeMUDRNRAPU00228() {
        val referenceDate = TimeStampValue.of("2024-07-10-10.25.27.921456")
        val epochDate = TimeStampValue.of("1970-01-01-00.00.00.000000")
        val referenceInstant = referenceDate.asTimeStamp().value.atZone(ZoneId.systemDefault()).toInstant()
        val epochInstant = epochDate.asTimeStamp().value.atZone(ZoneId.systemDefault()).toInstant()

        val mseconds = ChronoUnit.MICROS.between(epochInstant, referenceInstant).toString()
        val seconds = ChronoUnit.SECONDS.between(epochInstant, referenceInstant).toString()
        val minutes = ChronoUnit.MINUTES.between(epochInstant, referenceInstant).toString()
        val hours = ChronoUnit.HOURS.between(epochInstant, referenceInstant).toString()
        val days = ChronoUnit.DAYS.between(epochInstant, referenceInstant).toString()
        val months = ChronoUnit.MONTHS.between(epochDate.localDate, referenceDate.localDate).toString()
        val years = ChronoUnit.YEARS.between(epochDate.localDate, referenceDate.localDate).toString()
        val expected = listOf(
            mseconds, mseconds,
            seconds, seconds,
            minutes, minutes,
            hours, hours,
            days, days,
            months, months,
            years, years
        )
        assertEquals(expected, "smeup/MUDRNRAPU00228".outputOf())
    }

    /**
     * %DEC with dates and timestamps
     * @see #LS24003289
     */
    @Test
    fun executeMUDRNRAPU00229() {
        val expected = listOf("19700101000000000000", "19700101")
        assertEquals(expected, "smeup/MUDRNRAPU00229".outputOf())
    }
}<|MERGE_RESOLUTION|>--- conflicted
+++ resolved
@@ -97,7 +97,6 @@
     }
 
     /**
-<<<<<<< HEAD
      * Assigns content of String (which has negative number) to a DS.
      * In this test is used `MOVEL`
      * @see #LS24003807
@@ -125,7 +124,9 @@
             "-5.00", "0050I", "-6.00", "0060I", "-7.00", "0070I", "-8.00", "0080I", "-9.00", "0090I", "-10.00", "0100I"
         )
         assertEquals(expected, "smeup/MUDRNRAPU00111".outputOf())
-=======
+    }
+
+    /**
      * Evaluation at runtime of a DS' field that is blank.
      * @see #LS24003884
      */
@@ -133,7 +134,6 @@
     fun executeMUDRNRAPU00112() {
         val expected = listOf("0", "0", "0", "0")
         assertEquals(expected, "smeup/MUDRNRAPU00112".outputOf())
->>>>>>> e41b169a
     }
 
     /**
