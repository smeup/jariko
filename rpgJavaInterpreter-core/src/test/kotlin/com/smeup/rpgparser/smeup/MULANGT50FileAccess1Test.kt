--- conflicted
+++ resolved
@@ -135,7 +135,20 @@
     }
 
     /**
-<<<<<<< HEAD
+     * Packed numbers in floating point notation from DB
+     * @see #LS25003001
+     */
+    @Test
+    fun executeMUDRNRAPU00294() {
+        MULANGTLDbMock().usePopulated({
+            val expected = listOf(".000000000")
+            assertEquals(expected, "smeup/MUDRNRAPU00294".outputOf(configuration = smeupConfig))
+        }, listOf(
+            mapOf<String, Any>("MLNNAT" to "0E-09")
+        ))
+    }
+
+    /**
      * This program reads a file by using `SETLL` and `READ` from `ST02` for two times.
      * @see #LS25002732
      */
@@ -151,18 +164,5 @@
                 mapOf("ST02F1" to "CNFOR", "ST02F2" to "A634")
             )
         )
-=======
-     * Packed numbers in floating point notation from DB
-     * @see #LS25003001
-     */
-    @Test
-    fun executeMUDRNRAPU00294() {
-        MULANGTLDbMock().usePopulated({
-            val expected = listOf(".000000000")
-            assertEquals(expected, "smeup/MUDRNRAPU00294".outputOf(configuration = smeupConfig))
-        }, listOf(
-            mapOf<String, Any>("MLNNAT" to "0E-09")
-        ))
->>>>>>> 84099711
     }
 }