package com.smeup.rpgparser.smeup

import com.smeup.rpgparser.db.utilities.DBServer
import com.smeup.rpgparser.smeup.dbmock.MULANGTLDbMock
import com.smeup.rpgparser.smeup.dbmock.ST02DbMock
import org.junit.Test
import kotlin.test.BeforeTest
import kotlin.test.Ignore
import kotlin.test.assertEquals

open class MULANGT50FileAccess1Test : MULANGTTest() {
    @BeforeTest
    override fun setUp() {
        if (!DBServer.isRunning()) {
            DBServer.startDB()
        }

        super.setUp()
    }

    /**
     * Data Reference to DS
     * @see #280
     */
    @Test
    fun executeMU500802() {
        val expected = listOf("Test")
        assertEquals(expected, "smeup/MU500802".outputOf(configuration = smeupConfig))
    }

    /**
     * I-Spec definitions on a renamed file definition
     * @see #LS24002977
     */
    @Test
    fun executeMU500901() {
        val expected = listOf("TSSYST(IBMI) TSLIBR() TSFILE() TATIPO(3) TBPROG(MULANGT12) AAAAAA(A03) BBBBBB(P01) CCCCCC()")
        assertEquals(expected, "smeup/MU500901".outputOf(configuration = smeupConfig))
    }

    /**
     * Printer file with O-specs
     * @see #LS24002987
     */
    @Test
    fun executeMUDRNRAPU00220() {
        val expected = listOf("ok")
        assertEquals(expected, "smeup/MUDRNRAPU00220".outputOf(configuration = smeupConfig))
    }

    /**
     * Printer file with O-specs with no DSPF config
     * @see #LS24002987
     */
    @Test
    fun executeMUDRNRAPU00220WithoutDSPF() {
        val expected = listOf("ok")
        val mockSmeupConfig = smeupConfig.copy()
        mockSmeupConfig.dspfConfig = null
        assertEquals(expected, "smeup/MUDRNRAPU00220".outputOf(configuration = mockSmeupConfig))
    }

    /**
     * SetLL with '*START' and '*END' symbolic constants
     * @see #LS24003777
     */
    @Test @Ignore
    fun executeMUDRNRAPU00248() {
        val expected = listOf("ok")
        assertEquals(expected, "smeup/MUDRNRAPU00248".outputOf(configuration = smeupConfig))
    }

    @Test
    fun executeMUDRNRAPU00254() {
        MULANGTLDbMock().usePopulated({
            val expected = listOf("1.000000000")
            assertEquals(expected, "smeup/MUDRNRAPU00254".outputOf(configuration = smeupConfig))
        })
    }

    /**
     * Writing on a field of DS which use `EXTNAME` of a file. In this case the file in `EXTNAME` is different
     *  from `F` spec but shares same fields.
     * @see #LS25000910
     */
    @Test
    fun executeMUDRNRAPU001102() {
        ST02DbMock().usePopulated({
                val expected = listOf(
                    "01", "", "", "", "",
                    "01", "2009", "", "", "1234007"
                )
                assertEquals(expected, "smeup/MUDRNRAPU001102".outputOf(configuration = smeupConfig))
            },
            listOf(
                mapOf("ST02F1" to "01", "ST02F2" to "2009", "ST02F3" to "", "ST02F4" to "", "ST02F5" to "1234007")
            )
        )
    }

    /**
     * Using `SETGT` and `READ` in a cycle.
     * @see #LS25000910
     */
    @Test
    fun executeMUDRNRAPU001103() {
        ST02DbMock().usePopulated({
                val expected = listOf("A003", "A547", "A634")
                assertEquals(expected, "smeup/MUDRNRAPU001103".outputOf(configuration = smeupConfig))
            },
            listOf(
                mapOf("ST02F1" to "CNFOR", "ST02F2" to "A003"),
                mapOf("ST02F1" to "CNFOR", "ST02F2" to "A547"),
                mapOf("ST02F1" to "CNFOR", "ST02F2" to "A634")
            )
        )
    }

    /**
     * Using `SETGT` and `READ` in a cycle. The cycle is interrupted when the EOF had been reached.
     * @see #LS25000910
     */
    @Test
    fun executeMUDRNRAPU001120() {
        ST02DbMock().usePopulated({
                val expected = listOf("A003", "A547", "A634", "LEAVE")
                assertEquals(expected, "smeup/MUDRNRAPU001120".outputOf(configuration = smeupConfig))
            },
            listOf(
                mapOf("ST02F1" to "CNFOR", "ST02F2" to "A003"),
                mapOf("ST02F1" to "CNFOR", "ST02F2" to "A547"),
                mapOf("ST02F1" to "CNFOR", "ST02F2" to "A634")
            )
        )
    }

    /**
     * Packed numbers in floating point notation from DB
     * @see #LS25003001
     */
    @Test
    fun executeMUDRNRAPU00294() {
        MULANGTLDbMock().usePopulated({
            val expected = listOf(".000000000")
            assertEquals(expected, "smeup/MUDRNRAPU00294".outputOf(configuration = smeupConfig))
        }, listOf(
            mapOf<String, Any>("MLNNAT" to "0E-09")
        ))
    }

    /**
<<<<<<< HEAD
     * This program reads a file through a procedure.
     * @see #LS25002732
     */
    @Test
    fun executeMUDRNRAPU001132() {
        ST02DbMock().usePopulated({
                val expected = listOf("A003", "A003")
                assertEquals(expected, "smeup/MUDRNRAPU001132".outputOf(configuration = smeupConfig))
            },
            listOf(
                mapOf("ST02F1" to "CNFOR", "ST02F2" to "A003"),
                mapOf("ST02F1" to "CNFOR", "ST02F2" to "A547"),
                mapOf("ST02F1" to "CNFOR", "ST02F2" to "A634")
            )
        )
    }

    /**
     * This program reads a file through a procedure, by avoiding the use of `SETLL` from procedure.
     * @see #LS25002732
     */
    @Test
    fun executeMUDRNRAPU001133() {
        ST02DbMock().usePopulated({
                val expected = listOf("A003", "A547", "A634")
                assertEquals(expected, "smeup/MUDRNRAPU001133".outputOf(configuration = smeupConfig))
            },
            listOf(
                mapOf("ST02F1" to "CNFOR", "ST02F2" to "A003"),
                mapOf("ST02F1" to "CNFOR", "ST02F2" to "A547"),
                mapOf("ST02F1" to "CNFOR", "ST02F2" to "A634")
            )
        )
    }

    /**
     * This program reads a file through a nested procedure call.
     * @see #LS25002732
     */
    @Test
    fun executeMUDRNRAPU001135() {
        ST02DbMock().usePopulated({
                val expected = listOf("A003", "A003")
                assertEquals(expected, "smeup/MUDRNRAPU001135".outputOf(configuration = smeupConfig))
            },
            listOf(
                mapOf("ST02F1" to "CNFOR", "ST02F2" to "A003"),
                mapOf("ST02F1" to "CNFOR", "ST02F2" to "A547"),
                mapOf("ST02F1" to "CNFOR", "ST02F2" to "A634")
            )
        )
    }

    /**
     * This program reads a file through a nested procedure call, by avoiding the use of `SETLL` from it.
     * @see #LS25002732
     */
    @Test
    fun executeMUDRNRAPU001136() {
        ST02DbMock().usePopulated({
            val expected = listOf("A003", "A547", "A634")
            assertEquals(expected, "smeup/MUDRNRAPU001136".outputOf(configuration = smeupConfig))
=======
     * This program reads a file by using `SETLL` and `READ` from `ST02` for two times.
     * @see #LS25002732
     */
    @Test
    fun executeMUDRNRAPU001134() {
        ST02DbMock().usePopulated({
            val expected = listOf("A003", "A547", "A634")
            assertEquals(expected, "smeup/MUDRNRAPU001134".outputOf(configuration = smeupConfig))
>>>>>>> 1a9bb91d
        },
            listOf(
                mapOf("ST02F1" to "CNFOR", "ST02F2" to "A003"),
                mapOf("ST02F1" to "CNFOR", "ST02F2" to "A547"),
                mapOf("ST02F1" to "CNFOR", "ST02F2" to "A634")
            )
        )
    }
}<|MERGE_RESOLUTION|>--- conflicted
+++ resolved
@@ -149,7 +149,6 @@
     }
 
     /**
-<<<<<<< HEAD
      * This program reads a file through a procedure.
      * @see #LS25002732
      */
@@ -186,6 +185,24 @@
     }
 
     /**
+     * This program reads a file by using `SETLL` and `READ` from `ST02` for two times.
+     * @see #LS25002732
+     */
+    @Test
+    fun executeMUDRNRAPU001134() {
+        ST02DbMock().usePopulated({
+            val expected = listOf("A003", "A547", "A634")
+            assertEquals(expected, "smeup/MUDRNRAPU001134".outputOf(configuration = smeupConfig))
+        },
+            listOf(
+                mapOf("ST02F1" to "CNFOR", "ST02F2" to "A003"),
+                mapOf("ST02F1" to "CNFOR", "ST02F2" to "A547"),
+                mapOf("ST02F1" to "CNFOR", "ST02F2" to "A634")
+            )
+        )
+    }
+
+    /**
      * This program reads a file through a nested procedure call.
      * @see #LS25002732
      */
@@ -212,16 +229,6 @@
         ST02DbMock().usePopulated({
             val expected = listOf("A003", "A547", "A634")
             assertEquals(expected, "smeup/MUDRNRAPU001136".outputOf(configuration = smeupConfig))
-=======
-     * This program reads a file by using `SETLL` and `READ` from `ST02` for two times.
-     * @see #LS25002732
-     */
-    @Test
-    fun executeMUDRNRAPU001134() {
-        ST02DbMock().usePopulated({
-            val expected = listOf("A003", "A547", "A634")
-            assertEquals(expected, "smeup/MUDRNRAPU001134".outputOf(configuration = smeupConfig))
->>>>>>> 1a9bb91d
         },
             listOf(
                 mapOf("ST02F1" to "CNFOR", "ST02F2" to "A003"),
