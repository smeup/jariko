--- conflicted
+++ resolved
@@ -199,26 +199,6 @@
     }
 
     /**
-<<<<<<< HEAD
-     * Data definition where its field is initialized with the size of parent.
-     * @see #LS24002756
-     */
-    @Test
-    fun executeMU024012() {
-        val expected = listOf("Size: 2")
-        assertEquals(expected, "smeup/MU024012".outputOf(configuration = smeupConfig))
-    }
-
-    /**
-     * Data definition where its field is initialized with the size of parent.
-     * Each field has a specific position from start.
-     * @see #LS24002756
-     */
-    @Test
-    fun executeMU024013() {
-        val expected = listOf("Size: 8")
-        assertEquals(expected, "smeup/MU024013".outputOf(configuration = smeupConfig))
-=======
      * Data definition not resolved for patterns containing the ':' in XLate factor 1
      * @see #LS24002758
      */
@@ -229,6 +209,26 @@
             expected = expected,
             "smeup/MUDRNRAPU00201".outputOf(configuration = smeupConfig)
         )
->>>>>>> efc0c2f8
+    }
+
+    /**
+     * Data definition where its field is initialized with the size of parent.
+     * @see #LS24002756
+     */
+    @Test
+    fun executeMU024012() {
+        val expected = listOf("Size: 2")
+        assertEquals(expected, "smeup/MU024012".outputOf(configuration = smeupConfig))
+    }
+
+    /**
+     * Data definition where its field is initialized with the size of parent.
+     * Each field has a specific position from start.
+     * @see #LS24002756
+     */
+    @Test
+    fun executeMU024013() {
+        val expected = listOf("Size: 8")
+        assertEquals(expected, "smeup/MU024013".outputOf(configuration = smeupConfig))
     }
 }