package com.smeup.rpgparser.smeup

import com.smeup.rpgparser.db.utilities.DBServer
import com.smeup.rpgparser.smeup.dbmock.MULANGTLDbMock
import org.junit.Test
import kotlin.test.AfterTest
import kotlin.test.BeforeTest
import kotlin.test.assertEquals

open class MULANGT02ConstAndDSpecTest : MULANGTTest() {
    @BeforeTest
    override fun setUp() {
        if (!DBServer.isRunning()) {
            DBServer.startDB()
        }

        super.setUp()
    }

    @AfterTest()
    override fun tearDown() {
        /*
         * This causes `connection exception: connection failure: java.net.SocketException: Pipe interrotta (Write failed)`
         *  during `./gradle check`
         */
//        DBServer.stopDB()
    }

    /**
     * /COPY recognized in CTDATA
     * @see #268
     */
    @Test
    fun executeMU023007() {
        val expected = listOf("/COPY in prima posizione                          ;/copy in prima posizione in minuscolo             ;Prova alla fine del testo /COPY                   ;Prova alla fine del testo in minuscolo /copy      ;Prova con /COPY in mezzo al testo                 ;Prova con /copy in mezzo al testo in minuscolo")
        assertEquals(expected, "smeup/MU023007".outputOf())
    }
    /**
     * /COPY recognized in CTDATA
     * @see #269
     */
    @Test
    fun executeMU023008() {
        val expected = listOf("Prova /COPY                                       ;Prova /COPY numero                                ;Prova /COPY 12                                    ;      /COPY QILEGEN, AAA")
        assertEquals(expected, "smeup/MU023008".outputOf())
    }
    /**
     * Data reference - DS with 2 arrays defined with overlay
     * @see #247
     */
    @Test
    fun executeT02_A40_P03() {
        val expected = listOf("CNCLICNCLIAAAABBBBBAAAABBBBBCNFORCNFORCCCCDDDDDCCCCDDDDDCNCOLCNCOLEEEEFFFFFEEEEFFFFF")
        assertEquals(expected, "smeup/T02_A40_P03".outputOf())
    }

    /**
     * Data reference - Inline definition
     * @see #250
     */
    @Test
    fun executeT02_A80_P01() {
        val expected = listOf("ABCDEFGHIJ12345")
        assertEquals(expected, "smeup/T02_A80_P01".outputOf())
    }

    /**
     * Calculation the size of DS5_FL1 from the overlaying fields
     * @see #24
     */
    @Test
    fun executeT02_A40_P05() {
        val expected = listOf("333,zz")
        assertEquals(expected, "smeup/T02_A40_P05".outputOf())
    }

    /**
     * Definition with both Like and Overlay.
     * @see #266
     */
    @Test
    fun executeT02_A40_P11() {
        val expected = listOf("CNCLICNCLICNFORCNFORCNCOLCNCOL")
        assertEquals(expected, "smeup/T02_A40_P11".outputOf())
    }

    /**
     * Definition with Like to a variable defined also with like.
     * @see #160
     */
    @Test
    fun executeT02_A50_P02() {
        val expected = listOf("A50_A3(       ) A50_A4(       )")
        assertEquals(expected, "smeup/T02_A50_P02".outputOf())
    }

    /**
     * LIKE define of field from file
     * @see #255
     */
    @Test
    fun executeT02_A50_P10() {
        val expected = listOf("A50_A10(AAA) A50_B10(BBB)")
        assertEquals(expected, "smeup/T02_A50_P10".outputOf(configuration = smeupConfig))
    }

    /**
     * Data reference - Definition both inline and file
     * @see #253
     */
    @Test
    fun executeT02_A80_P04() {
        val expected = listOf("ABCDEFGHIJ")
        assertEquals(expected, "smeup/T02_A80_P04".outputOf(configuration = smeupConfig))
    }

    /**
     * Data reference - Inline definition and with prefix External DS
     * @see #254
     */
    @Test
    fun executeT02_A80_P05() {
        val expected = listOf("ABCDEFGHIJ123.00000")
        assertEquals(expected, "smeup/T02_A80_P05".outputOf(configuration = smeupConfig))
    }

    /**
     * Inline variable with specification in D (boolean)
     * @see #253, in addition to issue
     */
    @Test
    fun executeT02_A80_P06() {
        val expected = listOf("1")
        assertEquals(expected, "smeup/T02_A80_P06".outputOf())
    }

    /**
     * ###################
     * ATOMIC TEST SECTION
     * ###################
     */

    /**
     * Definition with both Like and Overlay.
     * @see #266
     */
    @Test
    fun executeMU021008() {
        val expected = listOf("ABCDEFGHIJKLMNOPQRSTUVWXYZ")
        assertEquals(expected, "smeup/MU021008".outputOf(configuration = smeupConfig))
    }

    /**
     * Definition with both Like and Overlay.
     * @see #266
     */
    @Test
    fun executeMU024011() {
        val expected = listOf("CNCLICNCLICNFORCNFORCNCOLCNCOL")
        assertEquals(expected, "smeup/MU024011".outputOf(configuration = smeupConfig))
    }

    /**
     * Definition with Like to a variable defined also with like.
     * @see #160
     */
    @Test
    fun executeMU025002() {
        val expected = listOf("A50_A3(       ) A50_A4(       )")
        assertEquals(expected, "smeup/MU025002".outputOf(configuration = smeupConfig))
    }

    /**
     * Data definition with `Z` RPG type and resolution of inline definition,
     *  from DEFINE that uses *LIKE, from data definition of a subroutine defined in main.
     * @see #269
     */
    @Test
    fun executeMU025014() {
        val expected = listOf("A50_A14(A) A50_B14(ABCDEFGHIJ)")
        assertEquals(expected, "smeup/MU025014".outputOf(configuration = smeupConfig))
    }

    /**
     * Data definition not resolved for a specification that uses `LIKE` to a field from file. In addition,
     *  there is a DS with an `%ELEM()` built-in function to that field.
     * @see #LS24002645
     */
    @Test
    fun executeMUDRNRAPU00101() {
        MULANGTLDbMock().use {
            com.smeup.rpgparser.db.utilities.execute(listOf(it.createTable(), it.populateTable()))
            val expected = listOf("HELLO THERE")
            assertEquals(
                expected = expected,
                "smeup/MUDRNRAPU00101".outputOf(configuration = smeupConfig)
            )
        }
    }

    /**
     * Data definition not resolved for patterns containing the ':' in XLate factor 1
     * @see #LS24002758
     */
    @Test
    fun executeMUDRNRAPU00201() {
        val expected = listOf("ok")
        assertEquals(
            expected = expected,
            "smeup/MUDRNRAPU00201".outputOf(configuration = smeupConfig)
        )
    }

    /**
     * Data definition where its field is initialized with the size of parent.
     * @see #LS24002756
     */
    @Test
    fun executeMU024012() {
        val expected = listOf("Size: 2")
        assertEquals(expected, "smeup/MU024012".outputOf(configuration = smeupConfig))
    }

    /**
     * Data definition where its field is initialized with the size of parent.
     * Each field has a specific position from start.
     * @see #LS24002756
     */
    @Test
    fun executeMU024013() {
        val expected = listOf("Size: 8")
        assertEquals(expected, "smeup/MU024013".outputOf(configuration = smeupConfig))
    }

<<<<<<< HEAD
    /**
     * DS with EXTNAME and then a field with LIKE to another of file.
     * @see #LS24002827
     */
    @Test
    fun executeMU024014() {
        val expected = listOf("A40DS1(ABCDEFGHIJKLMNOPQRSTUVWXYZABCDEFGHIJKLMNOPQRSTUVWXYZ) DS1_FL1(1)(BCDEFGHIJK) DS1_FL1(2)(LMNOPQRSTU) | A40DS1(A88        LMNOPQRSTUVWXYZABCDEFGHIJKLMNOPQRSTUVWXYZ) DS1_FL1(1)(88        ) DS1_FL1(2)(LMNOPQRSTU) | A40DS1(A88        00        VWXYZABCDEFGHIJKLMNOPQRSTUVWXYZ) DS1_FL1(1)(88        ) DS1_FL1(2)(00        )")
        assertEquals(expected, "smeup/MU024014".outputOf(configuration = smeupConfig))
=======
    @Test
    fun executeMUDRNRAPU00202() {
        MULANGTLDbMock().use {
            com.smeup.rpgparser.db.utilities.execute(listOf(it.createTable(), it.populateTable()))
            val expected = listOf("ok")
            assertEquals(expected, "smeup/MUDRNRAPU00202".outputOf(configuration = smeupConfig))
        }
>>>>>>> 4464006b
    }
}<|MERGE_RESOLUTION|>--- conflicted
+++ resolved
@@ -232,16 +232,6 @@
         assertEquals(expected, "smeup/MU024013".outputOf(configuration = smeupConfig))
     }
 
-<<<<<<< HEAD
-    /**
-     * DS with EXTNAME and then a field with LIKE to another of file.
-     * @see #LS24002827
-     */
-    @Test
-    fun executeMU024014() {
-        val expected = listOf("A40DS1(ABCDEFGHIJKLMNOPQRSTUVWXYZABCDEFGHIJKLMNOPQRSTUVWXYZ) DS1_FL1(1)(BCDEFGHIJK) DS1_FL1(2)(LMNOPQRSTU) | A40DS1(A88        LMNOPQRSTUVWXYZABCDEFGHIJKLMNOPQRSTUVWXYZ) DS1_FL1(1)(88        ) DS1_FL1(2)(LMNOPQRSTU) | A40DS1(A88        00        VWXYZABCDEFGHIJKLMNOPQRSTUVWXYZ) DS1_FL1(1)(88        ) DS1_FL1(2)(00        )")
-        assertEquals(expected, "smeup/MU024014".outputOf(configuration = smeupConfig))
-=======
     @Test
     fun executeMUDRNRAPU00202() {
         MULANGTLDbMock().use {
@@ -249,6 +239,15 @@
             val expected = listOf("ok")
             assertEquals(expected, "smeup/MUDRNRAPU00202".outputOf(configuration = smeupConfig))
         }
->>>>>>> 4464006b
+    }
+
+    /**
+     * DS with EXTNAME and then a field with LIKE to another of file.
+     * @see #LS24002827
+     */
+    @Test
+    fun executeMU024014() {
+        val expected = listOf("A40DS1(ABCDEFGHIJKLMNOPQRSTUVWXYZABCDEFGHIJKLMNOPQRSTUVWXYZ) DS1_FL1(1)(BCDEFGHIJK) DS1_FL1(2)(LMNOPQRSTU) | A40DS1(A88        LMNOPQRSTUVWXYZABCDEFGHIJKLMNOPQRSTUVWXYZ) DS1_FL1(1)(88        ) DS1_FL1(2)(LMNOPQRSTU) | A40DS1(A88        00        VWXYZABCDEFGHIJKLMNOPQRSTUVWXYZ) DS1_FL1(1)(88        ) DS1_FL1(2)(00        )")
+        assertEquals(expected, "smeup/MU024014".outputOf(configuration = smeupConfig))
     }
 }