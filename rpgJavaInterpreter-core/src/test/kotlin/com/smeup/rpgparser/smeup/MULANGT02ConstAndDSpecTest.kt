--- conflicted
+++ resolved
@@ -474,7 +474,16 @@
     }
 
     /**
-<<<<<<< HEAD
+     * F-spec of type 'O' that is not a printer file
+     * @see #LS24003409
+     */
+    @Test
+    fun executeMUDRNRAPU00235() {
+        val expected = listOf("ok")
+        assertEquals(expected, "smeup/MUDRNRAPU00235".outputOf(configuration = smeupConfig))
+    }
+
+    /**
      * Access to an array detected as a function call by parser in IfStmt
      * @see #LS24003380
      */
@@ -482,14 +491,5 @@
     fun executeMUDRNRAPU00236() {
         val expected = listOf("ok")
         assertEquals(expected, "smeup/MUDRNRAPU00236".outputOf(configuration = smeupConfig))
-=======
-     * F-spec of type 'O' that is not a printer file
-     * @see #LS24003409
-     */
-    @Test
-    fun executeMUDRNRAPU00235() {
-        val expected = listOf("ok")
-        assertEquals(expected, "smeup/MUDRNRAPU00235".outputOf(configuration = smeupConfig))
->>>>>>> 8bb03a34
     }
 }