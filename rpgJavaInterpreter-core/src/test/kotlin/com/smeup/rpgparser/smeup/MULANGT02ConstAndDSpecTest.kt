--- conflicted
+++ resolved
@@ -25,7 +25,6 @@
     }
 
     /**
-<<<<<<< HEAD
      * Calculation the size of DS5_FL1 from the overlaying fields
      * @see #24
      */
@@ -33,7 +32,9 @@
     fun executeT02_A40_P05() {
         val expected = listOf("333,zz")
         assertEquals(expected, "smeup/T02_A40_P05".outputOf())
-=======
+    }
+
+    /**
      * Data reference - Definition both inline and file
      * @see #253
      */
@@ -41,6 +42,5 @@
     fun executeT02_A80_P04() {
         val expected = listOf("ABCDEFGHIJ")
         assertEquals(expected, "smeup/T02_A80_P04".outputOf(configuration = smeupConfig))
->>>>>>> 43897c9f
     }
 }