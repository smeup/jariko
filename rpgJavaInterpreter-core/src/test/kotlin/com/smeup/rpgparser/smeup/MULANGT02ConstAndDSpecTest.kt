--- conflicted
+++ resolved
@@ -540,7 +540,6 @@
     }
 
     /**
-<<<<<<< HEAD
      * Access to an array detected as a function call recursively
      * @see #LS24003753
      */
@@ -548,7 +547,9 @@
     fun executeMUDRNRAPU00244() {
         val expected = listOf("ok")
         assertEquals(expected, "smeup/MUDRNRAPU00244".outputOf(configuration = smeupConfig))
-=======
+    }
+
+    /**
      * Resolution of InStatement data definitions contained in CompositeStatements
      * @see #LS24003769
      */
@@ -556,6 +557,5 @@
     fun executeMUDRNRAPU00245() {
         val expected = listOf("ok")
         assertEquals(expected, "smeup/MUDRNRAPU00245".outputOf(configuration = smeupConfig))
->>>>>>> bbe79d8f
     }
 }