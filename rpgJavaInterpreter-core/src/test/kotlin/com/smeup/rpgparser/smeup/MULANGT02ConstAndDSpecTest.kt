package com.smeup.rpgparser.smeup

import com.smeup.rpgparser.db.utilities.DBServer
import com.smeup.rpgparser.smeup.dbmock.MULANGTLDbMock
import org.junit.Test
import kotlin.test.AfterTest
import kotlin.test.BeforeTest
import kotlin.test.assertEquals

open class MULANGT02ConstAndDSpecTest : MULANGTTest() {
    @BeforeTest
    override fun setUp() {
        if (!DBServer.isRunning()) {
            DBServer.startDB()
        }

        super.setUp()
    }

    @AfterTest()
    override fun tearDown() {
        /*
         * This causes `connection exception: connection failure: java.net.SocketException: Pipe interrotta (Write failed)`
         *  during `./gradle check`
         */
//        DBServer.stopDB()
    }

    /**
     * /COPY recognized in CTDATA
     * @see #268
     */
    @Test
    fun executeMU023007() {
        val expected = listOf("/COPY in prima posizione                          ;/copy in prima posizione in minuscolo             ;Prova alla fine del testo /COPY                   ;Prova alla fine del testo in minuscolo /copy      ;Prova con /COPY in mezzo al testo                 ;Prova con /copy in mezzo al testo in minuscolo")
        assertEquals(expected, "smeup/MU023007".outputOf())
    }
    /**
     * /COPY recognized in CTDATA
     * @see #269
     */
    @Test
    fun executeMU023008() {
        val expected = listOf("Prova /COPY                                       ;Prova /COPY numero                                ;Prova /COPY 12                                    ;      /COPY QILEGEN, AAA")
        assertEquals(expected, "smeup/MU023008".outputOf())
    }
    /**
     * Data reference - DS with 2 arrays defined with overlay
     * @see #247
     */
    @Test
    fun executeT02_A40_P03() {
        val expected = listOf("CNCLICNCLIAAAABBBBBAAAABBBBBCNFORCNFORCCCCDDDDDCCCCDDDDDCNCOLCNCOLEEEEFFFFFEEEEFFFFF")
        assertEquals(expected, "smeup/T02_A40_P03".outputOf())
    }

    /**
     * Data reference - Inline definition
     * @see #250
     */
    @Test
    fun executeT02_A80_P01() {
        val expected = listOf("ABCDEFGHIJ12345")
        assertEquals(expected, "smeup/T02_A80_P01".outputOf())
    }

    /**
     * Calculation the size of DS5_FL1 from the overlaying fields
     * @see #24
     */
    @Test
    fun executeT02_A40_P05() {
        val expected = listOf("333,zz")
        assertEquals(expected, "smeup/T02_A40_P05".outputOf())
    }

    /**
     * Definition with both Like and Overlay.
     * @see #266
     */
    @Test
    fun executeT02_A40_P11() {
        val expected = listOf("CNCLICNCLICNFORCNFORCNCOLCNCOL")
        assertEquals(expected, "smeup/T02_A40_P11".outputOf())
    }

    /**
     * Definition with Like to a variable defined also with like.
     * @see #160
     */
    @Test
    fun executeT02_A50_P02() {
        val expected = listOf("A50_A3(       ) A50_A4(       )")
        assertEquals(expected, "smeup/T02_A50_P02".outputOf())
    }

    /**
     * LIKE define of field from file
     * @see #255
     */
    @Test
    fun executeT02_A50_P10() {
        val expected = listOf("A50_A10(AAA) A50_B10(BBB)")
        assertEquals(expected, "smeup/T02_A50_P10".outputOf(configuration = smeupConfig))
    }

    /**
     * Data reference - Definition both inline and file
     * @see #253
     */
    @Test
    fun executeT02_A80_P04() {
        val expected = listOf("ABCDEFGHIJ")
        assertEquals(expected, "smeup/T02_A80_P04".outputOf(configuration = smeupConfig))
    }

    /**
     * Data reference - Inline definition and with prefix External DS
     * @see #254
     */
    @Test
    fun executeT02_A80_P05() {
        val expected = listOf("ABCDEFGHIJ123.00000")
        assertEquals(expected, "smeup/T02_A80_P05".outputOf(configuration = smeupConfig))
    }

    /**
     * Inline variable with specification in D (boolean)
     * @see #253, in addition to issue
     */
    @Test
    fun executeT02_A80_P06() {
        val expected = listOf("1")
        assertEquals(expected, "smeup/T02_A80_P06".outputOf())
    }

    /**
     * ###################
     * ATOMIC TEST SECTION
     * ###################
     */

    /**
     * Definition with both Like and Overlay.
     * @see #266
     */
    @Test
    fun executeMU021008() {
        val expected = listOf("ABCDEFGHIJKLMNOPQRSTUVWXYZ")
        assertEquals(expected, "smeup/MU021008".outputOf(configuration = smeupConfig))
    }

    /**
     * Definition of DATE(D).
     * @see #LS24002856
     */
    @Test
    fun executeMU022501() {
        val expected = listOf("*JUL: 24/151; *ISO: 2024-05-30.")
        assertEquals(expected, "smeup/MU022501".outputOf(configuration = smeupConfig))
    }

    /**
     * Definition with both Like and Overlay.
     * @see #266
     */
    @Test
    fun executeMU024011() {
        val expected = listOf("CNCLICNCLICNFORCNFORCNCOLCNCOL")
        assertEquals(expected, "smeup/MU024011".outputOf(configuration = smeupConfig))
    }

    /**
     * Definition with Like to a variable defined also with like.
     * @see #160
     */
    @Test
    fun executeMU025002() {
        val expected = listOf("A50_A3(       ) A50_A4(       )")
        assertEquals(expected, "smeup/MU025002".outputOf(configuration = smeupConfig))
    }

    /**
     * Data definition with `Z` RPG type and resolution of inline definition,
     *  from DEFINE that uses *LIKE, from data definition of a subroutine defined in main.
     * @see #269
     */
    @Test
    fun executeMU025014() {
        val expected = listOf("A50_A14(A) A50_B14(ABCDEFGHIJ)")
        assertEquals(expected, "smeup/MU025014".outputOf(configuration = smeupConfig))
    }

    /**
     * Data definition not resolved for a specification that uses `LIKE` to a field from file. In addition,
     *  there is a DS with an `%ELEM()` built-in function to that field.
     * @see #LS24002645
     */
    @Test
    fun executeMUDRNRAPU00101() {
        MULANGTLDbMock().use {
            com.smeup.rpgparser.db.utilities.execute(listOf(it.createTable(), it.populateTable()))
            val expected = listOf("HELLO THERE")
            assertEquals(
                expected = expected,
                "smeup/MUDRNRAPU00101".outputOf(configuration = smeupConfig)
            )
        }
    }

    /**
     * Data definition not resolved for patterns containing the ':' in XLate factor 1
     * @see #LS24002758
     */
    @Test
    fun executeMUDRNRAPU00201() {
        val expected = listOf("ok")
        assertEquals(
            expected = expected,
            "smeup/MUDRNRAPU00201".outputOf(configuration = smeupConfig)
        )
    }

    /**
     * Instatement data definition not resolved because of CHECKR not implemented
     * @see #LS24002758
     */
    @Test
    fun executeMUDRNRAPU00204() {
        val expected = listOf("ok")
        assertEquals(
            expected = expected,
            "smeup/MUDRNRAPU00204".outputOf(configuration = smeupConfig)
        )
    }

    /**
     * Data definition where its field is initialized with the size of parent.
     * @see #LS24002756
     */
    @Test
    fun executeMU024012() {
        val expected = listOf("Size: 2")
        assertEquals(expected, "smeup/MU024012".outputOf(configuration = smeupConfig))
    }

    /**
     * Data definition where its field is initialized with the size of parent.
     * Each field has a specific position from start.
     * @see #LS24002756
     */
    @Test
    fun executeMU024013() {
        val expected = listOf("Size: 8")
        assertEquals(expected, "smeup/MU024013".outputOf(configuration = smeupConfig))
    }

    @Test
    fun executeMUDRNRAPU00202() {
        MULANGTLDbMock().use {
            com.smeup.rpgparser.db.utilities.execute(listOf(it.createTable(), it.populateTable()))
            val expected = listOf("ok")
            assertEquals(expected, "smeup/MUDRNRAPU00202".outputOf(configuration = smeupConfig))
        }
    }

    /**
     * Comments after API directive
     * @see #LS24002821
     */
    @Test
    fun executeMUDRNRAPU00205() {
        val expected = listOf("HELLO THERE")
        assertEquals(
            expected = expected,
            "smeup/MUDRNRAPU00205".outputOf(configuration = smeupConfig)
        )
    }

    /**
     * Data reference not resolved "UYEAR"
     * @see #LS24002831
     */
    @Test
    fun executeMUDRNRAPU00206() {
        val expected = listOf("ok")
        assertEquals(
            expected = expected,
            "smeup/MUDRNRAPU00206".outputOf(configuration = smeupConfig)
        )
    }

    /**
     * Additional field on an EXTNAME DS
     * @see #LS24002872
     */
    @Test
    fun executeMUDRNRAPU00207() {
        val expected = listOf("ok")
        assertEquals(
            expected = expected,
            "smeup/MUDRNRAPU00207".outputOf(configuration = smeupConfig)
        )
    }

    /**
     * DS with EXTNAME and then a field with LIKE to another of file.
     * @see #LS24002827
     */
    @Test
    fun executeMU024014() {
        val expected = listOf("A40DS1(ABCDEFGHIJKLMNOPQRSTUVWXYZABCDEFGHIJKLMNOPQRSTUVWXYZ) DS1_FL1(1)(BCDEFGHIJK) DS1_FL1(2)(LMNOPQRSTU) | A40DS1(A88        LMNOPQRSTUVWXYZABCDEFGHIJKLMNOPQRSTUVWXYZ) DS1_FL1(1)(88        ) DS1_FL1(2)(LMNOPQRSTU) | A40DS1(A88        00        VWXYZABCDEFGHIJKLMNOPQRSTUVWXYZ) DS1_FL1(1)(88        ) DS1_FL1(2)(00        )")
        assertEquals(expected, "smeup/MU024014".outputOf(configuration = smeupConfig))
    }

    /**
     * DefineStmt on instatement data definitions
     * @see #LS24002930
     */
    @Test
    fun executeMUDRNRAPU00213() {
        val expected = listOf("ok")
        assertEquals(expected, "smeup/MUDRNRAPU00213".outputOf(configuration = smeupConfig))
    }

    /**
     * FileDefinition on metadata with empty recordFormat
     * @see #LS24002985
     */
    @Test
    fun executeMUDRNRAPU00217() {
        val expected = listOf("ok")
        assertEquals(expected, "smeup/MUDRNRAPU00217".outputOf(configuration = smeupConfig))
    }

    /**
     * Dynamic array based on pointer
     * @see #LS24002988
     */
    @Test
    fun executeMUDRNRAPU00218() {
        val expected = listOf("ok")
        assertEquals(expected, "smeup/MUDRNRAPU00218".outputOf(configuration = smeupConfig))
    }

    /**
     * Reassign value to pointer variable
     * @see #LS24003047
     */
    @Test
    fun executeMUDRNRAPU00219() {
        val expected = listOf("ok")
        assertEquals(expected, "smeup/MUDRNRAPU00219".outputOf(configuration = smeupConfig))
    }

    /**
     * Caller activation group with no actual caller
     * @see #LS24003137
     */
    @Test
    fun executeMUDRNRAPU00221() {
        val expected = listOf("ok")
        assertEquals(expected, "smeup/MUDRNRAPU00221".outputOf(configuration = smeupConfig))
    }

    /**
     * Comptime DEFINE support
     * @see #LS24003177
     */
    @Test
    fun executeMUDRNRAPU00222() {
        val expected = listOf("ok")
        assertEquals(expected, "smeup/MUDRNRAPU00222".outputOf(configuration = smeupConfig))
    }

    /**
     * Comptime DS with EXTNAME resolution
     * @see #LS24003185
     */
    @Test
    fun executeMUDRNRAPU00223() {
        val expected = listOf("ok")
        assertEquals(expected, "smeup/MUDRNRAPU00223".outputOf(configuration = smeupConfig))
    }

    /**
     * Access to an array detected as a function call by parser
     * @see #LS24003149
     */
    @Test
    fun executeMUDRNRAPU00224() {
        val expected = listOf("ok")
        assertEquals(expected, "smeup/MUDRNRAPU00224".outputOf(configuration = smeupConfig))
    }

    /**
     * Comptime DS with EXTNAME and comptime DEFINE support resolution in the same test
     * @see #LS24003177, #LS24003185
     */
    @Test
    fun executeMUDRNRAPU00225() {
        val expected = listOf("ok")
        assertEquals(expected, "smeup/MUDRNRAPU00225".outputOf(configuration = smeupConfig))
    }

    /**
     * Comptime DS with EXTNAME resolution and data structures INZ(*HIVAL)
     * @see #LS24003257
     */
    @Test
    fun executeMUDRNRAPU00226() {
        val expected = listOf("ok")
        assertEquals(expected, "smeup/MUDRNRAPU00226".outputOf(configuration = smeupConfig))
    }

    /**
     * Data structures INZ(*HIVAL) values test
     * @see #LS24003257
     */
    @Test
    fun executeMUDRNRAPU00227() {
        val expected = listOf("9991\uFFFF\uFFFF99999")
        assertEquals(expected, "smeup/MUDRNRAPU00227".outputOf(configuration = smeupConfig))
    }

    /**
     * LIKE on a PList with case in-sensitive lookup
     * @see #LS24003296
     */
    @Test
    fun executeMUDRNRAPU00230() {
        val expected = listOf("ok")
        assertEquals(expected, "smeup/MUDRNRAPU00230".outputOf(configuration = smeupConfig))
    }

    /**
     * Comptime LIKE referencing another D-Spec with LIKE
     * @see #LS24003329
     */
    @Test
    fun executeMUDRNRAPU00233() {
        val expected = listOf("ok")
        assertEquals(expected, "smeup/MUDRNRAPU00233".outputOf(configuration = smeupConfig))
    }

    /**
     * Comptime DEFINE support based on a comptime resolution inside a subroutine
     * @see #LS24003177
     */
    @Test
    fun executeMUDRNRAPU00231() {
        val expected = listOf("ok")
        assertEquals(expected, "smeup/MUDRNRAPU00231".outputOf(configuration = smeupConfig))
    }

    /**
     * Variable of type A defined with LEN keyword
     * @see #LS24003324
     */
    @Test
    fun executeMUDRNRAPU00232() {
        val expected = listOf("ok")
        assertEquals(expected, "smeup/MUDRNRAPU00232".outputOf(configuration = smeupConfig))
    }

    /**
<<<<<<< HEAD
     * F-spec of type 'O' that is not a printer file
     * @see #LS24003409
     */
    @Test
    fun executeMUDRNRAPU00235() {
        val expected = listOf("ok")
        assertEquals(expected, "smeup/MUDRNRAPU00235".outputOf(configuration = smeupConfig))
=======
     * Access to an array detected as a function call by parser in ScanExpr
     * @see #LS24003380
     */
    @Test
    fun executeMUDRNRAPU00234() {
        val expected = listOf("ok")
        assertEquals(expected, "smeup/MUDRNRAPU00234".outputOf(configuration = smeupConfig))
>>>>>>> 2e0a9e59
    }
}<|MERGE_RESOLUTION|>--- conflicted
+++ resolved
@@ -464,7 +464,16 @@
     }
 
     /**
-<<<<<<< HEAD
+     * Access to an array detected as a function call by parser in ScanExpr
+     * @see #LS24003380
+     */
+    @Test
+    fun executeMUDRNRAPU00234() {
+        val expected = listOf("ok")
+        assertEquals(expected, "smeup/MUDRNRAPU00234".outputOf(configuration = smeupConfig))
+    }
+
+    /**
      * F-spec of type 'O' that is not a printer file
      * @see #LS24003409
      */
@@ -472,14 +481,5 @@
     fun executeMUDRNRAPU00235() {
         val expected = listOf("ok")
         assertEquals(expected, "smeup/MUDRNRAPU00235".outputOf(configuration = smeupConfig))
-=======
-     * Access to an array detected as a function call by parser in ScanExpr
-     * @see #LS24003380
-     */
-    @Test
-    fun executeMUDRNRAPU00234() {
-        val expected = listOf("ok")
-        assertEquals(expected, "smeup/MUDRNRAPU00234".outputOf(configuration = smeupConfig))
->>>>>>> 2e0a9e59
     }
 }