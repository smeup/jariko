package com.smeup.rpgparser.smeup

import com.smeup.rpgparser.db.utilities.DBServer
import com.smeup.rpgparser.smeup.dbmock.MULANGTLDbMock
import org.junit.Test
import kotlin.test.AfterTest
import kotlin.test.BeforeTest
import kotlin.test.assertEquals

open class MULANGT02ConstAndDSpecTest : MULANGTTest() {
    @BeforeTest
    override fun setUp() {
        if (!DBServer.isRunning()) {
            DBServer.startDB()
        }

        super.setUp()
    }

    @AfterTest()
    override fun tearDown() {
        /*
         * This causes `connection exception: connection failure: java.net.SocketException: Pipe interrotta (Write failed)`
         *  during `./gradle check`
         */
//        DBServer.stopDB()
    }

    /**
     * /COPY recognized in CTDATA
     * @see #268
     */
    @Test
    fun executeMU023007() {
        val expected = listOf("/COPY in prima posizione                          ;/copy in prima posizione in minuscolo             ;Prova alla fine del testo /COPY                   ;Prova alla fine del testo in minuscolo /copy      ;Prova con /COPY in mezzo al testo                 ;Prova con /copy in mezzo al testo in minuscolo")
        assertEquals(expected, "smeup/MU023007".outputOf())
    }
    /**
     * /COPY recognized in CTDATA
     * @see #269
     */
    @Test
    fun executeMU023008() {
        val expected = listOf("Prova /COPY                                       ;Prova /COPY numero                                ;Prova /COPY 12                                    ;      /COPY QILEGEN, AAA")
        assertEquals(expected, "smeup/MU023008".outputOf())
    }
    /**
     * Data reference - DS with 2 arrays defined with overlay
     * @see #247
     */
    @Test
    fun executeT02_A40_P03() {
        val expected = listOf("CNCLICNCLIAAAABBBBBAAAABBBBBCNFORCNFORCCCCDDDDDCCCCDDDDDCNCOLCNCOLEEEEFFFFFEEEEFFFFF")
        assertEquals(expected, "smeup/T02_A40_P03".outputOf())
    }

    /**
     * Data reference - Inline definition
     * @see #250
     */
    @Test
    fun executeT02_A80_P01() {
        val expected = listOf("ABCDEFGHIJ12345")
        assertEquals(expected, "smeup/T02_A80_P01".outputOf())
    }

    /**
     * Calculation the size of DS5_FL1 from the overlaying fields
     * @see #24
     */
    @Test
    fun executeT02_A40_P05() {
        val expected = listOf("333,zz")
        assertEquals(expected, "smeup/T02_A40_P05".outputOf())
    }

    /**
     * Definition with both Like and Overlay.
     * @see #266
     */
    @Test
    fun executeT02_A40_P11() {
        val expected = listOf("CNCLICNCLICNFORCNFORCNCOLCNCOL")
        assertEquals(expected, "smeup/T02_A40_P11".outputOf())
    }

    /**
     * Definition with Like to a variable defined also with like.
     * @see #160
     */
    @Test
    fun executeT02_A50_P02() {
        val expected = listOf("A50_A3(       ) A50_A4(       )")
        assertEquals(expected, "smeup/T02_A50_P02".outputOf())
    }

    /**
     * LIKE define of field from file
     * @see #255
     */
    @Test
    fun executeT02_A50_P10() {
        val expected = listOf("A50_A10(AAA) A50_B10(BBB)")
        assertEquals(expected, "smeup/T02_A50_P10".outputOf(configuration = smeupConfig))
    }

    /**
     * Data reference - Definition both inline and file
     * @see #253
     */
    @Test
    fun executeT02_A80_P04() {
        val expected = listOf("ABCDEFGHIJ")
        assertEquals(expected, "smeup/T02_A80_P04".outputOf(configuration = smeupConfig))
    }

    /**
     * Data reference - Inline definition and with prefix External DS
     * @see #254
     */
    @Test
    fun executeT02_A80_P05() {
        val expected = listOf("ABCDEFGHIJ123.00000")
        assertEquals(expected, "smeup/T02_A80_P05".outputOf(configuration = smeupConfig))
    }

    /**
     * Inline variable with specification in D (boolean)
     * @see #253, in addition to issue
     */
    @Test
    fun executeT02_A80_P06() {
        val expected = listOf("1")
        assertEquals(expected, "smeup/T02_A80_P06".outputOf())
    }

    /**
     * ###################
     * ATOMIC TEST SECTION
     * ###################
     */

    /**
     * Definition with both Like and Overlay.
     * @see #266
     */
    @Test
    fun executeMU021008() {
        val expected = listOf("ABCDEFGHIJKLMNOPQRSTUVWXYZ")
        assertEquals(expected, "smeup/MU021008".outputOf(configuration = smeupConfig))
    }

    /**
     * Definition of DATE(D).
     * @see #LS24002856
     */
    @Test
    fun executeMU022501() {
        val expected = listOf("*JUL: 24/151; *ISO: 2024-05-30.")
        assertEquals(expected, "smeup/MU022501".outputOf(configuration = smeupConfig))
    }

    /**
     * Definition with both Like and Overlay.
     * @see #266
     */
    @Test
    fun executeMU024011() {
        val expected = listOf("CNCLICNCLICNFORCNFORCNCOLCNCOL")
        assertEquals(expected, "smeup/MU024011".outputOf(configuration = smeupConfig))
    }

    /**
     * Definition with Like to a variable defined also with like.
     * @see #160
     */
    @Test
    fun executeMU025002() {
        val expected = listOf("A50_A3(       ) A50_A4(       )")
        assertEquals(expected, "smeup/MU025002".outputOf(configuration = smeupConfig))
    }

    /**
     * Data definition with `Z` RPG type and resolution of inline definition,
     *  from DEFINE that uses *LIKE, from data definition of a subroutine defined in main.
     * @see #269
     */
    @Test
    fun executeMU025014() {
        val expected = listOf("A50_A14(A) A50_B14(ABCDEFGHIJ)")
        assertEquals(expected, "smeup/MU025014".outputOf(configuration = smeupConfig))
    }

    /**
     * Data definition not resolved for a specification that uses `LIKE` to a field from file. In addition,
     *  there is a DS with an `%ELEM()` built-in function to that field.
     * @see #LS24002645
     */
    @Test
    fun executeMUDRNRAPU00101() {
        MULANGTLDbMock().use {
            com.smeup.rpgparser.db.utilities.execute(listOf(it.createTable(), it.populateTable()))
            val expected = listOf("HELLO THERE")
            assertEquals(
                expected = expected,
                "smeup/MUDRNRAPU00101".outputOf(configuration = smeupConfig)
            )
        }
    }

    /**
     * Data definition not resolved for patterns containing the ':' in XLate factor 1
     * @see #LS24002758
     */
    @Test
    fun executeMUDRNRAPU00201() {
        val expected = listOf("ok")
        assertEquals(
            expected = expected,
            "smeup/MUDRNRAPU00201".outputOf(configuration = smeupConfig)
        )
    }

    /**
     * Instatement data definition not resolved because of CHECKR not implemented
     * @see #LS24002758
     */
    @Test
    fun executeMUDRNRAPU00204() {
        val expected = listOf("ok")
        assertEquals(
            expected = expected,
            "smeup/MUDRNRAPU00204".outputOf(configuration = smeupConfig)
        )
    }

    /**
     * Data definition where its field is initialized with the size of parent.
     * @see #LS24002756
     */
    @Test
    fun executeMU024012() {
        val expected = listOf("Size: 2")
        assertEquals(expected, "smeup/MU024012".outputOf(configuration = smeupConfig))
    }

    /**
     * Data definition where its field is initialized with the size of parent.
     * Each field has a specific position from start.
     * @see #LS24002756
     */
    @Test
    fun executeMU024013() {
        val expected = listOf("Size: 8")
        assertEquals(expected, "smeup/MU024013".outputOf(configuration = smeupConfig))
    }

    @Test
    fun executeMUDRNRAPU00202() {
        MULANGTLDbMock().use {
            com.smeup.rpgparser.db.utilities.execute(listOf(it.createTable(), it.populateTable()))
            val expected = listOf("ok")
            assertEquals(expected, "smeup/MUDRNRAPU00202".outputOf(configuration = smeupConfig))
        }
    }

    /**
     * Comments after API directive
     * @see #LS24002821
     */
    @Test
    fun executeMUDRNRAPU00205() {
        val expected = listOf("HELLO THERE")
        assertEquals(
            expected = expected,
            "smeup/MUDRNRAPU00205".outputOf(configuration = smeupConfig)
        )
    }

    /**
     * Data reference not resolved "UYEAR"
     * @see #LS24002831
     */
    @Test
    fun executeMUDRNRAPU00206() {
        val expected = listOf("ok")
        assertEquals(
            expected = expected,
            "smeup/MUDRNRAPU00206".outputOf(configuration = smeupConfig)
        )
    }

    /**
     * Additional field on an EXTNAME DS
     * @see #LS24002872
     */
    @Test
    fun executeMUDRNRAPU00207() {
        val expected = listOf("ok")
        assertEquals(
            expected = expected,
            "smeup/MUDRNRAPU00207".outputOf(configuration = smeupConfig)
        )
    }

    /**
     * DS with EXTNAME and then a field with LIKE to another of file.
     * @see #LS24002827
     */
    @Test
    fun executeMU024014() {
        val expected = listOf("A40DS1(ABCDEFGHIJKLMNOPQRSTUVWXYZABCDEFGHIJKLMNOPQRSTUVWXYZ) DS1_FL1(1)(BCDEFGHIJK) DS1_FL1(2)(LMNOPQRSTU) | A40DS1(A88        LMNOPQRSTUVWXYZABCDEFGHIJKLMNOPQRSTUVWXYZ) DS1_FL1(1)(88        ) DS1_FL1(2)(LMNOPQRSTU) | A40DS1(A88        00        VWXYZABCDEFGHIJKLMNOPQRSTUVWXYZ) DS1_FL1(1)(88        ) DS1_FL1(2)(00        )")
        assertEquals(expected, "smeup/MU024014".outputOf(configuration = smeupConfig))
    }

    /**
     * DefineStmt on instatement data definitions
     * @see #LS24002930
     */
    @Test
    fun executeMUDRNRAPU00213() {
        val expected = listOf("ok")
        assertEquals(expected, "smeup/MUDRNRAPU00213".outputOf(configuration = smeupConfig))
    }

    /**
     * FileDefinition on metadata with empty recordFormat
     * @see #LS24002985
     */
    @Test
    fun executeMUDRNRAPU00217() {
        val expected = listOf("ok")
        assertEquals(expected, "smeup/MUDRNRAPU00217".outputOf(configuration = smeupConfig))
    }

    /**
     * Dynamic array based on pointer
     * @see #LS24002988
     */
    @Test
    fun executeMUDRNRAPU00218() {
        val expected = listOf("ok")
        assertEquals(expected, "smeup/MUDRNRAPU00218".outputOf(configuration = smeupConfig))
    }

    /**
     * Reassign value to pointer variable
     * @see #LS24003047
     */
    @Test
    fun executeMUDRNRAPU00219() {
        val expected = listOf("ok")
        assertEquals(expected, "smeup/MUDRNRAPU00219".outputOf(configuration = smeupConfig))
    }

    /**
     * Caller activation group with no actual caller
     * @see #LS24003137
     */
    @Test
    fun executeMUDRNRAPU00221() {
        val expected = listOf("ok")
        assertEquals(expected, "smeup/MUDRNRAPU00221".outputOf(configuration = smeupConfig))
    }

    /**
<<<<<<< HEAD
     * Comptime DS with EXTNAME resolution
     * @see #LS24003185
     */
    @Test
    fun executeMUDRNRAPU00223() {
        val expected = listOf("ok")
        assertEquals(expected, "smeup/MUDRNRAPU00223".outputOf(configuration = smeupConfig))
=======
     * Comptime DEFINE support
     * @see #LS24003177
     */
    @Test
    fun executeMUDRNRAPU00222() {
        val expected = listOf("ok")
        assertEquals(expected, "smeup/MUDRNRAPU00222".outputOf(configuration = smeupConfig))
>>>>>>> 695b2b5d
    }
}<|MERGE_RESOLUTION|>--- conflicted
+++ resolved
@@ -364,7 +364,16 @@
     }
 
     /**
-<<<<<<< HEAD
+     * Comptime DEFINE support
+     * @see #LS24003177
+     */
+    @Test
+    fun executeMUDRNRAPU00222() {
+        val expected = listOf("ok")
+        assertEquals(expected, "smeup/MUDRNRAPU00222".outputOf(configuration = smeupConfig))
+    }
+
+    /**
      * Comptime DS with EXTNAME resolution
      * @see #LS24003185
      */
@@ -372,14 +381,5 @@
     fun executeMUDRNRAPU00223() {
         val expected = listOf("ok")
         assertEquals(expected, "smeup/MUDRNRAPU00223".outputOf(configuration = smeupConfig))
-=======
-     * Comptime DEFINE support
-     * @see #LS24003177
-     */
-    @Test
-    fun executeMUDRNRAPU00222() {
-        val expected = listOf("ok")
-        assertEquals(expected, "smeup/MUDRNRAPU00222".outputOf(configuration = smeupConfig))
->>>>>>> 695b2b5d
     }
 }