package com.smeup.rpgparser.smeup

import org.junit.Test
import kotlin.test.assertEquals

open class MULANGT02ConstAndDSpecTest : MULANGTTest() {
    /**
<<<<<<< HEAD
     * Data reference - Inline definition and with prefix External DS
     * @see #254
     */
    @Test
    fun executeT02_A80_P05() {
        val expected = listOf("ABCDEFGHIJ123.00000")
        assertEquals(expected, "smeup/T02_A80_P05".outputOf(configuration = smeupConfig))
=======
     * Data reference - Inline definition
     * @see #250
     */
    @Test
    fun executeT02_A80_P01() {
        val expected = listOf("ABCDEFGHIJ12345")
        assertEquals(expected, "smeup/T02_A80_P01".outputOf())
>>>>>>> 0d8c1615
    }
}<|MERGE_RESOLUTION|>--- conflicted
+++ resolved
@@ -5,7 +5,16 @@
 
 open class MULANGT02ConstAndDSpecTest : MULANGTTest() {
     /**
-<<<<<<< HEAD
+     * Data reference - Inline definition
+     * @see #250
+     */
+    @Test
+    fun executeT02_A80_P01() {
+        val expected = listOf("ABCDEFGHIJ12345")
+        assertEquals(expected, "smeup/T02_A80_P01".outputOf())
+    }
+
+    /**
      * Data reference - Inline definition and with prefix External DS
      * @see #254
      */
@@ -13,14 +22,5 @@
     fun executeT02_A80_P05() {
         val expected = listOf("ABCDEFGHIJ123.00000")
         assertEquals(expected, "smeup/T02_A80_P05".outputOf(configuration = smeupConfig))
-=======
-     * Data reference - Inline definition
-     * @see #250
-     */
-    @Test
-    fun executeT02_A80_P01() {
-        val expected = listOf("ABCDEFGHIJ12345")
-        assertEquals(expected, "smeup/T02_A80_P01".outputOf())
->>>>>>> 0d8c1615
     }
 }