package com.smeup.rpgparser.smeup

import com.smeup.rpgparser.db.utilities.DBServer
import com.smeup.rpgparser.smeup.dbmock.MULANGTLDbMock
import org.junit.Test
import kotlin.test.AfterTest
import kotlin.test.BeforeTest
import kotlin.test.assertEquals

open class MULANGT02ConstAndDSpecTest : MULANGTTest() {
    @BeforeTest
    override fun setUp() {
        if (!DBServer.isRunning()) {
            DBServer.startDB()
        }

        super.setUp()
    }

    @AfterTest()
    override fun tearDown() {
        /*
         * This causes `connection exception: connection failure: java.net.SocketException: Pipe interrotta (Write failed)`
         *  during `./gradle check`
         */
//        DBServer.stopDB()
    }

    /**
     * /COPY recognized in CTDATA
     * @see #268
     */
    @Test
    fun executeMU023007() {
        val expected = listOf("/COPY in prima posizione                          ;/copy in prima posizione in minuscolo             ;Prova alla fine del testo /COPY                   ;Prova alla fine del testo in minuscolo /copy      ;Prova con /COPY in mezzo al testo                 ;Prova con /copy in mezzo al testo in minuscolo")
        assertEquals(expected, "smeup/MU023007".outputOf())
    }
    /**
     * /COPY recognized in CTDATA
     * @see #269
     */
    @Test
    fun executeMU023008() {
        val expected = listOf("Prova /COPY                                       ;Prova /COPY numero                                ;Prova /COPY 12                                    ;      /COPY QILEGEN, AAA")
        assertEquals(expected, "smeup/MU023008".outputOf())
    }
    /**
     * Data reference - DS with 2 arrays defined with overlay
     * @see #247
     */
    @Test
    fun executeT02_A40_P03() {
        val expected = listOf("CNCLICNCLIAAAABBBBBAAAABBBBBCNFORCNFORCCCCDDDDDCCCCDDDDDCNCOLCNCOLEEEEFFFFFEEEEFFFFF")
        assertEquals(expected, "smeup/T02_A40_P03".outputOf())
    }

    /**
     * Data reference - Inline definition
     * @see #250
     */
    @Test
    fun executeT02_A80_P01() {
        val expected = listOf("ABCDEFGHIJ12345")
        assertEquals(expected, "smeup/T02_A80_P01".outputOf())
    }

    /**
     * Calculation the size of DS5_FL1 from the overlaying fields
     * @see #24
     */
    @Test
    fun executeT02_A40_P05() {
        val expected = listOf("333,zz")
        assertEquals(expected, "smeup/T02_A40_P05".outputOf())
    }

    /**
     * Definition with both Like and Overlay.
     * @see #266
     */
    @Test
    fun executeT02_A40_P11() {
        val expected = listOf("CNCLICNCLICNFORCNFORCNCOLCNCOL")
        assertEquals(expected, "smeup/T02_A40_P11".outputOf())
    }

    /**
     * Definition with Like to a variable defined also with like.
     * @see #160
     */
    @Test
    fun executeT02_A50_P02() {
        val expected = listOf("A50_A3(       ) A50_A4(       )")
        assertEquals(expected, "smeup/T02_A50_P02".outputOf())
    }

    /**
     * LIKE define of field from file
     * @see #255
     */
    @Test
    fun executeT02_A50_P10() {
        val expected = listOf("A50_A10(AAA) A50_B10(BBB)")
        assertEquals(expected, "smeup/T02_A50_P10".outputOf(configuration = smeupConfig))
    }

    /**
     * Data reference - Definition both inline and file
     * @see #253
     */
    @Test
    fun executeT02_A80_P04() {
        val expected = listOf("ABCDEFGHIJ")
        assertEquals(expected, "smeup/T02_A80_P04".outputOf(configuration = smeupConfig))
    }

    /**
     * Data reference - Inline definition and with prefix External DS
     * @see #254
     */
    @Test
    fun executeT02_A80_P05() {
        val expected = listOf("ABCDEFGHIJ123.00000")
        assertEquals(expected, "smeup/T02_A80_P05".outputOf(configuration = smeupConfig))
    }

    /**
     * Inline variable with specification in D (boolean)
     * @see #253, in addition to issue
     */
    @Test
    fun executeT02_A80_P06() {
        val expected = listOf("1")
        assertEquals(expected, "smeup/T02_A80_P06".outputOf())
    }

    /**
     * ###################
     * ATOMIC TEST SECTION
     * ###################
     */

    /**
     * Definition with both Like and Overlay.
     * @see #266
     */
    @Test
    fun executeMU021008() {
        val expected = listOf("ABCDEFGHIJKLMNOPQRSTUVWXYZ")
        assertEquals(expected, "smeup/MU021008".outputOf(configuration = smeupConfig))
    }

    /**
     * Definition of DATE(D).
     * @see #LS24002856
     */
    @Test
    fun executeMU022501() {
        val expected = listOf("*JUL: 24/151; *ISO: 2024-05-30.")
        assertEquals(expected, "smeup/MU022501".outputOf(configuration = smeupConfig))
    }

    /**
     * Definition with both Like and Overlay.
     * @see #266
     */
    @Test
    fun executeMU024011() {
        val expected = listOf("CNCLICNCLICNFORCNFORCNCOLCNCOL")
        assertEquals(expected, "smeup/MU024011".outputOf(configuration = smeupConfig))
    }

    /**
     * Definition with Like to a variable defined also with like.
     * @see #160
     */
    @Test
    fun executeMU025002() {
        val expected = listOf("A50_A3(       ) A50_A4(       )")
        assertEquals(expected, "smeup/MU025002".outputOf(configuration = smeupConfig))
    }

    /**
     * Data definition with `Z` RPG type and resolution of inline definition,
     *  from DEFINE that uses *LIKE, from data definition of a subroutine defined in main.
     * @see #269
     */
    @Test
    fun executeMU025014() {
        val expected = listOf("A50_A14(A) A50_B14(ABCDEFGHIJ)")
        assertEquals(expected, "smeup/MU025014".outputOf(configuration = smeupConfig))
    }

    /**
     * Data definition not resolved for a specification that uses `LIKE` to a field from file. In addition,
     *  there is a DS with an `%ELEM()` built-in function to that field.
     * @see #LS24002645
     */
    @Test
    fun executeMUDRNRAPU00101() {
        MULANGTLDbMock().usePopulated {
            val expected = listOf("HELLO THERE")
            assertEquals(
                expected = expected,
                "smeup/MUDRNRAPU00101".outputOf(configuration = smeupConfig)
            )
        }
    }

    /**
     * Resolves problem od Data Reference with LIKE when in the RPG source is used an API directive.
     * @see LS24003656
     */
    @Test
    fun executeMUDRNRAPU00102() {
        val expected = listOf("HELLO THERE")
        assertEquals(expected, "smeup/MUDRNRAPU00102".outputOf(configuration = smeupConfig))
    }

    /**
     * Data definition not resolved for patterns containing the ':' in XLate factor 1
     * @see #LS24002758
     */
    @Test
    fun executeMUDRNRAPU00201() {
        val expected = listOf("ok")
        assertEquals(
            expected = expected,
            "smeup/MUDRNRAPU00201".outputOf(configuration = smeupConfig)
        )
    }

    /**
     * Instatement data definition not resolved because of CHECKR not implemented
     * @see #LS24002758
     */
    @Test
    fun executeMUDRNRAPU00204() {
        val expected = listOf("ok")
        assertEquals(
            expected = expected,
            "smeup/MUDRNRAPU00204".outputOf(configuration = smeupConfig)
        )
    }

    /**
     * Data definition where its field is initialized with the size of parent.
     * @see #LS24002756
     */
    @Test
    fun executeMU024012() {
        val expected = listOf("Size: 2")
        assertEquals(expected, "smeup/MU024012".outputOf(configuration = smeupConfig))
    }

    /**
     * Data definition where its field is initialized with the size of parent.
     * Each field has a specific position from start.
     * @see #LS24002756
     */
    @Test
    fun executeMU024013() {
        val expected = listOf("Size: 8")
        assertEquals(expected, "smeup/MU024013".outputOf(configuration = smeupConfig))
    }

    @Test
    fun executeMUDRNRAPU00202() {
        MULANGTLDbMock().usePopulated {
            val expected = listOf("ok")
            assertEquals(expected, "smeup/MUDRNRAPU00202".outputOf(configuration = smeupConfig))
        }
    }

    /**
     * Comments after API directive
     * @see #LS24002821
     */
    @Test
    fun executeMUDRNRAPU00205() {
        val expected = listOf("HELLO THERE")
        assertEquals(
            expected = expected,
            "smeup/MUDRNRAPU00205".outputOf(configuration = smeupConfig)
        )
    }

    /**
     * Data reference not resolved "UYEAR"
     * @see #LS24002831
     */
    @Test
    fun executeMUDRNRAPU00206() {
        val expected = listOf("ok")
        assertEquals(
            expected = expected,
            "smeup/MUDRNRAPU00206".outputOf(configuration = smeupConfig)
        )
    }

    /**
     * Additional field on an EXTNAME DS
     * @see #LS24002872
     */
    @Test
    fun executeMUDRNRAPU00207() {
        val expected = listOf("ok")
        assertEquals(
            expected = expected,
            "smeup/MUDRNRAPU00207".outputOf(configuration = smeupConfig)
        )
    }

    /**
     * DS with EXTNAME and then a field with LIKE to another of file.
     * @see #LS24002827
     */
    @Test
    fun executeMU024014() {
        val expected = listOf("A40DS1(ABCDEFGHIJKLMNOPQRSTUVWXYZABCDEFGHIJKLMNOPQRSTUVWXYZ) DS1_FL1(1)(BCDEFGHIJK) DS1_FL1(2)(LMNOPQRSTU) | A40DS1(A88        LMNOPQRSTUVWXYZABCDEFGHIJKLMNOPQRSTUVWXYZ) DS1_FL1(1)(88        ) DS1_FL1(2)(LMNOPQRSTU) | A40DS1(A88        00        VWXYZABCDEFGHIJKLMNOPQRSTUVWXYZ) DS1_FL1(1)(88        ) DS1_FL1(2)(00        )")
        assertEquals(expected, "smeup/MU024014".outputOf(configuration = smeupConfig))
    }

    /**
     * DefineStmt on instatement data definitions
     * @see #LS24002930
     */
    @Test
    fun executeMUDRNRAPU00213() {
        val expected = listOf("ok")
        assertEquals(expected, "smeup/MUDRNRAPU00213".outputOf(configuration = smeupConfig))
    }

    /**
     * FileDefinition on metadata with empty recordFormat
     * @see #LS24002985
     */
    @Test
    fun executeMUDRNRAPU00217() {
        val expected = listOf("ok")
        assertEquals(expected, "smeup/MUDRNRAPU00217".outputOf(configuration = smeupConfig))
    }

    /**
     * Dynamic array based on pointer
     * @see #LS24002988
     */
    @Test
    fun executeMUDRNRAPU00218() {
        val expected = listOf("ok")
        assertEquals(expected, "smeup/MUDRNRAPU00218".outputOf(configuration = smeupConfig))
    }

    /**
     * Reassign value to pointer variable
     * @see #LS24003047
     */
    @Test
    fun executeMUDRNRAPU00219() {
        val expected = listOf("ok")
        assertEquals(expected, "smeup/MUDRNRAPU00219".outputOf(configuration = smeupConfig))
    }

    /**
     * Caller activation group with no actual caller
     * @see #LS24003137
     */
    @Test
    fun executeMUDRNRAPU00221() {
        val expected = listOf("ok")
        assertEquals(expected, "smeup/MUDRNRAPU00221".outputOf(configuration = smeupConfig))
    }

    /**
     * Comptime DEFINE support
     * @see #LS24003177
     */
    @Test
    fun executeMUDRNRAPU00222() {
        val expected = listOf("ok")
        assertEquals(expected, "smeup/MUDRNRAPU00222".outputOf(configuration = smeupConfig))
    }

    /**
     * Comptime DS with EXTNAME resolution
     * @see #LS24003185
     */
    @Test
    fun executeMUDRNRAPU00223() {
        val expected = listOf("ok")
        assertEquals(expected, "smeup/MUDRNRAPU00223".outputOf(configuration = smeupConfig))
    }

    /**
     * Access to an array detected as a function call by parser
     * @see #LS24003149
     */
    @Test
    fun executeMUDRNRAPU00224() {
        val expected = listOf("ok")
        assertEquals(expected, "smeup/MUDRNRAPU00224".outputOf(configuration = smeupConfig))
    }

    /**
     * Comptime DS with EXTNAME and comptime DEFINE support resolution in the same test
     * @see #LS24003177, #LS24003185
     */
    @Test
    fun executeMUDRNRAPU00225() {
        val expected = listOf("ok")
        assertEquals(expected, "smeup/MUDRNRAPU00225".outputOf(configuration = smeupConfig))
    }

    /**
     * Comptime DS with EXTNAME resolution and data structures INZ(*HIVAL)
     * @see #LS24003257
     */
    @Test
    fun executeMUDRNRAPU00226() {
        val expected = listOf("ok")
        assertEquals(expected, "smeup/MUDRNRAPU00226".outputOf(configuration = smeupConfig))
    }

    /**
     * Data structures INZ(*HIVAL) values test
     * @see #LS24003257
     */
    @Test
    fun executeMUDRNRAPU00227() {
        val expected = listOf("9991\uFFFF\uFFFF99999")
        assertEquals(expected, "smeup/MUDRNRAPU00227".outputOf(configuration = smeupConfig))
    }

    /**
     * LIKE on a PList with case in-sensitive lookup
     * @see #LS24003296
     */
    @Test
    fun executeMUDRNRAPU00230() {
        val expected = listOf("ok")
        assertEquals(expected, "smeup/MUDRNRAPU00230".outputOf(configuration = smeupConfig))
    }

    /**
     * Comptime LIKE referencing another D-Spec with LIKE
     * @see #LS24003329
     */
    @Test
    fun executeMUDRNRAPU00233() {
        val expected = listOf("ok")
        assertEquals(expected, "smeup/MUDRNRAPU00233".outputOf(configuration = smeupConfig))
    }

    /**
     * Comptime DEFINE support based on a comptime resolution inside a subroutine
     * @see #LS24003177
     */
    @Test
    fun executeMUDRNRAPU00231() {
        val expected = listOf("ok")
        assertEquals(expected, "smeup/MUDRNRAPU00231".outputOf(configuration = smeupConfig))
    }

    /**
     * Variable of type A defined with LEN keyword
     * @see #LS24003324
     */
    @Test
    fun executeMUDRNRAPU00232() {
        val expected = listOf("ok")
        assertEquals(expected, "smeup/MUDRNRAPU00232".outputOf(configuration = smeupConfig))
    }

    /**
     * Access to an array detected as a function call by parser in ScanExpr
     * @see #LS24003380
     */
    @Test
    fun executeMUDRNRAPU00234() {
        val expected = listOf("ok")
        assertEquals(expected, "smeup/MUDRNRAPU00234".outputOf(configuration = smeupConfig))
    }

    /**
     * F-spec of type 'O' that is not a printer file
     * @see #LS24003409
     */
    @Test
    fun executeMUDRNRAPU00235() {
        val expected = listOf("ok")
        assertEquals(expected, "smeup/MUDRNRAPU00235".outputOf(configuration = smeupConfig))
    }

    /**
     * Access to an array detected as a function call by parser in IfStmt
     * @see #LS24003380
     */
    @Test
    fun executeMUDRNRAPU00236() {
        val expected = listOf("ok")
        assertEquals(expected, "smeup/MUDRNRAPU00236".outputOf(configuration = smeupConfig))
    }

    /**
     * Dspec with LIKE on a field defined in an API
     * @see #LS24003456
     */
    @Test
    fun executeMUDRNRAPU00238() {
        val expected = listOf("ok")
        assertEquals(expected, "smeup/MUDRNRAPU00238".outputOf(configuration = smeupConfig))
    }

    /**
     * Access to an array detected as a function call by parser in SubstExpr
     * @see #LS24003380
     */
    @Test
    fun executeMUDRNRAPU00239() {
        val expected = listOf("ok")
        assertEquals(expected, "smeup/MUDRNRAPU00239".outputOf(configuration = smeupConfig))
    }

    @Test
    fun executeMUDRNRAPU00241() {
        val expected = listOf("0")
        assertEquals(expected, "smeup/MUDRNRAPU00241".outputOf(configuration = smeupConfig))
    }

    /**
     * Access to an array detected as a function call by parser in ArrayAccessExpr
     * @see #LS24003380
     */
    @Test
    fun executeMUDRNRAPU00243() {
        val expected = listOf("ok")
        assertEquals(expected, "smeup/MUDRNRAPU00243".outputOf(configuration = smeupConfig))
    }

    /**
     * Access to an array detected as a function call recursively
     * @see #LS24003753
     */
    @Test
    fun executeMUDRNRAPU00244() {
        val expected = listOf("ok")
        assertEquals(expected, "smeup/MUDRNRAPU00244".outputOf(configuration = smeupConfig))
    }

    /**
     * Resolution of InStatement data definitions contained in CompositeStatements
     * @see #LS24003769
     */
    @Test
    fun executeMUDRNRAPU00245() {
        val expected = listOf("ok")
        assertEquals(expected, "smeup/MUDRNRAPU00245".outputOf(configuration = smeupConfig))
    }

    @Test
    fun executeMUDRNRAPU00246() {
        val expected = listOf("ok")
        assertEquals(expected, "smeup/MUDRNRAPU00246".outputOf(configuration = smeupConfig))
    }

    /**
     * Access to an array detected as a function call in NOT expressions
     * @see #LS24003380
     */
    @Test
    fun executeMUDRNRAPU00247() {
        val expected = listOf("ok")
        assertEquals(expected, "smeup/MUDRNRAPU00247".outputOf(configuration = smeupConfig))
    }

    /**
     * Array declaration inside a DS with an empty INZ keyword
     * @see #LS24003783
     */
    @Test
    fun executeMUDRNRAPU00249() {
        val expected = listOf(List(99) { "0" }.toString())
        assertEquals(expected, "smeup/MUDRNRAPU00249".outputOf(configuration = smeupConfig))
    }

    /**
     * INZ of a field inside a DS declared with OCCURS keyword
     * @see #LS24003786
     */
    @Test
    fun executeMUDRNRAPU00250() {
        val expected = listOf(List(40) { ".00" }.toString())
        assertEquals(expected, "smeup/MUDRNRAPU00250".outputOf(configuration = smeupConfig))
    }

    @Test
    fun executeMUDRNRAPU01101() {
        val expected = listOf("test", "test")
        assertEquals(expected, "smeup/MUDRNRAPU01101".outputOf(configuration = smeupConfig))
    }

    @Test
    fun executeMUDRNRAPU01102() {
        val expected = listOf("test", "te", "st")
        assertEquals(expected, "smeup/MUDRNRAPU01102".outputOf(configuration = smeupConfig))
    }

    @Test
    fun executeMUDRNRAPU01103() {
        val expected = listOf("1", "0")
        assertEquals(expected, "smeup/MUDRNRAPU01103".outputOf(configuration = smeupConfig))
    }

    /**
     * Access to a DS numeric field not initialized both by parent or from itself.
     * @note This behaviour is different on AS400: a field of DS not initialized is a
     *       hexadecimal value instead `0`.
     * @see #LS24004159
     */
    @Test
    fun executeMUDRNRAPU00131() {
        val expected = listOf(".00", "0")
        assertEquals(expected, "smeup/MUDRNRAPU00131".outputOf())
    }

    /**
     * LIKE on DS field with absolute path
     * @see #LS24003324
     */
    @Test
    fun executeMUDRNRAPU00263() {
        val expected = listOf("ok")
        assertEquals(expected, "smeup/MUDRNRAPU00263".outputOf(configuration = smeupConfig))
    }

    /**
     * Verifies the sort of ds array values
     * @see #LS24004379
     */
    @Test
    fun executeMUDRNRAPU01104() {
        val expected = listOf("ORIGINAL", "3", "2", "4", "1", "5", "ORDERED", "3", "1", "2", "4", "5")
        assertEquals(expected, "smeup/MUDRNRAPU01104".outputOf(configuration = smeupConfig))
    }

    /**
     * Like on an InStatement definition inside an API
     * @see #LS24004434
     */
    @Test
    fun executeMUDRNRAPU00264() {
        val expected = listOf("ok")
        assertEquals(expected, "smeup/MUDRNRAPU00264".outputOf(configuration = smeupConfig))
    }

    /**
<<<<<<< HEAD
     * Like on a definition that is defined as a field of an occurable data structure
     * @see #LS24004434
     */
    @Test
    fun executeMUDRNRAPU00265() {
        val expected = listOf(List(500) { "0" }.toString())
        assertEquals(expected, "smeup/MUDRNRAPU00265".outputOf(configuration = smeupConfig))
    }

    /**
     * Using %LEN on a definition inside a DIM
=======
     * Allows for the correct handling of composed (nested) statements during execution, ensuring that `TagStmts`
     *  can be found even within complex structures.
     * @see #LS24004437
     */
    @Test
    fun executeMUDRNRAPU01105() {
        val expected = listOf("FLG-FALSE", "EMPTY", "FLG-TRUE")
        assertEquals(expected, "smeup/MUDRNRAPU01105".outputOf(configuration = smeupConfig))
    }

    /**
     * Assignment of integer value to a DS decimal subfield
>>>>>>> d095b5f7
     * @see #LS24004450
     */
    @Test
    fun executeMUDRNRAPU00132() {
        val expected = listOf("10.000000")
        assertEquals(expected, "smeup/MUDRNRAPU00132".outputOf(configuration = smeupConfig))
    }
}<|MERGE_RESOLUTION|>--- conflicted
+++ resolved
@@ -654,7 +654,17 @@
     }
 
     /**
-<<<<<<< HEAD
+     * Allows for the correct handling of composed (nested) statements during execution, ensuring that `TagStmts`
+     *  can be found even within complex structures.
+     * @see #LS24004437
+     */
+    @Test
+    fun executeMUDRNRAPU01105() {
+        val expected = listOf("FLG-FALSE", "EMPTY", "FLG-TRUE")
+        assertEquals(expected, "smeup/MUDRNRAPU01105".outputOf(configuration = smeupConfig))
+    }
+
+    /**
      * Like on a definition that is defined as a field of an occurable data structure
      * @see #LS24004434
      */
@@ -666,20 +676,6 @@
 
     /**
      * Using %LEN on a definition inside a DIM
-=======
-     * Allows for the correct handling of composed (nested) statements during execution, ensuring that `TagStmts`
-     *  can be found even within complex structures.
-     * @see #LS24004437
-     */
-    @Test
-    fun executeMUDRNRAPU01105() {
-        val expected = listOf("FLG-FALSE", "EMPTY", "FLG-TRUE")
-        assertEquals(expected, "smeup/MUDRNRAPU01105".outputOf(configuration = smeupConfig))
-    }
-
-    /**
-     * Assignment of integer value to a DS decimal subfield
->>>>>>> d095b5f7
      * @see #LS24004450
      */
     @Test
