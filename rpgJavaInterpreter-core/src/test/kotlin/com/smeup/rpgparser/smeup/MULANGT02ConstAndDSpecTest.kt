--- conflicted
+++ resolved
@@ -785,7 +785,16 @@
     }
 
     /**
-<<<<<<< HEAD
+     * Fields in a DS based on existing definitions
+     * @see #LS24004911
+     */
+    @Test
+    fun executeMUDRNRAPU00270() {
+        val expected = listOf("OK", "OK")
+        assertEquals(expected, "smeup/MUDRNRAPU00270".outputOf(configuration = smeupConfig))
+    }
+
+    /**
      * Truncation of number by using Z-ADD. The source is greater than destination.
      * Source and destination are integer.
      * @see #LS24005040
@@ -827,14 +836,5 @@
     fun executeMUDRNRAPU00171() {
         val expected = listOf("123456", "56.00")
         assertEquals(expected, "smeup/MUDRNRAPU00171".outputOf(configuration = smeupConfig))
-=======
-     * Fields in a DS based on existing definitions
-     * @see #LS24004911
-     */
-    @Test
-    fun executeMUDRNRAPU00270() {
-        val expected = listOf("OK", "OK")
-        assertEquals(expected, "smeup/MUDRNRAPU00270".outputOf(configuration = smeupConfig))
->>>>>>> 7ca14e1e
     }
 }