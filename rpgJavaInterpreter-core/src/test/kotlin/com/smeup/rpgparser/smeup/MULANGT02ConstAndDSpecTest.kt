--- conflicted
+++ resolved
@@ -324,17 +324,22 @@
     }
 
     /**
-<<<<<<< HEAD
+     * FileDefinition on metadata with empty recordFormat
+     * @see #LS24002985
+     */
+    @Test
+    fun executeMUDRNRAPU00217() {
+        val expected = listOf("ok")
+        assertEquals(expected, "smeup/MUDRNRAPU00217".outputOf(configuration = smeupConfig))
+    }
+
+    /**
      * Dynamic array based on pointer
      * @see #LS24002988
-=======
-     * FileDefinition on metadata with empty recordFormat
-     * @see #LS24002985
->>>>>>> bc1506c8
-     */
-    @Test
-    fun executeMUDRNRAPU00217() {
-        val expected = listOf("ok")
-        assertEquals(expected, "smeup/MUDRNRAPU00217".outputOf(configuration = smeupConfig))
+     */
+    @Test
+    fun executeMUDRNRAPU00218() {
+        val expected = listOf("ok")
+        assertEquals(expected, "smeup/MUDRNRAPU00218".outputOf(configuration = smeupConfig))
     }
 }