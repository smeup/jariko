package com.smeup.rpgparser.smeup

import com.smeup.rpgparser.db.utilities.DBServer
import com.smeup.rpgparser.smeup.dbmock.MULANGTLDbMock
import org.junit.Test
import kotlin.test.AfterTest
import kotlin.test.BeforeTest
import kotlin.test.assertEquals

open class MULANGT02ConstAndDSpecTest : MULANGTTest() {
    @BeforeTest
    override fun setUp() {
        if (!DBServer.isRunning()) {
            DBServer.startDB()
        }

        super.setUp()
    }

    @AfterTest()
    override fun tearDown() {
        /*
         * This causes `connection exception: connection failure: java.net.SocketException: Pipe interrotta (Write failed)`
         *  during `./gradle check`
         */
//        DBServer.stopDB()
    }

    /**
     * /COPY recognized in CTDATA
     * @see #268
     */
    @Test
    fun executeMU023007() {
        val expected = listOf("/COPY in prima posizione                          ;/copy in prima posizione in minuscolo             ;Prova alla fine del testo /COPY                   ;Prova alla fine del testo in minuscolo /copy      ;Prova con /COPY in mezzo al testo                 ;Prova con /copy in mezzo al testo in minuscolo")
        assertEquals(expected, "smeup/MU023007".outputOf())
    }
    /**
     * /COPY recognized in CTDATA
     * @see #269
     */
    @Test
    fun executeMU023008() {
        val expected = listOf("Prova /COPY                                       ;Prova /COPY numero                                ;Prova /COPY 12                                    ;      /COPY QILEGEN, AAA")
        assertEquals(expected, "smeup/MU023008".outputOf())
    }
    /**
     * Data reference - DS with 2 arrays defined with overlay
     * @see #247
     */
    @Test
    fun executeT02_A40_P03() {
        val expected = listOf("CNCLICNCLIAAAABBBBBAAAABBBBBCNFORCNFORCCCCDDDDDCCCCDDDDDCNCOLCNCOLEEEEFFFFFEEEEFFFFF")
        assertEquals(expected, "smeup/T02_A40_P03".outputOf())
    }

    /**
     * Data reference - Inline definition
     * @see #250
     */
    @Test
    fun executeT02_A80_P01() {
        val expected = listOf("ABCDEFGHIJ12345")
        assertEquals(expected, "smeup/T02_A80_P01".outputOf())
    }

    /**
     * Calculation the size of DS5_FL1 from the overlaying fields
     * @see #24
     */
    @Test
    fun executeT02_A40_P05() {
        val expected = listOf("333,zz")
        assertEquals(expected, "smeup/T02_A40_P05".outputOf())
    }

    /**
     * Definition with both Like and Overlay.
     * @see #266
     */
    @Test
    fun executeT02_A40_P11() {
        val expected = listOf("CNCLICNCLICNFORCNFORCNCOLCNCOL")
        assertEquals(expected, "smeup/T02_A40_P11".outputOf())
    }

    /**
     * Definition with Like to a variable defined also with like.
     * @see #160
     */
    @Test
    fun executeT02_A50_P02() {
        val expected = listOf("A50_A3(       ) A50_A4(       )")
        assertEquals(expected, "smeup/T02_A50_P02".outputOf())
    }

    /**
     * LIKE define of field from file
     * @see #255
     */
    @Test
    fun executeT02_A50_P10() {
        val expected = listOf("A50_A10(AAA) A50_B10(BBB)")
        assertEquals(expected, "smeup/T02_A50_P10".outputOf(configuration = smeupConfig))
    }

    /**
     * Data reference - Definition both inline and file
     * @see #253
     */
    @Test
    fun executeT02_A80_P04() {
        val expected = listOf("ABCDEFGHIJ")
        assertEquals(expected, "smeup/T02_A80_P04".outputOf(configuration = smeupConfig))
    }

    /**
     * Data reference - Inline definition and with prefix External DS
     * @see #254
     */
    @Test
    fun executeT02_A80_P05() {
        val expected = listOf("ABCDEFGHIJ123.00000")
        assertEquals(expected, "smeup/T02_A80_P05".outputOf(configuration = smeupConfig))
    }

    /**
     * Inline variable with specification in D (boolean)
     * @see #253, in addition to issue
     */
    @Test
    fun executeT02_A80_P06() {
        val expected = listOf("1")
        assertEquals(expected, "smeup/T02_A80_P06".outputOf())
    }

    /**
     * ###################
     * ATOMIC TEST SECTION
     * ###################
     */

    /**
     * Definition with both Like and Overlay.
     * @see #266
     */
    @Test
    fun executeMU021008() {
        val expected = listOf("ABCDEFGHIJKLMNOPQRSTUVWXYZ")
        assertEquals(expected, "smeup/MU021008".outputOf(configuration = smeupConfig))
    }

    /**
     * Definition of DATE(D).
     * @see #LS24002856
     */
    @Test
    fun executeMU022501() {
        val expected = listOf("*JUL: 24/151; *ISO: 2024-05-30.")
        assertEquals(expected, "smeup/MU022501".outputOf(configuration = smeupConfig))
    }

    /**
     * Definition with both Like and Overlay.
     * @see #266
     */
    @Test
    fun executeMU024011() {
        val expected = listOf("CNCLICNCLICNFORCNFORCNCOLCNCOL")
        assertEquals(expected, "smeup/MU024011".outputOf(configuration = smeupConfig))
    }

    /**
     * Definition with Like to a variable defined also with like.
     * @see #160
     */
    @Test
    fun executeMU025002() {
        val expected = listOf("A50_A3(       ) A50_A4(       )")
        assertEquals(expected, "smeup/MU025002".outputOf(configuration = smeupConfig))
    }

    /**
     * Data definition with `Z` RPG type and resolution of inline definition,
     *  from DEFINE that uses *LIKE, from data definition of a subroutine defined in main.
     * @see #269
     */
    @Test
    fun executeMU025014() {
        val expected = listOf("A50_A14(A) A50_B14(ABCDEFGHIJ)")
        assertEquals(expected, "smeup/MU025014".outputOf(configuration = smeupConfig))
    }

    /**
     * Data definition not resolved for a specification that uses `LIKE` to a field from file. In addition,
     *  there is a DS with an `%ELEM()` built-in function to that field.
     * @see #LS24002645
     */
    @Test
    fun executeMUDRNRAPU00101() {
        MULANGTLDbMock().use {
            com.smeup.rpgparser.db.utilities.execute(listOf(it.createTable(), it.populateTable()))
            val expected = listOf("HELLO THERE")
            assertEquals(
                expected = expected,
                "smeup/MUDRNRAPU00101".outputOf(configuration = smeupConfig)
            )
        }
    }

    /**
     * Resolves problem od Data Reference with LIKE when in the RPG source is used an API directive.
     * @see LS24003656
     */
    @Test
    fun executeMUDRNRAPU00102() {
        val expected = listOf("HELLO THERE")
        assertEquals(expected, "smeup/MUDRNRAPU00102".outputOf(configuration = smeupConfig))
    }

    /**
     * Data definition not resolved for patterns containing the ':' in XLate factor 1
     * @see #LS24002758
     */
    @Test
    fun executeMUDRNRAPU00201() {
        val expected = listOf("ok")
        assertEquals(
            expected = expected,
            "smeup/MUDRNRAPU00201".outputOf(configuration = smeupConfig)
        )
    }

    /**
     * Instatement data definition not resolved because of CHECKR not implemented
     * @see #LS24002758
     */
    @Test
    fun executeMUDRNRAPU00204() {
        val expected = listOf("ok")
        assertEquals(
            expected = expected,
            "smeup/MUDRNRAPU00204".outputOf(configuration = smeupConfig)
        )
    }

    /**
     * Data definition where its field is initialized with the size of parent.
     * @see #LS24002756
     */
    @Test
    fun executeMU024012() {
        val expected = listOf("Size: 2")
        assertEquals(expected, "smeup/MU024012".outputOf(configuration = smeupConfig))
    }

    /**
     * Data definition where its field is initialized with the size of parent.
     * Each field has a specific position from start.
     * @see #LS24002756
     */
    @Test
    fun executeMU024013() {
        val expected = listOf("Size: 8")
        assertEquals(expected, "smeup/MU024013".outputOf(configuration = smeupConfig))
    }

    @Test
    fun executeMUDRNRAPU00202() {
        MULANGTLDbMock().use {
            com.smeup.rpgparser.db.utilities.execute(listOf(it.createTable(), it.populateTable()))
            val expected = listOf("ok")
            assertEquals(expected, "smeup/MUDRNRAPU00202".outputOf(configuration = smeupConfig))
        }
    }

    /**
     * Comments after API directive
     * @see #LS24002821
     */
    @Test
    fun executeMUDRNRAPU00205() {
        val expected = listOf("HELLO THERE")
        assertEquals(
            expected = expected,
            "smeup/MUDRNRAPU00205".outputOf(configuration = smeupConfig)
        )
    }

    /**
     * Data reference not resolved "UYEAR"
     * @see #LS24002831
     */
    @Test
    fun executeMUDRNRAPU00206() {
        val expected = listOf("ok")
        assertEquals(
            expected = expected,
            "smeup/MUDRNRAPU00206".outputOf(configuration = smeupConfig)
        )
    }

    /**
     * Additional field on an EXTNAME DS
     * @see #LS24002872
     */
    @Test
    fun executeMUDRNRAPU00207() {
        val expected = listOf("ok")
        assertEquals(
            expected = expected,
            "smeup/MUDRNRAPU00207".outputOf(configuration = smeupConfig)
        )
    }

    /**
     * DS with EXTNAME and then a field with LIKE to another of file.
     * @see #LS24002827
     */
    @Test
    fun executeMU024014() {
        val expected = listOf("A40DS1(ABCDEFGHIJKLMNOPQRSTUVWXYZABCDEFGHIJKLMNOPQRSTUVWXYZ) DS1_FL1(1)(BCDEFGHIJK) DS1_FL1(2)(LMNOPQRSTU) | A40DS1(A88        LMNOPQRSTUVWXYZABCDEFGHIJKLMNOPQRSTUVWXYZ) DS1_FL1(1)(88        ) DS1_FL1(2)(LMNOPQRSTU) | A40DS1(A88        00        VWXYZABCDEFGHIJKLMNOPQRSTUVWXYZ) DS1_FL1(1)(88        ) DS1_FL1(2)(00        )")
        assertEquals(expected, "smeup/MU024014".outputOf(configuration = smeupConfig))
    }

    /**
     * DefineStmt on instatement data definitions
     * @see #LS24002930
     */
    @Test
    fun executeMUDRNRAPU00213() {
        val expected = listOf("ok")
        assertEquals(expected, "smeup/MUDRNRAPU00213".outputOf(configuration = smeupConfig))
    }

    /**
     * FileDefinition on metadata with empty recordFormat
     * @see #LS24002985
     */
    @Test
    fun executeMUDRNRAPU00217() {
        val expected = listOf("ok")
        assertEquals(expected, "smeup/MUDRNRAPU00217".outputOf(configuration = smeupConfig))
    }

    /**
     * Dynamic array based on pointer
     * @see #LS24002988
     */
    @Test
    fun executeMUDRNRAPU00218() {
        val expected = listOf("ok")
        assertEquals(expected, "smeup/MUDRNRAPU00218".outputOf(configuration = smeupConfig))
    }

    /**
     * Reassign value to pointer variable
     * @see #LS24003047
     */
    @Test
    fun executeMUDRNRAPU00219() {
        val expected = listOf("ok")
        assertEquals(expected, "smeup/MUDRNRAPU00219".outputOf(configuration = smeupConfig))
    }

    /**
     * Caller activation group with no actual caller
     * @see #LS24003137
     */
    @Test
    fun executeMUDRNRAPU00221() {
        val expected = listOf("ok")
        assertEquals(expected, "smeup/MUDRNRAPU00221".outputOf(configuration = smeupConfig))
    }

    /**
     * Comptime DEFINE support
     * @see #LS24003177
     */
    @Test
    fun executeMUDRNRAPU00222() {
        val expected = listOf("ok")
        assertEquals(expected, "smeup/MUDRNRAPU00222".outputOf(configuration = smeupConfig))
    }

    /**
     * Comptime DS with EXTNAME resolution
     * @see #LS24003185
     */
    @Test
    fun executeMUDRNRAPU00223() {
        val expected = listOf("ok")
        assertEquals(expected, "smeup/MUDRNRAPU00223".outputOf(configuration = smeupConfig))
    }

    /**
     * Access to an array detected as a function call by parser
     * @see #LS24003149
     */
    @Test
    fun executeMUDRNRAPU00224() {
        val expected = listOf("ok")
        assertEquals(expected, "smeup/MUDRNRAPU00224".outputOf(configuration = smeupConfig))
    }

    /**
     * Comptime DS with EXTNAME and comptime DEFINE support resolution in the same test
     * @see #LS24003177, #LS24003185
     */
    @Test
    fun executeMUDRNRAPU00225() {
        val expected = listOf("ok")
        assertEquals(expected, "smeup/MUDRNRAPU00225".outputOf(configuration = smeupConfig))
    }

    /**
     * Comptime DS with EXTNAME resolution and data structures INZ(*HIVAL)
     * @see #LS24003257
     */
    @Test
    fun executeMUDRNRAPU00226() {
        val expected = listOf("ok")
        assertEquals(expected, "smeup/MUDRNRAPU00226".outputOf(configuration = smeupConfig))
    }

    /**
     * Data structures INZ(*HIVAL) values test
     * @see #LS24003257
     */
    @Test
    fun executeMUDRNRAPU00227() {
        val expected = listOf("9991\uFFFF\uFFFF99999")
        assertEquals(expected, "smeup/MUDRNRAPU00227".outputOf(configuration = smeupConfig))
    }

    /**
     * LIKE on a PList with case in-sensitive lookup
     * @see #LS24003296
     */
    @Test
    fun executeMUDRNRAPU00230() {
        val expected = listOf("ok")
        assertEquals(expected, "smeup/MUDRNRAPU00230".outputOf(configuration = smeupConfig))
    }

    /**
     * Comptime LIKE referencing another D-Spec with LIKE
     * @see #LS24003329
     */
    @Test
    fun executeMUDRNRAPU00233() {
        val expected = listOf("ok")
        assertEquals(expected, "smeup/MUDRNRAPU00233".outputOf(configuration = smeupConfig))
    }

    /**
     * Comptime DEFINE support based on a comptime resolution inside a subroutine
     * @see #LS24003177
     */
    @Test
    fun executeMUDRNRAPU00231() {
        val expected = listOf("ok")
        assertEquals(expected, "smeup/MUDRNRAPU00231".outputOf(configuration = smeupConfig))
    }

    /**
     * Variable of type A defined with LEN keyword
     * @see #LS24003324
     */
    @Test
    fun executeMUDRNRAPU00232() {
        val expected = listOf("ok")
        assertEquals(expected, "smeup/MUDRNRAPU00232".outputOf(configuration = smeupConfig))
    }

    /**
     * Access to an array detected as a function call by parser in ScanExpr
     * @see #LS24003380
     */
    @Test
    fun executeMUDRNRAPU00234() {
        val expected = listOf("ok")
        assertEquals(expected, "smeup/MUDRNRAPU00234".outputOf(configuration = smeupConfig))
    }

    /**
     * F-spec of type 'O' that is not a printer file
     * @see #LS24003409
     */
    @Test
    fun executeMUDRNRAPU00235() {
        val expected = listOf("ok")
        assertEquals(expected, "smeup/MUDRNRAPU00235".outputOf(configuration = smeupConfig))
    }

    /**
     * Access to an array detected as a function call by parser in IfStmt
     * @see #LS24003380
     */
    @Test
    fun executeMUDRNRAPU00236() {
        val expected = listOf("ok")
        assertEquals(expected, "smeup/MUDRNRAPU00236".outputOf(configuration = smeupConfig))
    }

    /**
     * Dspec with LIKE on a field defined in an API
     * @see #LS24003456
     */
    @Test
    fun executeMUDRNRAPU00238() {
        val expected = listOf("ok")
        assertEquals(expected, "smeup/MUDRNRAPU00238".outputOf(configuration = smeupConfig))
    }

    /**
     * Access to an array detected as a function call by parser in SubstExpr
     * @see #LS24003380
     */
    @Test
    fun executeMUDRNRAPU00239() {
        val expected = listOf("ok")
        assertEquals(expected, "smeup/MUDRNRAPU00239".outputOf(configuration = smeupConfig))
    }

    @Test
    fun executeMUDRNRAPU00241() {
        val expected = listOf("0")
        assertEquals(expected, "smeup/MUDRNRAPU00241".outputOf(configuration = smeupConfig))
    }

    /**
<<<<<<< HEAD
     * Access to an array detected as a function call recursively
     * @see #LS24003753
     */
    @Test
    fun executeMUDRNRAPU00244() {
        val expected = listOf("ok")
        assertEquals(expected, "smeup/MUDRNRAPU00244".outputOf(configuration = smeupConfig))
=======
     * Access to an array detected as a function call by parser in ArrayAccessExpr
     * @see #LS24003380
     */
    @Test
    fun executeMUDRNRAPU00243() {
        val expected = listOf("ok")
        assertEquals(expected, "smeup/MUDRNRAPU00243".outputOf(configuration = smeupConfig))
>>>>>>> 80110e02
    }
}<|MERGE_RESOLUTION|>--- conflicted
+++ resolved
@@ -530,7 +530,16 @@
     }
 
     /**
-<<<<<<< HEAD
+     * Access to an array detected as a function call by parser in ArrayAccessExpr
+     * @see #LS24003380
+     */
+    @Test
+    fun executeMUDRNRAPU00243() {
+        val expected = listOf("ok")
+        assertEquals(expected, "smeup/MUDRNRAPU00243".outputOf(configuration = smeupConfig))
+    }
+
+    /**
      * Access to an array detected as a function call recursively
      * @see #LS24003753
      */
@@ -538,14 +547,5 @@
     fun executeMUDRNRAPU00244() {
         val expected = listOf("ok")
         assertEquals(expected, "smeup/MUDRNRAPU00244".outputOf(configuration = smeupConfig))
-=======
-     * Access to an array detected as a function call by parser in ArrayAccessExpr
-     * @see #LS24003380
-     */
-    @Test
-    fun executeMUDRNRAPU00243() {
-        val expected = listOf("ok")
-        assertEquals(expected, "smeup/MUDRNRAPU00243".outputOf(configuration = smeupConfig))
->>>>>>> 80110e02
     }
 }