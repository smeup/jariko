package com.smeup.rpgparser.smeup

import com.smeup.rpgparser.db.utilities.DBServer
import com.smeup.rpgparser.interpreter.AbstractDataDefinition
import com.smeup.rpgparser.interpreter.DataDefinition
import com.smeup.rpgparser.interpreter.DataStructureType
import com.smeup.rpgparser.interpreter.StringType
import com.smeup.rpgparser.parsing.parsetreetoast.resolveAndValidate
import com.smeup.rpgparser.smeup.dbmock.MULANGTLDbMock
import org.junit.Test
import kotlin.test.*

open class MULANGT02ConstAndDSpecTest : MULANGTTest() {
    @BeforeTest
    override fun setUp() {
        if (!DBServer.isRunning()) {
            DBServer.startDB()
        }

        super.setUp()
    }

    @AfterTest()
    override fun tearDown() {
        /*
         * This causes `connection exception: connection failure: java.net.SocketException: Pipe interrotta (Write failed)`
         *  during `./gradle check`
         */
//        DBServer.stopDB()
    }

    /**
     * /COPY recognized in CTDATA
     * @see #268
     */
    @Test
    fun executeMU023007() {
        val expected = listOf("/COPY in prima posizione                          ;/copy in prima posizione in minuscolo             ;Prova alla fine del testo /COPY                   ;Prova alla fine del testo in minuscolo /copy      ;Prova con /COPY in mezzo al testo                 ;Prova con /copy in mezzo al testo in minuscolo")
        assertEquals(expected, "smeup/MU023007".outputOf())
    }
    /**
     * /COPY recognized in CTDATA
     * @see #269
     */
    @Test
    fun executeMU023008() {
        val expected = listOf("Prova /COPY                                       ;Prova /COPY numero                                ;Prova /COPY 12                                    ;      /COPY QILEGEN, AAA")
        assertEquals(expected, "smeup/MU023008".outputOf())
    }
    /**
     * Data reference - DS with 2 arrays defined with overlay
     * @see #247
     */
    @Test
    fun executeT02_A40_P03() {
        val expected = listOf("CNCLICNCLIAAAABBBBBAAAABBBBBCNFORCNFORCCCCDDDDDCCCCDDDDDCNCOLCNCOLEEEEFFFFFEEEEFFFFF")
        assertEquals(expected, "smeup/T02_A40_P03".outputOf())
    }

    /**
     * Data reference - Inline definition
     * @see #250
     */
    @Test
    fun executeT02_A80_P01() {
        val expected = listOf("ABCDEFGHIJ12345")
        assertEquals(expected, "smeup/T02_A80_P01".outputOf())
    }

    /**
     * Calculation the size of DS5_FL1 from the overlaying fields
     * @see #24
     */
    @Test
    fun executeT02_A40_P05() {
        val expected = listOf("333,zz")
        assertEquals(expected, "smeup/T02_A40_P05".outputOf())
    }

    /**
     * Definition with both Like and Overlay.
     * @see #266
     */
    @Test
    fun executeT02_A40_P11() {
        val expected = listOf("CNCLICNCLICNFORCNFORCNCOLCNCOL")
        assertEquals(expected, "smeup/T02_A40_P11".outputOf())
    }

    /**
     * Definition with Like to a variable defined also with like.
     * @see #160
     */
    @Test
    fun executeT02_A50_P02() {
        val expected = listOf("A50_A3(       ) A50_A4(       )")
        assertEquals(expected, "smeup/T02_A50_P02".outputOf())
    }

    /**
     * LIKE define of field from file
     * @see #255
     */
    @Test
    fun executeT02_A50_P10() {
        val expected = listOf("A50_A10(AAA) A50_B10(BBB)")
        assertEquals(expected, "smeup/T02_A50_P10".outputOf(configuration = smeupConfig))
    }

    /**
     * Data reference - Definition both inline and file
     * @see #253
     */
    @Test
    fun executeT02_A80_P04() {
        val expected = listOf("ABCDEFGHIJ")
        assertEquals(expected, "smeup/T02_A80_P04".outputOf(configuration = smeupConfig))
    }

    /**
     * Data reference - Inline definition and with prefix External DS
     * @see #254
     */
    @Test
    fun executeT02_A80_P05() {
        val expected = listOf("ABCDEFGHIJ123.00000")
        assertEquals(expected, "smeup/T02_A80_P05".outputOf(configuration = smeupConfig))
    }

    /**
     * Inline variable with specification in D (boolean)
     * @see #253, in addition to issue
     */
    @Test
    fun executeT02_A80_P06() {
        val expected = listOf("1")
        assertEquals(expected, "smeup/T02_A80_P06".outputOf())
    }

    /**
     * ###################
     * ATOMIC TEST SECTION
     * ###################
     */

    /**
     * Definition with both Like and Overlay.
     * @see #266
     */
    @Test
    fun executeMU021008() {
        val expected = listOf("ABCDEFGHIJKLMNOPQRSTUVWXYZ")
        assertEquals(expected, "smeup/MU021008".outputOf(configuration = smeupConfig))
    }

    /**
     * Definition of DATE(D).
     * @see #LS24002856
     */
    @Test
    fun executeMU022501() {
        val expected = listOf("*JUL: 24/151; *ISO: 2024-05-30.")
        assertEquals(expected, "smeup/MU022501".outputOf(configuration = smeupConfig))
    }

    /**
     * Definition with both Like and Overlay.
     * @see #266
     */
    @Test
    fun executeMU024011() {
        val expected = listOf("CNCLICNCLICNFORCNFORCNCOLCNCOL")
        assertEquals(expected, "smeup/MU024011".outputOf(configuration = smeupConfig))
    }

    /**
     * Definition with Like to a variable defined also with like.
     * @see #160
     */
    @Test
    fun executeMU025002() {
        val expected = listOf("A50_A3(       ) A50_A4(       )")
        assertEquals(expected, "smeup/MU025002".outputOf(configuration = smeupConfig))
    }

    /**
     * Data definition with `Z` RPG type and resolution of inline definition,
     *  from DEFINE that uses *LIKE, from data definition of a subroutine defined in main.
     * @see #269
     */
    @Test
    fun executeMU025014() {
        val expected = listOf("A50_A14(A) A50_B14(ABCDEFGHIJ)")
        assertEquals(expected, "smeup/MU025014".outputOf(configuration = smeupConfig))
    }

    /**
     * Data definition not resolved for a specification that uses `LIKE` to a field from file. In addition,
     *  there is a DS with an `%ELEM()` built-in function to that field.
     * @see #LS24002645
     */
    @Test
    fun executeMUDRNRAPU00101() {
        MULANGTLDbMock().usePopulated({
            val expected = listOf("HELLO THERE")
            assertEquals(
                expected = expected,
                "smeup/MUDRNRAPU00101".outputOf(configuration = smeupConfig)
            )
        })
    }

    /**
     * Resolves problem od Data Reference with LIKE when in the RPG source is used an API directive.
     * @see LS24003656
     */
    @Test
    fun executeMUDRNRAPU00102() {
        val expected = listOf("HELLO THERE")
        assertEquals(expected, "smeup/MUDRNRAPU00102".outputOf(configuration = smeupConfig))
    }

    /**
     * Data definition not resolved for patterns containing the ':' in XLate factor 1
     * @see #LS24002758
     */
    @Test
    fun executeMUDRNRAPU00201() {
        val expected = listOf("ok")
        assertEquals(
            expected = expected,
            "smeup/MUDRNRAPU00201".outputOf(configuration = smeupConfig)
        )
    }

    /**
     * Instatement data definition not resolved because of CHECKR not implemented
     * @see #LS24002758
     */
    @Test
    fun executeMUDRNRAPU00204() {
        val expected = listOf("ok")
        assertEquals(
            expected = expected,
            "smeup/MUDRNRAPU00204".outputOf(configuration = smeupConfig)
        )
    }

    /**
     * Data definition where its field is initialized with the size of parent.
     * @see #LS24002756
     */
    @Test
    fun executeMU024012() {
        val expected = listOf("Size: 2")
        assertEquals(expected, "smeup/MU024012".outputOf(configuration = smeupConfig))
    }

    /**
     * Data definition where its field is initialized with the size of parent.
     * Each field has a specific position from start.
     * @see #LS24002756
     */
    @Test
    fun executeMU024013() {
        val expected = listOf("Size: 8")
        assertEquals(expected, "smeup/MU024013".outputOf(configuration = smeupConfig))
    }

    @Test
    fun executeMUDRNRAPU00202() {
        MULANGTLDbMock().usePopulated({
            val expected = listOf("ok")
            assertEquals(expected, "smeup/MUDRNRAPU00202".outputOf(configuration = smeupConfig))
        })
    }

    /**
     * Comments after API directive
     * @see #LS24002821
     */
    @Test
    fun executeMUDRNRAPU00205() {
        val expected = listOf("HELLO THERE")
        assertEquals(
            expected = expected,
            "smeup/MUDRNRAPU00205".outputOf(configuration = smeupConfig)
        )
    }

    /**
     * Data reference not resolved "UYEAR"
     * @see #LS24002831
     */
    @Test
    fun executeMUDRNRAPU00206() {
        val expected = listOf("ok")
        assertEquals(
            expected = expected,
            "smeup/MUDRNRAPU00206".outputOf(configuration = turnOnZAddLegacyFlagConfig)
        )
    }

    /**
     * Additional field on an EXTNAME DS
     * @see #LS24002872
     */
    @Test
    fun executeMUDRNRAPU00207() {
        val expected = listOf("ok")
        assertEquals(
            expected = expected,
            "smeup/MUDRNRAPU00207".outputOf(configuration = smeupConfig)
        )
    }

    /**
     * DS with EXTNAME and then a field with LIKE to another of file.
     * @see #LS24002827
     */
    @Test
    fun executeMU024014() {
        val expected = listOf("A40DS1(ABCDEFGHIJKLMNOPQRSTUVWXYZABCDEFGHIJKLMNOPQRSTUVWXYZ) DS1_FL1(1)(BCDEFGHIJK) DS1_FL1(2)(LMNOPQRSTU) | A40DS1(A88        LMNOPQRSTUVWXYZABCDEFGHIJKLMNOPQRSTUVWXYZ) DS1_FL1(1)(88        ) DS1_FL1(2)(LMNOPQRSTU) | A40DS1(A88        00        VWXYZABCDEFGHIJKLMNOPQRSTUVWXYZ) DS1_FL1(1)(88        ) DS1_FL1(2)(00        )")
        assertEquals(expected, "smeup/MU024014".outputOf(configuration = smeupConfig))
    }

    /**
     * DefineStmt on instatement data definitions
     * @see #LS24002930
     */
    @Test
    fun executeMUDRNRAPU00213() {
        val expected = listOf("ok")
        assertEquals(expected, "smeup/MUDRNRAPU00213".outputOf(configuration = smeupConfig))
    }

    /**
     * FileDefinition on metadata with empty recordFormat
     * @see #LS24002985
     */
    @Test
    fun executeMUDRNRAPU00217() {
        val expected = listOf("ok")
        assertEquals(expected, "smeup/MUDRNRAPU00217".outputOf(configuration = smeupConfig))
    }

    /**
     * Dynamic array based on pointer
     * @see #LS24002988
     */
    @Test
    fun executeMUDRNRAPU00218() {
        val expected = listOf("ok")
        assertEquals(expected, "smeup/MUDRNRAPU00218".outputOf(configuration = smeupConfig))
    }

    /**
     * Reassign value to pointer variable
     * @see #LS24003047
     */
    @Test
    fun executeMUDRNRAPU00219() {
        val expected = listOf("ok")
        assertEquals(expected, "smeup/MUDRNRAPU00219".outputOf(configuration = smeupConfig))
    }

    /**
     * Caller activation group with no actual caller
     * @see #LS24003137
     */
    @Test
    fun executeMUDRNRAPU00221() {
        val expected = listOf("ok")
        assertEquals(expected, "smeup/MUDRNRAPU00221".outputOf(configuration = smeupConfig))
    }

    /**
     * Comptime DEFINE support
     * @see #LS24003177
     */
    @Test
    fun executeMUDRNRAPU00222() {
        val expected = listOf("ok")
        assertEquals(expected, "smeup/MUDRNRAPU00222".outputOf(configuration = smeupConfig))
    }

    /**
     * Comptime DS with EXTNAME resolution
     * @see #LS24003185
     */
    @Test
    fun executeMUDRNRAPU00223() {
        val expected = listOf("ok")
        assertEquals(expected, "smeup/MUDRNRAPU00223".outputOf(configuration = smeupConfig))
    }

    /**
     * Access to an array detected as a function call by parser
     * @see #LS24003149
     */
    @Test
    fun executeMUDRNRAPU00224() {
        val expected = listOf("ok")
        assertEquals(expected, "smeup/MUDRNRAPU00224".outputOf(configuration = smeupConfig))
    }

    /**
     * Comptime DS with EXTNAME and comptime DEFINE support resolution in the same test
     * @see #LS24003177, #LS24003185
     */
    @Test
    fun executeMUDRNRAPU00225() {
        val expected = listOf("ok")
        assertEquals(expected, "smeup/MUDRNRAPU00225".outputOf(configuration = smeupConfig))
    }

    /**
     * Comptime DS with EXTNAME resolution and data structures INZ(*HIVAL)
     * @see #LS24003257
     */
    @Test
    fun executeMUDRNRAPU00226() {
        val expected = listOf("ok")
        assertEquals(expected, "smeup/MUDRNRAPU00226".outputOf(configuration = smeupConfig))
    }

    /**
     * Data structures INZ(*HIVAL) values test
     * @see #LS24003257
     */
    @Test
    fun executeMUDRNRAPU00227() {
        val expected = listOf("\uFFFF\uFFFF\uFFFF\uFFFF\uFFFF\uFFFF\uFFFF\uFFFF\uFFFF\uFFFF\uFFFF")
        assertEquals(expected, "smeup/MUDRNRAPU00227".outputOf(configuration = smeupConfig))
    }

    /**
     * LIKE on a PList with case in-sensitive lookup
     * @see #LS24003296
     */
    @Test
    fun executeMUDRNRAPU00230() {
        val expected = listOf("ok")
        assertEquals(expected, "smeup/MUDRNRAPU00230".outputOf(configuration = smeupConfig))
    }

    /**
     * Comptime LIKE referencing another D-Spec with LIKE
     * @see #LS24003329
     */
    @Test
    fun executeMUDRNRAPU00233() {
        val expected = listOf("ok")
        assertEquals(expected, "smeup/MUDRNRAPU00233".outputOf(configuration = smeupConfig))
    }

    /**
     * Comptime DEFINE support based on a comptime resolution inside a subroutine
     * @see #LS24003177
     */
    @Test
    fun executeMUDRNRAPU00231() {
        val expected = listOf("ok")
        assertEquals(expected, "smeup/MUDRNRAPU00231".outputOf(configuration = smeupConfig))
    }

    /**
     * Variable of type A defined with LEN keyword
     * @see #LS24003324
     */
    @Test
    fun executeMUDRNRAPU00232() {
        val expected = listOf("ok")
        assertEquals(expected, "smeup/MUDRNRAPU00232".outputOf(configuration = smeupConfig))
    }

    /**
     * Access to an array detected as a function call by parser in ScanExpr
     * @see #LS24003380
     */
    @Test
    fun executeMUDRNRAPU00234() {
        val expected = listOf("ok")
        assertEquals(expected, "smeup/MUDRNRAPU00234".outputOf(configuration = smeupConfig))
    }

    /**
     * F-spec of type 'O' that is not a printer file
     * @see #LS24003409
     */
    @Test
    fun executeMUDRNRAPU00235() {
        val expected = listOf("ok")
        assertEquals(expected, "smeup/MUDRNRAPU00235".outputOf(configuration = smeupConfig))
    }

    /**
     * Access to an array detected as a function call by parser in IfStmt
     * @see #LS24003380
     */
    @Test
    fun executeMUDRNRAPU00236() {
        val expected = listOf("ok")
        assertEquals(expected, "smeup/MUDRNRAPU00236".outputOf(configuration = smeupConfig))
    }

    /**
     * Dspec with LIKE on a field defined in an API
     * @see #LS24003456
     */
    @Test
    fun executeMUDRNRAPU00238() {
        val expected = listOf("ok")
        assertEquals(expected, "smeup/MUDRNRAPU00238".outputOf(configuration = smeupConfig))
    }

    /**
     * Access to an array detected as a function call by parser in SubstExpr
     * @see #LS24003380
     */
    @Test
    fun executeMUDRNRAPU00239() {
        val expected = listOf("ok")
        assertEquals(expected, "smeup/MUDRNRAPU00239".outputOf(configuration = smeupConfig))
    }

    @Test
    fun executeMUDRNRAPU00241() {
        val expected = listOf("0")
        assertEquals(expected, "smeup/MUDRNRAPU00241".outputOf(configuration = smeupConfig))
    }

    /**
     * Access to an array detected as a function call by parser in ArrayAccessExpr
     * @see #LS24003380
     */
    @Test
    fun executeMUDRNRAPU00243() {
        val expected = listOf("ok")
        assertEquals(expected, "smeup/MUDRNRAPU00243".outputOf(configuration = smeupConfig))
    }

    /**
     * Access to an array detected as a function call recursively
     * @see #LS24003753
     */
    @Test
    fun executeMUDRNRAPU00244() {
        val expected = listOf("ok")
        assertEquals(expected, "smeup/MUDRNRAPU00244".outputOf(configuration = smeupConfig))
    }

    /**
     * Resolution of InStatement data definitions contained in CompositeStatements
     * @see #LS24003769
     */
    @Test
    fun executeMUDRNRAPU00245() {
        val expected = listOf("ok")
        assertEquals(expected, "smeup/MUDRNRAPU00245".outputOf(configuration = smeupConfig))
    }

    @Test
    fun executeMUDRNRAPU00246() {
        val expected = listOf("ok")
        assertEquals(expected, "smeup/MUDRNRAPU00246".outputOf(configuration = smeupConfig))
    }

    /**
     * Access to an array detected as a function call in NOT expressions
     * @see #LS24003380
     */
    @Test
    fun executeMUDRNRAPU00247() {
        val expected = listOf("ok")
        assertEquals(expected, "smeup/MUDRNRAPU00247".outputOf(configuration = smeupConfig))
    }

    /**
     * Array declaration inside a DS with an empty INZ keyword
     * @see #LS24003783
     */
    @Test
    fun executeMUDRNRAPU00249() {
        val expected = listOf(List(99) { "0" }.toString())
        assertEquals(expected, "smeup/MUDRNRAPU00249".outputOf(configuration = smeupConfig))
    }

    /**
     * INZ of a field inside a DS declared with OCCURS keyword
     * @see #LS24003786
     */
    @Test
    fun executeMUDRNRAPU00250() {
        val expected = listOf(List(40) { ".00" }.toString())
        assertEquals(expected, "smeup/MUDRNRAPU00250".outputOf(configuration = smeupConfig))
    }

    @Test
    fun executeMUDRNRAPU01101() {
        val expected = listOf("test", "test")
        assertEquals(expected, "smeup/MUDRNRAPU01101".outputOf(configuration = smeupConfig))
    }

    @Test
    fun executeMUDRNRAPU01102() {
        val expected = listOf("test", "te", "st")
        assertEquals(expected, "smeup/MUDRNRAPU01102".outputOf(configuration = smeupConfig))
    }

    @Test
    fun executeMUDRNRAPU01103() {
        val expected = listOf("1", "0")
        assertEquals(expected, "smeup/MUDRNRAPU01103".outputOf(configuration = smeupConfig))
    }

    /**
     * Access to a DS numeric field not initialized both by parent or from itself.
     * @note This behaviour is different on AS400: a field of DS not initialized is a
     *       hexadecimal value instead `0`.
     * @see #LS24004159
     */
    @Test
    fun executeMUDRNRAPU00131() {
        val expected = listOf(".00", "0")
        assertEquals(expected, "smeup/MUDRNRAPU00131".outputOf())
    }

    /**
     * LIKE on DS field with absolute path
     * @see #LS24003324
     */
    @Test
    fun executeMUDRNRAPU00263() {
        val expected = listOf("ok")
        assertEquals(expected, "smeup/MUDRNRAPU00263".outputOf(configuration = smeupConfig))
    }

    /**
     * Verifies the sort of ds array values
     * @see #LS24004379
     */
    @Test
    fun executeMUDRNRAPU01104() {
        val expected = listOf("ORIGINAL", "3", "2", "4", "1", "5", "ORDERED", "3", "1", "2", "4", "5")
        assertEquals(expected, "smeup/MUDRNRAPU01104".outputOf(configuration = smeupConfig))
    }

    /**
     * Like on an InStatement definition inside an API
     * @see #LS24004434
     */
    @Test
    fun executeMUDRNRAPU00264() {
        val expected = listOf("ok")
        assertEquals(expected, "smeup/MUDRNRAPU00264".outputOf(configuration = smeupConfig))
    }

    /**
     * Declaration with DIM based on a constant whose definition is not known yet
     * @see #LS24004491
     */
    @Test
    fun executeMUDRNRAPU00267() {
        val expected = listOf("ok")
        assertEquals(expected, "smeup/MUDRNRAPU00267".outputOf(configuration = smeupConfig))
    }

    /**
     * Allows for the correct handling of composed (nested) statements during execution, ensuring that `TagStmts`
     *  can be found even within complex structures.
     * @see #LS24004437
     */
    @Test
    fun executeMUDRNRAPU01105() {
        val expected = listOf("FLG-FALSE", "EMPTY", "FLG-TRUE")
        assertEquals(expected, "smeup/MUDRNRAPU01105".outputOf(configuration = smeupConfig))
    }

    /**
     * Using %LEN on a definition inside a DIM
     * @see #LS24004434
     */
    @Test
    fun executeMUDRNRAPU00265() {
        val expected = listOf(List(500) { "0" }.toString())
        assertEquals(expected, "smeup/MUDRNRAPU00265".outputOf(configuration = smeupConfig))
    }

    /**
     * Assignment of integer value to a DS decimal subfield
     * @see #LS24004450
     */
    @Test
    fun executeMUDRNRAPU00132() {
        val expected = listOf("10.000000")
        assertEquals(expected, "smeup/MUDRNRAPU00132".outputOf(configuration = smeupConfig))
    }

    /**
     * DS field declared as Array and CTDATA. In this case between CTDATA and its name there is more space.
     * @see #LS24004654
     */
    @Test
    fun executeMUDRNRAPU00150() {
        val expected = listOf("*SCPAccesso da script             00S")
        assertEquals(expected, "smeup/MUDRNRAPU00150".outputOf(configuration = smeupConfig))
    }

    /**
     * DS field declared as Array and CTDATA. In this case there isn't CTDATA but more space between name and stars.
     * @see #LS24004654
     */
    @Test
    fun executeMUDRNRAPU00151() {
        val expected = listOf("*SCPAccesso da script             00S")
        assertEquals(expected, "smeup/MUDRNRAPU00151".outputOf(configuration = smeupConfig))
    }

    /**
     * DS field declared as Array and CTDATA. In this case there is only CTDATA.
     * @see #LS24004654
     */
    @Test
    fun executeMUDRNRAPU00152() {
        val expected = listOf("*SCPAccesso da script             00S")
        assertEquals(expected, "smeup/MUDRNRAPU00152".outputOf(configuration = smeupConfig))
    }

    /**
     * DS field declared as Array and CTDATA. In this case there is only the name.
     * @see #LS24004654
     */
    @Test
    fun executeMUDRNRAPU00153() {
        val expected = listOf("*SCPAccesso da script             00S")
        assertEquals(expected, "smeup/MUDRNRAPU00153".outputOf(configuration = smeupConfig))
    }

    /**
     * DS field declared as Array and CTDATA. In this case there are only the stars.
     * @see #LS24004654
     */
    @Test
    fun executeMUDRNRAPU00154() {
        val expected = listOf("*SCPAccesso da script             00S")
        assertEquals(expected, "smeup/MUDRNRAPU00154".outputOf(configuration = smeupConfig))
    }

    /**
     * SUBST with a side effect where the factor 2 has changed type in `UnlimitedStringValue`.
     * @see #LS24004854
     */
    @Test
    fun executeMUDRNRAPU00162() {
        val expected = listOf("ABCDE", "CDE")
        assertEquals(expected, "smeup/MUDRNRAPU00162".outputOf(configuration = smeupConfig))
    }

    /**
     * Assignment of UnlimitedStringValue to a StringValue where the size of first is greater than second.
     * @see #LS24004854
     */
    @Test
    fun executeMUDRNRAPU00163() {
        val expected = listOf("ABC")
        assertEquals(expected, "smeup/MUDRNRAPU00163".outputOf(configuration = smeupConfig))
    }

    /**
     * Assignment of UnlimitedStringValue to a StringValue where the size of first is smaller than second.
     * @see #LS24004854
     */
    @Test
    fun executeMUDRNRAPU00164() {
        val expected = listOf("ABCDE   FG")
        assertEquals(expected, "smeup/MUDRNRAPU00164".outputOf(configuration = smeupConfig))
    }

    /**
     * Assignment of UnlimitedStringValue to a StringValue (VARYING) where the size of first is smaller than second.
     * @see #LS24004854
     */
    @Test
    fun executeMUDRNRAPU00165() {
        val expected = listOf("ABCFG")
        assertEquals(expected, "smeup/MUDRNRAPU00165".outputOf(configuration = smeupConfig))
    }

    /**
     * Fields in a DS based on existing definitions
     * @see #LS24004911
     */
    @Test
    fun executeMUDRNRAPU00270() {
        val expected = listOf("OK", "OK")
        assertEquals(expected, "smeup/MUDRNRAPU00270".outputOf(configuration = smeupConfig))
    }

    /**
     * DEFINE with indicator as original name
     * @see #LS24005143
     */
    @Test
    fun executeMUDRNRAPU00273() {
        val expected = listOf("1", "0")
        assertEquals(expected, "smeup/MUDRNRAPU00273".outputOf(configuration = smeupConfig))
    }

    /**
     * Define a field of a DS defined with a DIM based on a d-spec constant
     * @see #LS24005268
     */
    @Test
    fun executeMUDRNRAPU00277() {
        val expected = listOf("ok")
        assertEquals(expected, "smeup/MUDRNRAPU00277".outputOf(configuration = smeupConfig))
    }

    /**
     * Truncation of number by using Z-ADD. The source is greater than destination.
     * Source and destination are integer.
     * @see #LS24005040
     */
    @Test
    fun executeMUDRNRAPU00168() {
        val expected = listOf("241122", "1122")
        assertEquals(expected, "smeup/MUDRNRAPU00168".outputOf(configuration = turnOnZAddLegacyFlagConfig))
    }

    /**
     * Truncation of number by using Z-ADD. The source is greater than destination.
     * Source and destination are decimal.
     * @see #LS24005040
     */
    @Test
    fun executeMUDRNRAPU00169() {
        val expected = listOf("123.456", "23.45")
        assertEquals(expected, "smeup/MUDRNRAPU00169".outputOf(configuration = turnOnZAddLegacyFlagConfig))
    }

    /**
     * Truncation of number by using Z-ADD. The source is greater than destination. Source is decimal
     *  and destination is integer
     * @see #LS24005040
     */
    @Test
    fun executeMUDRNRAPU00170() {
        val expected = listOf("123.456", "123")
        assertEquals(expected, "smeup/MUDRNRAPU00170".outputOf(configuration = turnOnZAddLegacyFlagConfig))
    }

    /**
     * Truncation of number by using Z-ADD. The source is greater than destination. Source is integer
     *  and destination is decimal
     * @see #LS24005040
     */
    @Test
    fun executeMUDRNRAPU00171() {
        val expected = listOf("123456", "56.00")
        assertEquals(expected, "smeup/MUDRNRAPU00171".outputOf(configuration = turnOnZAddLegacyFlagConfig))
    }

    /**
     * Writing on a field of DS which use `EXTNAME` of a file.
     * @see #LS25000142
     */
    @Test
    fun executeMUDRNRAPU00189() {
        MULANGTLDbMock().usePopulated({
                val expected = listOf("IBMI", "", "IBMI", "MULANGT00", "", "", "IBMI", "MULANGT00")
                assertEquals(expected, "smeup/MUDRNRAPU00189".outputOf(configuration = smeupConfig))
            },
            listOf(mapOf("MLSYST" to "IBMI", "MLPROG" to "MULANGT00"))
        )
    }

    /**
     * Reading from a field of DS with dot notation. This DS have the same fields of another.
     * @see #LS25000142
     */
    @Test
    fun executeMUDRNRAPU00190() {
        val expected = listOf("IBMI", "", "IBMI")
        assertEquals(expected, "smeup/MUDRNRAPU00190".outputOf(configuration = smeupConfig))
    }

    /**
<<<<<<< HEAD
     * This program declares and uses variables and fields as Packed for a simple math operation.
     * @see #LS25000341
     */
    @Test
    fun executeMUDRNRAPU00191() {
        val expected = listOf("STD: 40461860", "DS: 40461860", "STD: 99999999", "DS: 99999999")
        assertEquals(expected, "smeup/MUDRNRAPU00191".outputOf(configuration = smeupConfig))
    }

    /**
     * This program declares and uses variables and fields as Standalone for a simple math operation,
     *  like `MUDRNRAPU00191` test.
     * @see #LS25000341
     */
    @Test
    fun executeMUDRNRAPU00192() {
        val expected = listOf("STD: 40461860", "DS: 40461860", "STD: 99999999", "DS: 99999999")
        assertEquals(expected, "smeup/MUDRNRAPU00192".outputOf(configuration = smeupConfig))
=======
     * Definitions with LIKE referencing a DS must be defined as strings with the same size as the DS
     * @see #LS25000333
     */
    @Test
    fun executeMUDRNRAPU00281() {
        var mlDataDefinition: DataDefinition? = null
        var ds0002DataDefinition: DataDefinition? = null

        assertASTCanBeProduced("smeup/MUDRNRAPU00281", afterAstCreation = {
            mlDataDefinition = it.getDataDefinition("ML")
            ds0002DataDefinition = it.getDataDefinition("DS0002")
        })

        assertIs<DataStructureType>(mlDataDefinition?.type)
        assertIs<StringType>(ds0002DataDefinition?.type)
        assertEquals(mlDataDefinition?.elementSize(), ds0002DataDefinition?.elementSize())
    }

    /**
     * Definitions with *LIKE DEFINE referencing a DS must be defined as strings with the same size as the DS
     * @see #LS25000333
     */
    @Test
    fun executeMUDRNRAPU00282() {
        var aDefinition: AbstractDataDefinition? = null
        var bDefinition: AbstractDataDefinition? = null

        assertASTCanBeProduced("smeup/MUDRNRAPU00282", afterAstCreation = {
            it.resolveAndValidate() // Needed to solve InStatementDataDefinitions
            aDefinition = it.allDataDefinitions.firstOrNull { def -> def.name.equals("\$A", ignoreCase = true) }
            bDefinition = it.allDataDefinitions.firstOrNull { def -> def.name.equals("\$B", ignoreCase = true) }
        })

        assertIs<DataStructureType>(aDefinition?.type)
        assertIs<StringType>(bDefinition?.type)
        assertEquals(aDefinition?.elementSize(), bDefinition?.elementSize())
>>>>>>> d3b267c0
    }
}<|MERGE_RESOLUTION|>--- conflicted
+++ resolved
@@ -886,7 +886,6 @@
     }
 
     /**
-<<<<<<< HEAD
      * This program declares and uses variables and fields as Packed for a simple math operation.
      * @see #LS25000341
      */
@@ -905,7 +904,9 @@
     fun executeMUDRNRAPU00192() {
         val expected = listOf("STD: 40461860", "DS: 40461860", "STD: 99999999", "DS: 99999999")
         assertEquals(expected, "smeup/MUDRNRAPU00192".outputOf(configuration = smeupConfig))
-=======
+    }
+
+    /**
      * Definitions with LIKE referencing a DS must be defined as strings with the same size as the DS
      * @see #LS25000333
      */
@@ -942,6 +943,5 @@
         assertIs<DataStructureType>(aDefinition?.type)
         assertIs<StringType>(bDefinition?.type)
         assertEquals(aDefinition?.elementSize(), bDefinition?.elementSize())
->>>>>>> d3b267c0
     }
 }