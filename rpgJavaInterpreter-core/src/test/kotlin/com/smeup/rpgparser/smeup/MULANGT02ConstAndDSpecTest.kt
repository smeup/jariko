--- conflicted
+++ resolved
@@ -2,7 +2,6 @@
 
 import com.smeup.rpgparser.db.utilities.DBServer
 import com.smeup.rpgparser.smeup.dbmock.MULANGTLDbMock
-import org.junit.Ignore
 import org.junit.Test
 import kotlin.test.AfterTest
 import kotlin.test.BeforeTest
@@ -860,7 +859,6 @@
     }
 
     /**
-<<<<<<< HEAD
      * Writing on a field of DS which use `EXTNAME` of a file.
      * @see #LS25000142
      */
@@ -875,8 +873,6 @@
     }
 
     /**
-=======
->>>>>>> e9422c16
      * Reading from a field of DS with dot notation. This DS have the same fields of another.
      * @see #LS25000142
      */
