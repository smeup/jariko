--- conflicted
+++ resolved
@@ -281,7 +281,6 @@
     }
 
     /**
-<<<<<<< HEAD
      * Additional field on an EXTNAME DS
      * @see #LS24002872
      */
@@ -292,7 +291,9 @@
             expected = expected,
             "smeup/MUDRNRAPU00207".outputOf(configuration = smeupConfig)
         )
-=======
+    }
+
+    /**
      * DS with EXTNAME and then a field with LIKE to another of file.
      * @see #LS24002827
      */
@@ -300,6 +301,5 @@
     fun executeMU024014() {
         val expected = listOf("A40DS1(ABCDEFGHIJKLMNOPQRSTUVWXYZABCDEFGHIJKLMNOPQRSTUVWXYZ) DS1_FL1(1)(BCDEFGHIJK) DS1_FL1(2)(LMNOPQRSTU) | A40DS1(A88        LMNOPQRSTUVWXYZABCDEFGHIJKLMNOPQRSTUVWXYZ) DS1_FL1(1)(88        ) DS1_FL1(2)(LMNOPQRSTU) | A40DS1(A88        00        VWXYZABCDEFGHIJKLMNOPQRSTUVWXYZ) DS1_FL1(1)(88        ) DS1_FL1(2)(00        )")
         assertEquals(expected, "smeup/MU024014".outputOf(configuration = smeupConfig))
->>>>>>> 2c045fd4
     }
 }