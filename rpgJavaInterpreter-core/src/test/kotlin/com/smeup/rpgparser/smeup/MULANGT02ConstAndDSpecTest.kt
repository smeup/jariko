--- conflicted
+++ resolved
@@ -5,7 +5,6 @@
 
 open class MULANGT02ConstAndDSpecTest : MULANGTTest() {
     /**
-<<<<<<< HEAD
      * Data reference - DS with 2 arrays defined with overlay
      * @see #247
      */
@@ -13,7 +12,9 @@
     fun executeT02_A40_P03() {
         val expected = listOf("CNCLICNCLIAAAABBBBBAAAABBBBBCNFORCNFORCCCCDDDDDCCCCDDDDDCNCOLCNCOLEEEEFFFFFEEEEFFFFF")
         assertEquals(expected, "smeup/T02_A40_P03".outputOf())
-=======
+    }
+
+    /**
      * Data reference - Inline definition
      * @see #250
      */
@@ -21,6 +22,5 @@
     fun executeT02_A80_P01() {
         val expected = listOf("ABCDEFGHIJ12345")
         assertEquals(expected, "smeup/T02_A80_P01".outputOf())
->>>>>>> 52b6f409
     }
 }