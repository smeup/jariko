package com.smeup.rpgparser.smeup

import com.smeup.rpgparser.db.utilities.DBServer
import com.smeup.rpgparser.smeup.dbmock.MULANGTLDbMock
import org.junit.Test
import kotlin.test.AfterTest
import kotlin.test.BeforeTest
import kotlin.test.assertEquals

open class MULANGT02ConstAndDSpecTest : MULANGTTest() {
    @BeforeTest
    override fun setUp() {
        if (!DBServer.isRunning()) {
            DBServer.startDB()
        }

        super.setUp()
    }

    @AfterTest()
    override fun tearDown() {
        /*
         * This causes `connection exception: connection failure: java.net.SocketException: Pipe interrotta (Write failed)`
         *  during `./gradle check`
         */
//        DBServer.stopDB()
    }

    /**
     * /COPY recognized in CTDATA
     * @see #268
     */
    @Test
    fun executeMU023007() {
        val expected = listOf("/COPY in prima posizione                          ;/copy in prima posizione in minuscolo             ;Prova alla fine del testo /COPY                   ;Prova alla fine del testo in minuscolo /copy      ;Prova con /COPY in mezzo al testo                 ;Prova con /copy in mezzo al testo in minuscolo")
        assertEquals(expected, "smeup/MU023007".outputOf())
    }
    /**
     * /COPY recognized in CTDATA
     * @see #269
     */
    @Test
    fun executeMU023008() {
        val expected = listOf("Prova /COPY                                       ;Prova /COPY numero                                ;Prova /COPY 12                                    ;      /COPY QILEGEN, AAA")
        assertEquals(expected, "smeup/MU023008".outputOf())
    }
    /**
     * Data reference - DS with 2 arrays defined with overlay
     * @see #247
     */
    @Test
    fun executeT02_A40_P03() {
        val expected = listOf("CNCLICNCLIAAAABBBBBAAAABBBBBCNFORCNFORCCCCDDDDDCCCCDDDDDCNCOLCNCOLEEEEFFFFFEEEEFFFFF")
        assertEquals(expected, "smeup/T02_A40_P03".outputOf())
    }

    /**
     * Data reference - Inline definition
     * @see #250
     */
    @Test
    fun executeT02_A80_P01() {
        val expected = listOf("ABCDEFGHIJ12345")
        assertEquals(expected, "smeup/T02_A80_P01".outputOf())
    }

    /**
     * Calculation the size of DS5_FL1 from the overlaying fields
     * @see #24
     */
    @Test
    fun executeT02_A40_P05() {
        val expected = listOf("333,zz")
        assertEquals(expected, "smeup/T02_A40_P05".outputOf())
    }

    /**
     * Definition with both Like and Overlay.
     * @see #266
     */
    @Test
    fun executeT02_A40_P11() {
        val expected = listOf("CNCLICNCLICNFORCNFORCNCOLCNCOL")
        assertEquals(expected, "smeup/T02_A40_P11".outputOf())
    }

    /**
     * Definition with Like to a variable defined also with like.
     * @see #160
     */
    @Test
    fun executeT02_A50_P02() {
        val expected = listOf("A50_A3(       ) A50_A4(       )")
        assertEquals(expected, "smeup/T02_A50_P02".outputOf())
    }

    /**
     * LIKE define of field from file
     * @see #255
     */
    @Test
    fun executeT02_A50_P10() {
        val expected = listOf("A50_A10(AAA) A50_B10(BBB)")
        assertEquals(expected, "smeup/T02_A50_P10".outputOf(configuration = smeupConfig))
    }

    /**
     * Data reference - Definition both inline and file
     * @see #253
     */
    @Test
    fun executeT02_A80_P04() {
        val expected = listOf("ABCDEFGHIJ")
        assertEquals(expected, "smeup/T02_A80_P04".outputOf(configuration = smeupConfig))
    }

    /**
     * Data reference - Inline definition and with prefix External DS
     * @see #254
     */
    @Test
    fun executeT02_A80_P05() {
        val expected = listOf("ABCDEFGHIJ123.00000")
        assertEquals(expected, "smeup/T02_A80_P05".outputOf(configuration = smeupConfig))
    }

    /**
     * Inline variable with specification in D (boolean)
     * @see #253, in addition to issue
     */
    @Test
    fun executeT02_A80_P06() {
        val expected = listOf("1")
        assertEquals(expected, "smeup/T02_A80_P06".outputOf())
    }

    /**
     * ###################
     * ATOMIC TEST SECTION
     * ###################
     */

    /**
     * Definition with both Like and Overlay.
     * @see #266
     */
    @Test
    fun executeMU021008() {
        val expected = listOf("ABCDEFGHIJKLMNOPQRSTUVWXYZ")
        assertEquals(expected, "smeup/MU021008".outputOf(configuration = smeupConfig))
    }

    /**
     * Definition of DATE(D).
     * @see #LS24002856
     */
    @Test
    fun executeMU022501() {
        val expected = listOf("*JUL: 24/151; *ISO: 2024-05-30.")
        assertEquals(expected, "smeup/MU022501".outputOf(configuration = smeupConfig))
    }

    /**
     * Definition with both Like and Overlay.
     * @see #266
     */
    @Test
    fun executeMU024011() {
        val expected = listOf("CNCLICNCLICNFORCNFORCNCOLCNCOL")
        assertEquals(expected, "smeup/MU024011".outputOf(configuration = smeupConfig))
    }

    /**
     * Definition with Like to a variable defined also with like.
     * @see #160
     */
    @Test
    fun executeMU025002() {
        val expected = listOf("A50_A3(       ) A50_A4(       )")
        assertEquals(expected, "smeup/MU025002".outputOf(configuration = smeupConfig))
    }

    /**
     * Data definition with `Z` RPG type and resolution of inline definition,
     *  from DEFINE that uses *LIKE, from data definition of a subroutine defined in main.
     * @see #269
     */
    @Test
    fun executeMU025014() {
        val expected = listOf("A50_A14(A) A50_B14(ABCDEFGHIJ)")
        assertEquals(expected, "smeup/MU025014".outputOf(configuration = smeupConfig))
    }

    /**
     * Data definition not resolved for a specification that uses `LIKE` to a field from file. In addition,
     *  there is a DS with an `%ELEM()` built-in function to that field.
     * @see #LS24002645
     */
    @Test
    fun executeMUDRNRAPU00101() {
        MULANGTLDbMock().usePopulated {
            val expected = listOf("HELLO THERE")
            assertEquals(
                expected = expected,
                "smeup/MUDRNRAPU00101".outputOf(configuration = smeupConfig)
            )
        }
    }

    /**
     * Resolves problem od Data Reference with LIKE when in the RPG source is used an API directive.
     * @see LS24003656
     */
    @Test
    fun executeMUDRNRAPU00102() {
        val expected = listOf("HELLO THERE")
        assertEquals(expected, "smeup/MUDRNRAPU00102".outputOf(configuration = smeupConfig))
    }

    /**
     * Data definition not resolved for patterns containing the ':' in XLate factor 1
     * @see #LS24002758
     */
    @Test
    fun executeMUDRNRAPU00201() {
        val expected = listOf("ok")
        assertEquals(
            expected = expected,
            "smeup/MUDRNRAPU00201".outputOf(configuration = smeupConfig)
        )
    }

    /**
     * Instatement data definition not resolved because of CHECKR not implemented
     * @see #LS24002758
     */
    @Test
    fun executeMUDRNRAPU00204() {
        val expected = listOf("ok")
        assertEquals(
            expected = expected,
            "smeup/MUDRNRAPU00204".outputOf(configuration = smeupConfig)
        )
    }

    /**
     * Data definition where its field is initialized with the size of parent.
     * @see #LS24002756
     */
    @Test
    fun executeMU024012() {
        val expected = listOf("Size: 2")
        assertEquals(expected, "smeup/MU024012".outputOf(configuration = smeupConfig))
    }

    /**
     * Data definition where its field is initialized with the size of parent.
     * Each field has a specific position from start.
     * @see #LS24002756
     */
    @Test
    fun executeMU024013() {
        val expected = listOf("Size: 8")
        assertEquals(expected, "smeup/MU024013".outputOf(configuration = smeupConfig))
    }

    @Test
    fun executeMUDRNRAPU00202() {
        MULANGTLDbMock().usePopulated {
            val expected = listOf("ok")
            assertEquals(expected, "smeup/MUDRNRAPU00202".outputOf(configuration = smeupConfig))
        }
    }

    /**
     * Comments after API directive
     * @see #LS24002821
     */
    @Test
    fun executeMUDRNRAPU00205() {
        val expected = listOf("HELLO THERE")
        assertEquals(
            expected = expected,
            "smeup/MUDRNRAPU00205".outputOf(configuration = smeupConfig)
        )
    }

    /**
     * Data reference not resolved "UYEAR"
     * @see #LS24002831
     */
    @Test
    fun executeMUDRNRAPU00206() {
        val expected = listOf("ok")
        assertEquals(
            expected = expected,
            "smeup/MUDRNRAPU00206".outputOf(configuration = smeupConfig)
        )
    }

    /**
     * Additional field on an EXTNAME DS
     * @see #LS24002872
     */
    @Test
    fun executeMUDRNRAPU00207() {
        val expected = listOf("ok")
        assertEquals(
            expected = expected,
            "smeup/MUDRNRAPU00207".outputOf(configuration = smeupConfig)
        )
    }

    /**
     * DS with EXTNAME and then a field with LIKE to another of file.
     * @see #LS24002827
     */
    @Test
    fun executeMU024014() {
        val expected = listOf("A40DS1(ABCDEFGHIJKLMNOPQRSTUVWXYZABCDEFGHIJKLMNOPQRSTUVWXYZ) DS1_FL1(1)(BCDEFGHIJK) DS1_FL1(2)(LMNOPQRSTU) | A40DS1(A88        LMNOPQRSTUVWXYZABCDEFGHIJKLMNOPQRSTUVWXYZ) DS1_FL1(1)(88        ) DS1_FL1(2)(LMNOPQRSTU) | A40DS1(A88        00        VWXYZABCDEFGHIJKLMNOPQRSTUVWXYZ) DS1_FL1(1)(88        ) DS1_FL1(2)(00        )")
        assertEquals(expected, "smeup/MU024014".outputOf(configuration = smeupConfig))
    }

    /**
     * DefineStmt on instatement data definitions
     * @see #LS24002930
     */
    @Test
    fun executeMUDRNRAPU00213() {
        val expected = listOf("ok")
        assertEquals(expected, "smeup/MUDRNRAPU00213".outputOf(configuration = smeupConfig))
    }

    /**
     * FileDefinition on metadata with empty recordFormat
     * @see #LS24002985
     */
    @Test
    fun executeMUDRNRAPU00217() {
        val expected = listOf("ok")
        assertEquals(expected, "smeup/MUDRNRAPU00217".outputOf(configuration = smeupConfig))
    }

    /**
     * Dynamic array based on pointer
     * @see #LS24002988
     */
    @Test
    fun executeMUDRNRAPU00218() {
        val expected = listOf("ok")
        assertEquals(expected, "smeup/MUDRNRAPU00218".outputOf(configuration = smeupConfig))
    }

    /**
     * Reassign value to pointer variable
     * @see #LS24003047
     */
    @Test
    fun executeMUDRNRAPU00219() {
        val expected = listOf("ok")
        assertEquals(expected, "smeup/MUDRNRAPU00219".outputOf(configuration = smeupConfig))
    }

    /**
     * Caller activation group with no actual caller
     * @see #LS24003137
     */
    @Test
    fun executeMUDRNRAPU00221() {
        val expected = listOf("ok")
        assertEquals(expected, "smeup/MUDRNRAPU00221".outputOf(configuration = smeupConfig))
    }

    /**
     * Comptime DEFINE support
     * @see #LS24003177
     */
    @Test
    fun executeMUDRNRAPU00222() {
        val expected = listOf("ok")
        assertEquals(expected, "smeup/MUDRNRAPU00222".outputOf(configuration = smeupConfig))
    }

    /**
     * Comptime DS with EXTNAME resolution
     * @see #LS24003185
     */
    @Test
    fun executeMUDRNRAPU00223() {
        val expected = listOf("ok")
        assertEquals(expected, "smeup/MUDRNRAPU00223".outputOf(configuration = smeupConfig))
    }

    /**
     * Access to an array detected as a function call by parser
     * @see #LS24003149
     */
    @Test
    fun executeMUDRNRAPU00224() {
        val expected = listOf("ok")
        assertEquals(expected, "smeup/MUDRNRAPU00224".outputOf(configuration = smeupConfig))
    }

    /**
     * Comptime DS with EXTNAME and comptime DEFINE support resolution in the same test
     * @see #LS24003177, #LS24003185
     */
    @Test
    fun executeMUDRNRAPU00225() {
        val expected = listOf("ok")
        assertEquals(expected, "smeup/MUDRNRAPU00225".outputOf(configuration = smeupConfig))
    }

    /**
     * Comptime DS with EXTNAME resolution and data structures INZ(*HIVAL)
     * @see #LS24003257
     */
    @Test
    fun executeMUDRNRAPU00226() {
        val expected = listOf("ok")
        assertEquals(expected, "smeup/MUDRNRAPU00226".outputOf(configuration = smeupConfig))
    }

    /**
     * Data structures INZ(*HIVAL) values test
     * @see #LS24003257
     */
    @Test
    fun executeMUDRNRAPU00227() {
        val expected = listOf("9991\uFFFF\uFFFF99999")
        assertEquals(expected, "smeup/MUDRNRAPU00227".outputOf(configuration = smeupConfig))
    }

    /**
     * LIKE on a PList with case in-sensitive lookup
     * @see #LS24003296
     */
    @Test
    fun executeMUDRNRAPU00230() {
        val expected = listOf("ok")
        assertEquals(expected, "smeup/MUDRNRAPU00230".outputOf(configuration = smeupConfig))
    }

    /**
     * Comptime LIKE referencing another D-Spec with LIKE
     * @see #LS24003329
     */
    @Test
    fun executeMUDRNRAPU00233() {
        val expected = listOf("ok")
        assertEquals(expected, "smeup/MUDRNRAPU00233".outputOf(configuration = smeupConfig))
    }

    /**
     * Comptime DEFINE support based on a comptime resolution inside a subroutine
     * @see #LS24003177
     */
    @Test
    fun executeMUDRNRAPU00231() {
        val expected = listOf("ok")
        assertEquals(expected, "smeup/MUDRNRAPU00231".outputOf(configuration = smeupConfig))
    }

    /**
     * Variable of type A defined with LEN keyword
     * @see #LS24003324
     */
    @Test
    fun executeMUDRNRAPU00232() {
        val expected = listOf("ok")
        assertEquals(expected, "smeup/MUDRNRAPU00232".outputOf(configuration = smeupConfig))
    }

    /**
     * Access to an array detected as a function call by parser in ScanExpr
     * @see #LS24003380
     */
    @Test
    fun executeMUDRNRAPU00234() {
        val expected = listOf("ok")
        assertEquals(expected, "smeup/MUDRNRAPU00234".outputOf(configuration = smeupConfig))
    }

    /**
     * F-spec of type 'O' that is not a printer file
     * @see #LS24003409
     */
    @Test
    fun executeMUDRNRAPU00235() {
        val expected = listOf("ok")
        assertEquals(expected, "smeup/MUDRNRAPU00235".outputOf(configuration = smeupConfig))
    }

    /**
     * Access to an array detected as a function call by parser in IfStmt
     * @see #LS24003380
     */
    @Test
    fun executeMUDRNRAPU00236() {
        val expected = listOf("ok")
        assertEquals(expected, "smeup/MUDRNRAPU00236".outputOf(configuration = smeupConfig))
    }

    /**
     * Dspec with LIKE on a field defined in an API
     * @see #LS24003456
     */
    @Test
    fun executeMUDRNRAPU00238() {
        val expected = listOf("ok")
        assertEquals(expected, "smeup/MUDRNRAPU00238".outputOf(configuration = smeupConfig))
    }

    /**
     * Access to an array detected as a function call by parser in SubstExpr
     * @see #LS24003380
     */
    @Test
    fun executeMUDRNRAPU00239() {
        val expected = listOf("ok")
        assertEquals(expected, "smeup/MUDRNRAPU00239".outputOf(configuration = smeupConfig))
    }

    @Test
    fun executeMUDRNRAPU00241() {
        val expected = listOf("0")
        assertEquals(expected, "smeup/MUDRNRAPU00241".outputOf(configuration = smeupConfig))
    }

    /**
     * Access to an array detected as a function call by parser in ArrayAccessExpr
     * @see #LS24003380
     */
    @Test
    fun executeMUDRNRAPU00243() {
        val expected = listOf("ok")
        assertEquals(expected, "smeup/MUDRNRAPU00243".outputOf(configuration = smeupConfig))
    }

    /**
     * Access to an array detected as a function call recursively
     * @see #LS24003753
     */
    @Test
    fun executeMUDRNRAPU00244() {
        val expected = listOf("ok")
        assertEquals(expected, "smeup/MUDRNRAPU00244".outputOf(configuration = smeupConfig))
    }

    /**
     * Resolution of InStatement data definitions contained in CompositeStatements
     * @see #LS24003769
     */
    @Test
    fun executeMUDRNRAPU00245() {
        val expected = listOf("ok")
        assertEquals(expected, "smeup/MUDRNRAPU00245".outputOf(configuration = smeupConfig))
    }

    @Test
    fun executeMUDRNRAPU00246() {
        val expected = listOf("ok")
        assertEquals(expected, "smeup/MUDRNRAPU00246".outputOf(configuration = smeupConfig))
    }

    /**
     * Access to an array detected as a function call in NOT expressions
     * @see #LS24003380
     */
    @Test
    fun executeMUDRNRAPU00247() {
        val expected = listOf("ok")
        assertEquals(expected, "smeup/MUDRNRAPU00247".outputOf(configuration = smeupConfig))
    }

    /**
     * Array declaration inside a DS with an empty INZ keyword
     * @see #LS24003783
     */
    @Test
    fun executeMUDRNRAPU00249() {
        val expected = listOf(List(99) { "0" }.toString())
        assertEquals(expected, "smeup/MUDRNRAPU00249".outputOf(configuration = smeupConfig))
    }

    /**
     * INZ of a field inside a DS declared with OCCURS keyword
     * @see #LS24003786
     */
    @Test
    fun executeMUDRNRAPU00250() {
        val expected = listOf(List(40) { ".00" }.toString())
        assertEquals(expected, "smeup/MUDRNRAPU00250".outputOf(configuration = smeupConfig))
    }

    @Test
    fun executeMUDRNRAPU01101() {
        val expected = listOf("test", "test")
        assertEquals(expected, "smeup/MUDRNRAPU01101".outputOf(configuration = smeupConfig))
    }

    @Test
    fun executeMUDRNRAPU01102() {
        val expected = listOf("test", "te", "st")
        assertEquals(expected, "smeup/MUDRNRAPU01102".outputOf(configuration = smeupConfig))
    }

    @Test
    fun executeMUDRNRAPU01103() {
        val expected = listOf("1", "0")
        assertEquals(expected, "smeup/MUDRNRAPU01103".outputOf(configuration = smeupConfig))
    }

    /**
     * Access to a DS numeric field not initialized both by parent or from itself.
     * @note This behaviour is different on AS400: a field of DS not initialized is a
     *       hexadecimal value instead `0`.
     * @see #LS24004159
     */
    @Test
    fun executeMUDRNRAPU00131() {
        val expected = listOf(".00", "0")
        assertEquals(expected, "smeup/MUDRNRAPU00131".outputOf())
    }

    /**
     * LIKE on DS field with absolute path
     * @see #LS24003324
     */
    @Test
    fun executeMUDRNRAPU00263() {
        val expected = listOf("ok")
        assertEquals(expected, "smeup/MUDRNRAPU00263".outputOf(configuration = smeupConfig))
    }

    /**
     * Verifies the sort of ds array values
     * @see #LS24004379
     */
    @Test
    fun executeMUDRNRAPU01104() {
        val expected = listOf("ORIGINAL", "3", "2", "4", "1", "5", "ORDERED", "3", "1", "2", "4", "5")
        assertEquals(expected, "smeup/MUDRNRAPU01104".outputOf(configuration = smeupConfig))
    }

    /**
     * Like on an InStatement definition inside an API
     * @see #LS24004434
     */
    @Test
    fun executeMUDRNRAPU00264() {
        val expected = listOf("ok")
        assertEquals(expected, "smeup/MUDRNRAPU00264".outputOf(configuration = smeupConfig))
    }

    /**
     * Declaration with DIM based on a constant whose definition is not known yet
     * @see #LS24004491
     */
    @Test
    fun executeMUDRNRAPU00267() {
        val expected = listOf("ok")
        assertEquals(expected, "smeup/MUDRNRAPU00267".outputOf(configuration = smeupConfig))
    }

    /**
     * Allows for the correct handling of composed (nested) statements during execution, ensuring that `TagStmts`
     *  can be found even within complex structures.
     * @see #LS24004437
     */
    @Test
    fun executeMUDRNRAPU01105() {
        val expected = listOf("FLG-FALSE", "EMPTY", "FLG-TRUE")
        assertEquals(expected, "smeup/MUDRNRAPU01105".outputOf(configuration = smeupConfig))
    }

    /**
     * Using %LEN on a definition inside a DIM
     * @see #LS24004434
     */
    @Test
    fun executeMUDRNRAPU00265() {
        val expected = listOf(List(500) { "0" }.toString())
        assertEquals(expected, "smeup/MUDRNRAPU00265".outputOf(configuration = smeupConfig))
    }

    /**
     * Assignment of integer value to a DS decimal subfield
     * @see #LS24004450
     */
    @Test
    fun executeMUDRNRAPU00132() {
        val expected = listOf("10.000000")
        assertEquals(expected, "smeup/MUDRNRAPU00132".outputOf(configuration = smeupConfig))
    }

    /**
     * DS field declared as Array and CTDATA. In this case between CTDATA and its name there is more space.
     * @see #LS24004654
     */
    @Test
    fun executeMUDRNRAPU00150() {
        val expected = listOf("*SCPAccesso da script             00S")
        assertEquals(expected, "smeup/MUDRNRAPU00150".outputOf(configuration = smeupConfig))
    }

    /**
     * DS field declared as Array and CTDATA. In this case there isn't CTDATA but more space between name and stars.
     * @see #LS24004654
     */
    @Test
    fun executeMUDRNRAPU00151() {
        val expected = listOf("*SCPAccesso da script             00S")
        assertEquals(expected, "smeup/MUDRNRAPU00151".outputOf(configuration = smeupConfig))
    }

    /**
     * DS field declared as Array and CTDATA. In this case there is only CTDATA.
     * @see #LS24004654
     */
    @Test
    fun executeMUDRNRAPU00152() {
        val expected = listOf("*SCPAccesso da script             00S")
        assertEquals(expected, "smeup/MUDRNRAPU00152".outputOf(configuration = smeupConfig))
    }

    /**
     * DS field declared as Array and CTDATA. In this case there is only the name.
     * @see #LS24004654
     */
    @Test
    fun executeMUDRNRAPU00153() {
        val expected = listOf("*SCPAccesso da script             00S")
        assertEquals(expected, "smeup/MUDRNRAPU00153".outputOf(configuration = smeupConfig))
    }

    /**
     * DS field declared as Array and CTDATA. In this case there are only the stars.
     * @see #LS24004654
     */
    @Test
    fun executeMUDRNRAPU00154() {
        val expected = listOf("*SCPAccesso da script             00S")
        assertEquals(expected, "smeup/MUDRNRAPU00154".outputOf(configuration = smeupConfig))
    }

    /**
<<<<<<< HEAD
     * Fields in a DS based on existing definitions
     * @see #LS24004911
     */
    @Test
    fun executeMUDRNRAPU00270() {
        val expected = listOf("OK", "OK")
        assertEquals(expected, "smeup/MUDRNRAPU00270".outputOf(configuration = smeupConfig))
=======
     * SUBST with a side effect where the factor 2 has changed type in `UnlimitedStringValue`.
     * @see #LS24004854
     */
    @Test
    fun executeMUDRNRAPU00162() {
        val expected = listOf("ABCDE", "CDE")
        assertEquals(expected, "smeup/MUDRNRAPU00162".outputOf(configuration = smeupConfig))
    }

    /**
     * Assignment of UnlimitedStringValue to a StringValue where the size of first is greater than second.
     * @see #LS24004854
     */
    @Test
    fun executeMUDRNRAPU00163() {
        val expected = listOf("ABC")
        assertEquals(expected, "smeup/MUDRNRAPU00163".outputOf(configuration = smeupConfig))
    }

    /**
     * Assignment of UnlimitedStringValue to a StringValue where the size of first is smaller than second.
     * @see #LS24004854
     */
    @Test
    fun executeMUDRNRAPU00164() {
        val expected = listOf("ABCDE   FG")
        assertEquals(expected, "smeup/MUDRNRAPU00164".outputOf(configuration = smeupConfig))
    }

    /**
     * Assignment of UnlimitedStringValue to a StringValue (VARYING) where the size of first is smaller than second.
     * @see #LS24004854
     */
    @Test
    fun executeMUDRNRAPU00165() {
        val expected = listOf("ABCFG")
        assertEquals(expected, "smeup/MUDRNRAPU00165".outputOf(configuration = smeupConfig))
>>>>>>> b4e56145
    }
}<|MERGE_RESOLUTION|>--- conflicted
+++ resolved
@@ -745,7 +745,46 @@
     }
 
     /**
-<<<<<<< HEAD
+     * SUBST with a side effect where the factor 2 has changed type in `UnlimitedStringValue`.
+     * @see #LS24004854
+     */
+    @Test
+    fun executeMUDRNRAPU00162() {
+        val expected = listOf("ABCDE", "CDE")
+        assertEquals(expected, "smeup/MUDRNRAPU00162".outputOf(configuration = smeupConfig))
+    }
+
+    /**
+     * Assignment of UnlimitedStringValue to a StringValue where the size of first is greater than second.
+     * @see #LS24004854
+     */
+    @Test
+    fun executeMUDRNRAPU00163() {
+        val expected = listOf("ABC")
+        assertEquals(expected, "smeup/MUDRNRAPU00163".outputOf(configuration = smeupConfig))
+    }
+
+    /**
+     * Assignment of UnlimitedStringValue to a StringValue where the size of first is smaller than second.
+     * @see #LS24004854
+     */
+    @Test
+    fun executeMUDRNRAPU00164() {
+        val expected = listOf("ABCDE   FG")
+        assertEquals(expected, "smeup/MUDRNRAPU00164".outputOf(configuration = smeupConfig))
+    }
+
+    /**
+     * Assignment of UnlimitedStringValue to a StringValue (VARYING) where the size of first is smaller than second.
+     * @see #LS24004854
+     */
+    @Test
+    fun executeMUDRNRAPU00165() {
+        val expected = listOf("ABCFG")
+        assertEquals(expected, "smeup/MUDRNRAPU00165".outputOf(configuration = smeupConfig))
+    }
+
+    /**
      * Fields in a DS based on existing definitions
      * @see #LS24004911
      */
@@ -753,44 +792,5 @@
     fun executeMUDRNRAPU00270() {
         val expected = listOf("OK", "OK")
         assertEquals(expected, "smeup/MUDRNRAPU00270".outputOf(configuration = smeupConfig))
-=======
-     * SUBST with a side effect where the factor 2 has changed type in `UnlimitedStringValue`.
-     * @see #LS24004854
-     */
-    @Test
-    fun executeMUDRNRAPU00162() {
-        val expected = listOf("ABCDE", "CDE")
-        assertEquals(expected, "smeup/MUDRNRAPU00162".outputOf(configuration = smeupConfig))
-    }
-
-    /**
-     * Assignment of UnlimitedStringValue to a StringValue where the size of first is greater than second.
-     * @see #LS24004854
-     */
-    @Test
-    fun executeMUDRNRAPU00163() {
-        val expected = listOf("ABC")
-        assertEquals(expected, "smeup/MUDRNRAPU00163".outputOf(configuration = smeupConfig))
-    }
-
-    /**
-     * Assignment of UnlimitedStringValue to a StringValue where the size of first is smaller than second.
-     * @see #LS24004854
-     */
-    @Test
-    fun executeMUDRNRAPU00164() {
-        val expected = listOf("ABCDE   FG")
-        assertEquals(expected, "smeup/MUDRNRAPU00164".outputOf(configuration = smeupConfig))
-    }
-
-    /**
-     * Assignment of UnlimitedStringValue to a StringValue (VARYING) where the size of first is smaller than second.
-     * @see #LS24004854
-     */
-    @Test
-    fun executeMUDRNRAPU00165() {
-        val expected = listOf("ABCFG")
-        assertEquals(expected, "smeup/MUDRNRAPU00165".outputOf(configuration = smeupConfig))
->>>>>>> b4e56145
     }
 }