--- conflicted
+++ resolved
@@ -374,7 +374,6 @@
     }
 
     /**
-<<<<<<< HEAD
      * Comptime DS with EXTNAME resolution
      * @see #LS24003185
      */
@@ -382,7 +381,9 @@
     fun executeMUDRNRAPU00223() {
         val expected = listOf("ok")
         assertEquals(expected, "smeup/MUDRNRAPU00223".outputOf(configuration = smeupConfig))
-=======
+    }
+
+    /**
      * Access to an array detected as a function call by parser
      * @see #LS24003149
      */
@@ -390,6 +391,5 @@
     fun executeMUDRNRAPU00224() {
         val expected = listOf("ok")
         assertEquals(expected, "smeup/MUDRNRAPU00224".outputOf(configuration = smeupConfig))
->>>>>>> 2afa7980
     }
 }