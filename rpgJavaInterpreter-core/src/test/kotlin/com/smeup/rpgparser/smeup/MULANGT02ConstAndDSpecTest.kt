--- conflicted
+++ resolved
@@ -5,7 +5,16 @@
 
 open class MULANGT02ConstAndDSpecTest : MULANGTTest() {
     /**
-<<<<<<< HEAD
+     * Data reference - Inline definition
+     * @see #250
+     */
+    @Test
+    fun executeT02_A80_P01() {
+        val expected = listOf("ABCDEFGHIJ12345")
+        assertEquals(expected, "smeup/T02_A80_P01".outputOf())
+    }
+
+    /**
      * Data reference - Definition both inline and file
      * @see #253
      */
@@ -13,14 +22,5 @@
     fun executeT02_A80_P04() {
         val expected = listOf("ABCDEFGHIJ")
         assertEquals(expected, "smeup/T02_A80_P04".outputOf(configuration = smeupConfig))
-=======
-     * Data reference - Inline definition
-     * @see #250
-     */
-    @Test
-    fun executeT02_A80_P01() {
-        val expected = listOf("ABCDEFGHIJ12345")
-        assertEquals(expected, "smeup/T02_A80_P01".outputOf())
->>>>>>> 0d8c1615
     }
 }