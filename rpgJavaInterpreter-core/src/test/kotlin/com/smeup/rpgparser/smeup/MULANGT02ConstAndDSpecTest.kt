package com.smeup.rpgparser.smeup

import com.smeup.rpgparser.db.utilities.DBServer
import com.smeup.rpgparser.smeup.dbmock.MULANGTLDbMock
import org.junit.Test
import kotlin.test.AfterTest
import kotlin.test.BeforeTest
import kotlin.test.assertEquals

open class MULANGT02ConstAndDSpecTest : MULANGTTest() {
    @BeforeTest
    override fun setUp() {
        if (!DBServer.isRunning()) {
            DBServer.startDB()
        }

        super.setUp()
    }

    @AfterTest()
    override fun tearDown() {
        /*
         * This causes `connection exception: connection failure: java.net.SocketException: Pipe interrotta (Write failed)`
         *  during `./gradle check`
         */
//        DBServer.stopDB()
    }

    /**
     * /COPY recognized in CTDATA
     * @see #268
     */
    @Test
    fun executeMU023007() {
        val expected = listOf("/COPY in prima posizione                          ;/copy in prima posizione in minuscolo             ;Prova alla fine del testo /COPY                   ;Prova alla fine del testo in minuscolo /copy      ;Prova con /COPY in mezzo al testo                 ;Prova con /copy in mezzo al testo in minuscolo")
        assertEquals(expected, "smeup/MU023007".outputOf())
    }
    /**
     * /COPY recognized in CTDATA
     * @see #269
     */
    @Test
    fun executeMU023008() {
        val expected = listOf("Prova /COPY                                       ;Prova /COPY numero                                ;Prova /COPY 12                                    ;      /COPY QILEGEN, AAA")
        assertEquals(expected, "smeup/MU023008".outputOf())
    }
    /**
     * Data reference - DS with 2 arrays defined with overlay
     * @see #247
     */
    @Test
    fun executeT02_A40_P03() {
        val expected = listOf("CNCLICNCLIAAAABBBBBAAAABBBBBCNFORCNFORCCCCDDDDDCCCCDDDDDCNCOLCNCOLEEEEFFFFFEEEEFFFFF")
        assertEquals(expected, "smeup/T02_A40_P03".outputOf())
    }

    /**
     * Data reference - Inline definition
     * @see #250
     */
    @Test
    fun executeT02_A80_P01() {
        val expected = listOf("ABCDEFGHIJ12345")
        assertEquals(expected, "smeup/T02_A80_P01".outputOf())
    }

    /**
     * Calculation the size of DS5_FL1 from the overlaying fields
     * @see #24
     */
    @Test
    fun executeT02_A40_P05() {
        val expected = listOf("333,zz")
        assertEquals(expected, "smeup/T02_A40_P05".outputOf())
    }

    /**
     * Definition with both Like and Overlay.
     * @see #266
     */
    @Test
    fun executeT02_A40_P11() {
        val expected = listOf("CNCLICNCLICNFORCNFORCNCOLCNCOL")
        assertEquals(expected, "smeup/T02_A40_P11".outputOf())
    }

    /**
     * Definition with Like to a variable defined also with like.
     * @see #160
     */
    @Test
    fun executeT02_A50_P02() {
        val expected = listOf("A50_A3(       ) A50_A4(       )")
        assertEquals(expected, "smeup/T02_A50_P02".outputOf())
    }

    /**
     * LIKE define of field from file
     * @see #255
     */
    @Test
    fun executeT02_A50_P10() {
        val expected = listOf("A50_A10(AAA) A50_B10(BBB)")
        assertEquals(expected, "smeup/T02_A50_P10".outputOf(configuration = smeupConfig))
    }

    /**
     * Data reference - Definition both inline and file
     * @see #253
     */
    @Test
    fun executeT02_A80_P04() {
        val expected = listOf("ABCDEFGHIJ")
        assertEquals(expected, "smeup/T02_A80_P04".outputOf(configuration = smeupConfig))
    }

    /**
     * Data reference - Inline definition and with prefix External DS
     * @see #254
     */
    @Test
    fun executeT02_A80_P05() {
        val expected = listOf("ABCDEFGHIJ123.00000")
        assertEquals(expected, "smeup/T02_A80_P05".outputOf(configuration = smeupConfig))
    }

    /**
     * Inline variable with specification in D (boolean)
     * @see #253, in addition to issue
     */
    @Test
    fun executeT02_A80_P06() {
        val expected = listOf("1")
        assertEquals(expected, "smeup/T02_A80_P06".outputOf())
    }

    /**
     * ###################
     * ATOMIC TEST SECTION
     * ###################
     */

    /**
     * Definition with both Like and Overlay.
     * @see #266
     */
    @Test
    fun executeMU021008() {
        val expected = listOf("ABCDEFGHIJKLMNOPQRSTUVWXYZ")
        assertEquals(expected, "smeup/MU021008".outputOf(configuration = smeupConfig))
    }

    /**
     * Definition of DATE(D).
     * @see #LS24002856
     */
    @Test
    fun executeMU022501() {
        val expected = listOf("*JUL: 24/151; *ISO: 2024-05-30.")
        assertEquals(expected, "smeup/MU022501".outputOf(configuration = smeupConfig))
    }

    /**
     * Definition with both Like and Overlay.
     * @see #266
     */
    @Test
    fun executeMU024011() {
        val expected = listOf("CNCLICNCLICNFORCNFORCNCOLCNCOL")
        assertEquals(expected, "smeup/MU024011".outputOf(configuration = smeupConfig))
    }

    /**
     * Definition with Like to a variable defined also with like.
     * @see #160
     */
    @Test
    fun executeMU025002() {
        val expected = listOf("A50_A3(       ) A50_A4(       )")
        assertEquals(expected, "smeup/MU025002".outputOf(configuration = smeupConfig))
    }

    /**
     * Data definition with `Z` RPG type and resolution of inline definition,
     *  from DEFINE that uses *LIKE, from data definition of a subroutine defined in main.
     * @see #269
     */
    @Test
    fun executeMU025014() {
        val expected = listOf("A50_A14(A) A50_B14(ABCDEFGHIJ)")
        assertEquals(expected, "smeup/MU025014".outputOf(configuration = smeupConfig))
    }

    /**
     * Data definition not resolved for a specification that uses `LIKE` to a field from file. In addition,
     *  there is a DS with an `%ELEM()` built-in function to that field.
     * @see #LS24002645
     */
    @Test
    fun executeMUDRNRAPU00101() {
        MULANGTLDbMock().use {
            com.smeup.rpgparser.db.utilities.execute(listOf(it.createTable(), it.populateTable()))
            val expected = listOf("HELLO THERE")
            assertEquals(
                expected = expected,
                "smeup/MUDRNRAPU00101".outputOf(configuration = smeupConfig)
            )
        }
    }

    /**
     * Data definition not resolved for patterns containing the ':' in XLate factor 1
     * @see #LS24002758
     */
    @Test
    fun executeMUDRNRAPU00201() {
        val expected = listOf("ok")
        assertEquals(
            expected = expected,
            "smeup/MUDRNRAPU00201".outputOf(configuration = smeupConfig)
        )
    }

    /**
     * Instatement data definition not resolved because of CHECKR not implemented
     * @see #LS24002758
     */
    @Test
    fun executeMUDRNRAPU00204() {
        val expected = listOf("ok")
        assertEquals(
            expected = expected,
            "smeup/MUDRNRAPU00204".outputOf(configuration = smeupConfig)
        )
    }

    /**
     * Data definition where its field is initialized with the size of parent.
     * @see #LS24002756
     */
    @Test
    fun executeMU024012() {
        val expected = listOf("Size: 2")
        assertEquals(expected, "smeup/MU024012".outputOf(configuration = smeupConfig))
    }

    /**
     * Data definition where its field is initialized with the size of parent.
     * Each field has a specific position from start.
     * @see #LS24002756
     */
    @Test
    fun executeMU024013() {
        val expected = listOf("Size: 8")
        assertEquals(expected, "smeup/MU024013".outputOf(configuration = smeupConfig))
    }

    @Test
    fun executeMUDRNRAPU00202() {
        MULANGTLDbMock().use {
            com.smeup.rpgparser.db.utilities.execute(listOf(it.createTable(), it.populateTable()))
            val expected = listOf("ok")
            assertEquals(expected, "smeup/MUDRNRAPU00202".outputOf(configuration = smeupConfig))
        }
    }

    /**
     * Comments after API directive
     * @see #LS24002821
     */
    @Test
    fun executeMUDRNRAPU00205() {
        val expected = listOf("HELLO THERE")
        assertEquals(
            expected = expected,
            "smeup/MUDRNRAPU00205".outputOf(configuration = smeupConfig)
        )
    }

    /**
     * Data reference not resolved "UYEAR"
     * @see #LS24002831
     */
    @Test
    fun executeMUDRNRAPU00206() {
        val expected = listOf("ok")
        assertEquals(
            expected = expected,
            "smeup/MUDRNRAPU00206".outputOf(configuration = smeupConfig)
        )
    }

    /**
     * Additional field on an EXTNAME DS
     * @see #LS24002872
     */
    @Test
    fun executeMUDRNRAPU00207() {
        val expected = listOf("ok")
        assertEquals(
            expected = expected,
            "smeup/MUDRNRAPU00207".outputOf(configuration = smeupConfig)
        )
    }

    /**
     * DS with EXTNAME and then a field with LIKE to another of file.
     * @see #LS24002827
     */
    @Test
    fun executeMU024014() {
        val expected = listOf("A40DS1(ABCDEFGHIJKLMNOPQRSTUVWXYZABCDEFGHIJKLMNOPQRSTUVWXYZ) DS1_FL1(1)(BCDEFGHIJK) DS1_FL1(2)(LMNOPQRSTU) | A40DS1(A88        LMNOPQRSTUVWXYZABCDEFGHIJKLMNOPQRSTUVWXYZ) DS1_FL1(1)(88        ) DS1_FL1(2)(LMNOPQRSTU) | A40DS1(A88        00        VWXYZABCDEFGHIJKLMNOPQRSTUVWXYZ) DS1_FL1(1)(88        ) DS1_FL1(2)(00        )")
        assertEquals(expected, "smeup/MU024014".outputOf(configuration = smeupConfig))
    }

    /**
     * DefineStmt on instatement data definitions
     * @see #LS24002930
     */
    @Test
    fun executeMUDRNRAPU00213() {
        val expected = listOf("ok")
        assertEquals(expected, "smeup/MUDRNRAPU00213".outputOf(configuration = smeupConfig))
    }

    /**
     * FileDefinition on metadata with empty recordFormat
     * @see #LS24002985
     */
    @Test
    fun executeMUDRNRAPU00217() {
        val expected = listOf("ok")
        assertEquals(expected, "smeup/MUDRNRAPU00217".outputOf(configuration = smeupConfig))
    }

    /**
     * Dynamic array based on pointer
     * @see #LS24002988
     */
    @Test
    fun executeMUDRNRAPU00218() {
        val expected = listOf("ok")
        assertEquals(expected, "smeup/MUDRNRAPU00218".outputOf(configuration = smeupConfig))
    }

    /**
     * Reassign value to pointer variable
     * @see #LS24003047
     */
    @Test
    fun executeMUDRNRAPU00219() {
        val expected = listOf("ok")
        assertEquals(expected, "smeup/MUDRNRAPU00219".outputOf(configuration = smeupConfig))
    }

    /**
     * Caller activation group with no actual caller
     * @see #LS24003137
     */
    @Test
    fun executeMUDRNRAPU00221() {
        val expected = listOf("ok")
        assertEquals(expected, "smeup/MUDRNRAPU00221".outputOf(configuration = smeupConfig))
    }

    /**
     * Comptime DEFINE support
     * @see #LS24003177
     */
    @Test
    fun executeMUDRNRAPU00222() {
        val expected = listOf("ok")
        assertEquals(expected, "smeup/MUDRNRAPU00222".outputOf(configuration = smeupConfig))
    }

    /**
     * Comptime DS with EXTNAME resolution
     * @see #LS24003185
     */
    @Test
    fun executeMUDRNRAPU00223() {
        val expected = listOf("ok")
        assertEquals(expected, "smeup/MUDRNRAPU00223".outputOf(configuration = smeupConfig))
    }

    /**
     * Access to an array detected as a function call by parser
     * @see #LS24003149
     */
    @Test
    fun executeMUDRNRAPU00224() {
        val expected = listOf("ok")
        assertEquals(expected, "smeup/MUDRNRAPU00224".outputOf(configuration = smeupConfig))
    }

    /**
     * Comptime DS with EXTNAME and comptime DEFINE support resolution in the same test
     * @see #LS24003177, #LS24003185
     */
    @Test
    fun executeMUDRNRAPU00225() {
        val expected = listOf("ok")
        assertEquals(expected, "smeup/MUDRNRAPU00225".outputOf(configuration = smeupConfig))
    }

    /**
     * Comptime DS with EXTNAME resolution and data structures INZ(*HIVAL)
     * @see #LS24003257
     */
    @Test
    fun executeMUDRNRAPU00226() {
        val expected = listOf("ok")
        assertEquals(expected, "smeup/MUDRNRAPU00226".outputOf(configuration = smeupConfig))
    }

    /**
     * Data structures INZ(*HIVAL) values test
     * @see #LS24003257
     */
    @Test
    fun executeMUDRNRAPU00227() {
        val expected = listOf("9991\uFFFF\uFFFF99999")
        assertEquals(expected, "smeup/MUDRNRAPU00227".outputOf(configuration = smeupConfig))
    }

    /**
     * LIKE on a PList with case in-sensitive lookup
     * @see #LS24003296
     */
    @Test
    fun executeMUDRNRAPU00230() {
        val expected = listOf("ok")
        assertEquals(expected, "smeup/MUDRNRAPU00230".outputOf(configuration = smeupConfig))
    }

    /**
     * Comptime LIKE referencing another D-Spec with LIKE
     * @see #LS24003329
     */
    @Test
    fun executeMUDRNRAPU00233() {
        val expected = listOf("ok")
        assertEquals(expected, "smeup/MUDRNRAPU00233".outputOf(configuration = smeupConfig))
    }

    /**
     * Comptime DEFINE support based on a comptime resolution inside a subroutine
     * @see #LS24003177
     */
    @Test
    fun executeMUDRNRAPU00231() {
        val expected = listOf("ok")
        assertEquals(expected, "smeup/MUDRNRAPU00231".outputOf(configuration = smeupConfig))
    }

    /**
     * Variable of type A defined with LEN keyword
     * @see #LS24003324
     */
    @Test
    fun executeMUDRNRAPU00232() {
        val expected = listOf("ok")
        assertEquals(expected, "smeup/MUDRNRAPU00232".outputOf(configuration = smeupConfig))
    }

    /**
     * Access to an array detected as a function call by parser in ScanExpr
     * @see #LS24003380
     */
    @Test
    fun executeMUDRNRAPU00234() {
        val expected = listOf("ok")
        assertEquals(expected, "smeup/MUDRNRAPU00234".outputOf(configuration = smeupConfig))
    }

    /**
     * F-spec of type 'O' that is not a printer file
     * @see #LS24003409
     */
    @Test
    fun executeMUDRNRAPU00235() {
        val expected = listOf("ok")
        assertEquals(expected, "smeup/MUDRNRAPU00235".outputOf(configuration = smeupConfig))
    }

    /**
<<<<<<< HEAD
     * Dspec with LIKE on a field defined in an API
     * @see #LS24003456
     */
    @Test
    fun executeMUDRNRAPU00238() {
        val expected = listOf("ok")
        assertEquals(expected, "smeup/MUDRNRAPU00238".outputOf(configuration = smeupConfig))
=======
     * Access to an array detected as a function call by parser in IfStmt
     * @see #LS24003380
     */
    @Test
    fun executeMUDRNRAPU00236() {
        val expected = listOf("ok")
        assertEquals(expected, "smeup/MUDRNRAPU00236".outputOf(configuration = smeupConfig))
>>>>>>> 5892a6e8
    }
}<|MERGE_RESOLUTION|>--- conflicted
+++ resolved
@@ -484,7 +484,16 @@
     }
 
     /**
-<<<<<<< HEAD
+     * Access to an array detected as a function call by parser in IfStmt
+     * @see #LS24003380
+     */
+    @Test
+    fun executeMUDRNRAPU00236() {
+        val expected = listOf("ok")
+        assertEquals(expected, "smeup/MUDRNRAPU00236".outputOf(configuration = smeupConfig))
+    }
+
+    /**
      * Dspec with LIKE on a field defined in an API
      * @see #LS24003456
      */
@@ -492,14 +501,5 @@
     fun executeMUDRNRAPU00238() {
         val expected = listOf("ok")
         assertEquals(expected, "smeup/MUDRNRAPU00238".outputOf(configuration = smeupConfig))
-=======
-     * Access to an array detected as a function call by parser in IfStmt
-     * @see #LS24003380
-     */
-    @Test
-    fun executeMUDRNRAPU00236() {
-        val expected = listOf("ok")
-        assertEquals(expected, "smeup/MUDRNRAPU00236".outputOf(configuration = smeupConfig))
->>>>>>> 5892a6e8
     }
 }