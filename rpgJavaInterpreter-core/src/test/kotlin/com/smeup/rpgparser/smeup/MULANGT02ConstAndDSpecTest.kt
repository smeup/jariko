--- conflicted
+++ resolved
@@ -539,12 +539,6 @@
         assertEquals(expected, "smeup/MUDRNRAPU00243".outputOf(configuration = smeupConfig))
     }
 
-<<<<<<< HEAD
-    @Test
-    fun executeMUDRNRAPU00246() {
-        val expected = listOf("ok")
-        assertEquals(expected, "smeup/MUDRNRAPU00246".outputOf(configuration = smeupConfig))
-=======
     /**
      * Resolution of InStatement data definitions contained in CompositeStatements
      * @see #LS24003769
@@ -553,6 +547,11 @@
     fun executeMUDRNRAPU00245() {
         val expected = listOf("ok")
         assertEquals(expected, "smeup/MUDRNRAPU00245".outputOf(configuration = smeupConfig))
->>>>>>> bbe79d8f
+    }
+
+    @Test
+    fun executeMUDRNRAPU00246() {
+        val expected = listOf("ok")
+        assertEquals(expected, "smeup/MUDRNRAPU00246".outputOf(configuration = smeupConfig))
     }
 }