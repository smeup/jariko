package com.smeup.rpgparser.smeup

import com.smeup.rpgparser.db.utilities.DBServer
import com.smeup.rpgparser.smeup.dbmock.MULANGTLDbMock
import org.junit.Test
import kotlin.test.AfterTest
import kotlin.test.BeforeTest
import kotlin.test.assertEquals

open class MULANGT02ConstAndDSpecTest : MULANGTTest() {
    @BeforeTest
    override fun setUp() {
        if (!DBServer.isRunning()) {
            DBServer.startDB()
        }

        super.setUp()
    }

    @AfterTest()
    override fun tearDown() {
        /*
         * This causes `connection exception: connection failure: java.net.SocketException: Pipe interrotta (Write failed)`
         *  during `./gradle check`
         */
//        DBServer.stopDB()
    }

    /**
     * /COPY recognized in CTDATA
     * @see #268
     */
    @Test
    fun executeMU023007() {
        val expected = listOf("/COPY in prima posizione                          ;/copy in prima posizione in minuscolo             ;Prova alla fine del testo /COPY                   ;Prova alla fine del testo in minuscolo /copy      ;Prova con /COPY in mezzo al testo                 ;Prova con /copy in mezzo al testo in minuscolo")
        assertEquals(expected, "smeup/MU023007".outputOf())
    }
    /**
     * /COPY recognized in CTDATA
     * @see #269
     */
    @Test
    fun executeMU023008() {
        val expected = listOf("Prova /COPY                                       ;Prova /COPY numero                                ;Prova /COPY 12                                    ;      /COPY QILEGEN, AAA")
        assertEquals(expected, "smeup/MU023008".outputOf())
    }
    /**
     * Data reference - DS with 2 arrays defined with overlay
     * @see #247
     */
    @Test
    fun executeT02_A40_P03() {
        val expected = listOf("CNCLICNCLIAAAABBBBBAAAABBBBBCNFORCNFORCCCCDDDDDCCCCDDDDDCNCOLCNCOLEEEEFFFFFEEEEFFFFF")
        assertEquals(expected, "smeup/T02_A40_P03".outputOf())
    }

    /**
     * Data reference - Inline definition
     * @see #250
     */
    @Test
    fun executeT02_A80_P01() {
        val expected = listOf("ABCDEFGHIJ12345")
        assertEquals(expected, "smeup/T02_A80_P01".outputOf())
    }

    /**
     * Calculation the size of DS5_FL1 from the overlaying fields
     * @see #24
     */
    @Test
    fun executeT02_A40_P05() {
        val expected = listOf("333,zz")
        assertEquals(expected, "smeup/T02_A40_P05".outputOf())
    }

    /**
     * Definition with both Like and Overlay.
     * @see #266
     */
    @Test
    fun executeT02_A40_P11() {
        val expected = listOf("CNCLICNCLICNFORCNFORCNCOLCNCOL")
        assertEquals(expected, "smeup/T02_A40_P11".outputOf())
    }

    /**
     * Definition with Like to a variable defined also with like.
     * @see #160
     */
    @Test
    fun executeT02_A50_P02() {
        val expected = listOf("A50_A3(       ) A50_A4(       )")
        assertEquals(expected, "smeup/T02_A50_P02".outputOf())
    }

    /**
     * LIKE define of field from file
     * @see #255
     */
    @Test
    fun executeT02_A50_P10() {
        val expected = listOf("A50_A10(AAA) A50_B10(BBB)")
        assertEquals(expected, "smeup/T02_A50_P10".outputOf(configuration = smeupConfig))
    }

    /**
     * Data reference - Definition both inline and file
     * @see #253
     */
    @Test
    fun executeT02_A80_P04() {
        val expected = listOf("ABCDEFGHIJ")
        assertEquals(expected, "smeup/T02_A80_P04".outputOf(configuration = smeupConfig))
    }

    /**
     * Data reference - Inline definition and with prefix External DS
     * @see #254
     */
    @Test
    fun executeT02_A80_P05() {
        val expected = listOf("ABCDEFGHIJ123.00000")
        assertEquals(expected, "smeup/T02_A80_P05".outputOf(configuration = smeupConfig))
    }

    /**
     * Inline variable with specification in D (boolean)
     * @see #253, in addition to issue
     */
    @Test
    fun executeT02_A80_P06() {
        val expected = listOf("1")
        assertEquals(expected, "smeup/T02_A80_P06".outputOf())
    }

    /**
     * ###################
     * ATOMIC TEST SECTION
     * ###################
     */

    /**
     * Definition with both Like and Overlay.
     * @see #266
     */
    @Test
    fun executeMU021008() {
        val expected = listOf("ABCDEFGHIJKLMNOPQRSTUVWXYZ")
        assertEquals(expected, "smeup/MU021008".outputOf(configuration = smeupConfig))
    }

    /**
     * Definition of DATE(D).
     * @see #LS24002856
     */
    @Test
    fun executeMU022501() {
        val expected = listOf("*JUL: 24/151; *ISO: 2024-05-30.")
        assertEquals(expected, "smeup/MU022501".outputOf(configuration = smeupConfig))
    }

    /**
     * Definition with both Like and Overlay.
     * @see #266
     */
    @Test
    fun executeMU024011() {
        val expected = listOf("CNCLICNCLICNFORCNFORCNCOLCNCOL")
        assertEquals(expected, "smeup/MU024011".outputOf(configuration = smeupConfig))
    }

    /**
     * Definition with Like to a variable defined also with like.
     * @see #160
     */
    @Test
    fun executeMU025002() {
        val expected = listOf("A50_A3(       ) A50_A4(       )")
        assertEquals(expected, "smeup/MU025002".outputOf(configuration = smeupConfig))
    }

    /**
     * Data definition with `Z` RPG type and resolution of inline definition,
     *  from DEFINE that uses *LIKE, from data definition of a subroutine defined in main.
     * @see #269
     */
    @Test
    fun executeMU025014() {
        val expected = listOf("A50_A14(A) A50_B14(ABCDEFGHIJ)")
        assertEquals(expected, "smeup/MU025014".outputOf(configuration = smeupConfig))
    }

    /**
     * Data definition not resolved for a specification that uses `LIKE` to a field from file. In addition,
     *  there is a DS with an `%ELEM()` built-in function to that field.
     * @see #LS24002645
     */
    @Test
    fun executeMUDRNRAPU00101() {
        MULANGTLDbMock().usePopulated {
            val expected = listOf("HELLO THERE")
            assertEquals(
                expected = expected,
                "smeup/MUDRNRAPU00101".outputOf(configuration = smeupConfig)
            )
        }
    }

    /**
     * Resolves problem od Data Reference with LIKE when in the RPG source is used an API directive.
     * @see LS24003656
     */
    @Test
    fun executeMUDRNRAPU00102() {
        val expected = listOf("HELLO THERE")
        assertEquals(expected, "smeup/MUDRNRAPU00102".outputOf(configuration = smeupConfig))
    }

    /**
     * Data definition not resolved for patterns containing the ':' in XLate factor 1
     * @see #LS24002758
     */
    @Test
    fun executeMUDRNRAPU00201() {
        val expected = listOf("ok")
        assertEquals(
            expected = expected,
            "smeup/MUDRNRAPU00201".outputOf(configuration = smeupConfig)
        )
    }

    /**
     * Instatement data definition not resolved because of CHECKR not implemented
     * @see #LS24002758
     */
    @Test
    fun executeMUDRNRAPU00204() {
        val expected = listOf("ok")
        assertEquals(
            expected = expected,
            "smeup/MUDRNRAPU00204".outputOf(configuration = smeupConfig)
        )
    }

    /**
     * Data definition where its field is initialized with the size of parent.
     * @see #LS24002756
     */
    @Test
    fun executeMU024012() {
        val expected = listOf("Size: 2")
        assertEquals(expected, "smeup/MU024012".outputOf(configuration = smeupConfig))
    }

    /**
     * Data definition where its field is initialized with the size of parent.
     * Each field has a specific position from start.
     * @see #LS24002756
     */
    @Test
    fun executeMU024013() {
        val expected = listOf("Size: 8")
        assertEquals(expected, "smeup/MU024013".outputOf(configuration = smeupConfig))
    }

    @Test
    fun executeMUDRNRAPU00202() {
        MULANGTLDbMock().usePopulated {
            val expected = listOf("ok")
            assertEquals(expected, "smeup/MUDRNRAPU00202".outputOf(configuration = smeupConfig))
        }
    }

    /**
     * Comments after API directive
     * @see #LS24002821
     */
    @Test
    fun executeMUDRNRAPU00205() {
        val expected = listOf("HELLO THERE")
        assertEquals(
            expected = expected,
            "smeup/MUDRNRAPU00205".outputOf(configuration = smeupConfig)
        )
    }

    /**
     * Data reference not resolved "UYEAR"
     * @see #LS24002831
     */
    @Test
    fun executeMUDRNRAPU00206() {
        val expected = listOf("ok")
        assertEquals(
            expected = expected,
            "smeup/MUDRNRAPU00206".outputOf(configuration = smeupConfig)
        )
    }

    /**
     * Additional field on an EXTNAME DS
     * @see #LS24002872
     */
    @Test
    fun executeMUDRNRAPU00207() {
        val expected = listOf("ok")
        assertEquals(
            expected = expected,
            "smeup/MUDRNRAPU00207".outputOf(configuration = smeupConfig)
        )
    }

    /**
     * DS with EXTNAME and then a field with LIKE to another of file.
     * @see #LS24002827
     */
    @Test
    fun executeMU024014() {
        val expected = listOf("A40DS1(ABCDEFGHIJKLMNOPQRSTUVWXYZABCDEFGHIJKLMNOPQRSTUVWXYZ) DS1_FL1(1)(BCDEFGHIJK) DS1_FL1(2)(LMNOPQRSTU) | A40DS1(A88        LMNOPQRSTUVWXYZABCDEFGHIJKLMNOPQRSTUVWXYZ) DS1_FL1(1)(88        ) DS1_FL1(2)(LMNOPQRSTU) | A40DS1(A88        00        VWXYZABCDEFGHIJKLMNOPQRSTUVWXYZ) DS1_FL1(1)(88        ) DS1_FL1(2)(00        )")
        assertEquals(expected, "smeup/MU024014".outputOf(configuration = smeupConfig))
    }

    /**
     * DefineStmt on instatement data definitions
     * @see #LS24002930
     */
    @Test
    fun executeMUDRNRAPU00213() {
        val expected = listOf("ok")
        assertEquals(expected, "smeup/MUDRNRAPU00213".outputOf(configuration = smeupConfig))
    }

    /**
     * FileDefinition on metadata with empty recordFormat
     * @see #LS24002985
     */
    @Test
    fun executeMUDRNRAPU00217() {
        val expected = listOf("ok")
        assertEquals(expected, "smeup/MUDRNRAPU00217".outputOf(configuration = smeupConfig))
    }

    /**
     * Dynamic array based on pointer
     * @see #LS24002988
     */
    @Test
    fun executeMUDRNRAPU00218() {
        val expected = listOf("ok")
        assertEquals(expected, "smeup/MUDRNRAPU00218".outputOf(configuration = smeupConfig))
    }

    /**
     * Reassign value to pointer variable
     * @see #LS24003047
     */
    @Test
    fun executeMUDRNRAPU00219() {
        val expected = listOf("ok")
        assertEquals(expected, "smeup/MUDRNRAPU00219".outputOf(configuration = smeupConfig))
    }

    /**
     * Caller activation group with no actual caller
     * @see #LS24003137
     */
    @Test
    fun executeMUDRNRAPU00221() {
        val expected = listOf("ok")
        assertEquals(expected, "smeup/MUDRNRAPU00221".outputOf(configuration = smeupConfig))
    }

    /**
     * Comptime DEFINE support
     * @see #LS24003177
     */
    @Test
    fun executeMUDRNRAPU00222() {
        val expected = listOf("ok")
        assertEquals(expected, "smeup/MUDRNRAPU00222".outputOf(configuration = smeupConfig))
    }

    /**
     * Comptime DS with EXTNAME resolution
     * @see #LS24003185
     */
    @Test
    fun executeMUDRNRAPU00223() {
        val expected = listOf("ok")
        assertEquals(expected, "smeup/MUDRNRAPU00223".outputOf(configuration = smeupConfig))
    }

    /**
     * Access to an array detected as a function call by parser
     * @see #LS24003149
     */
    @Test
    fun executeMUDRNRAPU00224() {
        val expected = listOf("ok")
        assertEquals(expected, "smeup/MUDRNRAPU00224".outputOf(configuration = smeupConfig))
    }

    /**
     * Comptime DS with EXTNAME and comptime DEFINE support resolution in the same test
     * @see #LS24003177, #LS24003185
     */
    @Test
    fun executeMUDRNRAPU00225() {
        val expected = listOf("ok")
        assertEquals(expected, "smeup/MUDRNRAPU00225".outputOf(configuration = smeupConfig))
    }

    /**
     * Comptime DS with EXTNAME resolution and data structures INZ(*HIVAL)
     * @see #LS24003257
     */
    @Test
    fun executeMUDRNRAPU00226() {
        val expected = listOf("ok")
        assertEquals(expected, "smeup/MUDRNRAPU00226".outputOf(configuration = smeupConfig))
    }

    /**
     * Data structures INZ(*HIVAL) values test
     * @see #LS24003257
     */
    @Test
    fun executeMUDRNRAPU00227() {
        val expected = listOf("9991\uFFFF\uFFFF99999")
        assertEquals(expected, "smeup/MUDRNRAPU00227".outputOf(configuration = smeupConfig))
    }

    /**
     * LIKE on a PList with case in-sensitive lookup
     * @see #LS24003296
     */
    @Test
    fun executeMUDRNRAPU00230() {
        val expected = listOf("ok")
        assertEquals(expected, "smeup/MUDRNRAPU00230".outputOf(configuration = smeupConfig))
    }

    /**
     * Comptime LIKE referencing another D-Spec with LIKE
     * @see #LS24003329
     */
    @Test
    fun executeMUDRNRAPU00233() {
        val expected = listOf("ok")
        assertEquals(expected, "smeup/MUDRNRAPU00233".outputOf(configuration = smeupConfig))
    }

    /**
     * Comptime DEFINE support based on a comptime resolution inside a subroutine
     * @see #LS24003177
     */
    @Test
    fun executeMUDRNRAPU00231() {
        val expected = listOf("ok")
        assertEquals(expected, "smeup/MUDRNRAPU00231".outputOf(configuration = smeupConfig))
    }

    /**
     * Variable of type A defined with LEN keyword
     * @see #LS24003324
     */
    @Test
    fun executeMUDRNRAPU00232() {
        val expected = listOf("ok")
        assertEquals(expected, "smeup/MUDRNRAPU00232".outputOf(configuration = smeupConfig))
    }

    /**
     * Access to an array detected as a function call by parser in ScanExpr
     * @see #LS24003380
     */
    @Test
    fun executeMUDRNRAPU00234() {
        val expected = listOf("ok")
        assertEquals(expected, "smeup/MUDRNRAPU00234".outputOf(configuration = smeupConfig))
    }

    /**
     * F-spec of type 'O' that is not a printer file
     * @see #LS24003409
     */
    @Test
    fun executeMUDRNRAPU00235() {
        val expected = listOf("ok")
        assertEquals(expected, "smeup/MUDRNRAPU00235".outputOf(configuration = smeupConfig))
    }

    /**
     * Access to an array detected as a function call by parser in IfStmt
     * @see #LS24003380
     */
    @Test
    fun executeMUDRNRAPU00236() {
        val expected = listOf("ok")
        assertEquals(expected, "smeup/MUDRNRAPU00236".outputOf(configuration = smeupConfig))
    }

    /**
     * Dspec with LIKE on a field defined in an API
     * @see #LS24003456
     */
    @Test
    fun executeMUDRNRAPU00238() {
        val expected = listOf("ok")
        assertEquals(expected, "smeup/MUDRNRAPU00238".outputOf(configuration = smeupConfig))
    }

    /**
     * Access to an array detected as a function call by parser in SubstExpr
     * @see #LS24003380
     */
    @Test
    fun executeMUDRNRAPU00239() {
        val expected = listOf("ok")
        assertEquals(expected, "smeup/MUDRNRAPU00239".outputOf(configuration = smeupConfig))
    }

    @Test
    fun executeMUDRNRAPU00241() {
        val expected = listOf("0")
        assertEquals(expected, "smeup/MUDRNRAPU00241".outputOf(configuration = smeupConfig))
    }

    /**
     * Access to an array detected as a function call by parser in ArrayAccessExpr
     * @see #LS24003380
     */
    @Test
    fun executeMUDRNRAPU00243() {
        val expected = listOf("ok")
        assertEquals(expected, "smeup/MUDRNRAPU00243".outputOf(configuration = smeupConfig))
    }

    /**
     * Access to an array detected as a function call recursively
     * @see #LS24003753
     */
    @Test
    fun executeMUDRNRAPU00244() {
        val expected = listOf("ok")
        assertEquals(expected, "smeup/MUDRNRAPU00244".outputOf(configuration = smeupConfig))
    }

    /**
     * Resolution of InStatement data definitions contained in CompositeStatements
     * @see #LS24003769
     */
    @Test
    fun executeMUDRNRAPU00245() {
        val expected = listOf("ok")
        assertEquals(expected, "smeup/MUDRNRAPU00245".outputOf(configuration = smeupConfig))
    }

    @Test
    fun executeMUDRNRAPU00246() {
        val expected = listOf("ok")
        assertEquals(expected, "smeup/MUDRNRAPU00246".outputOf(configuration = smeupConfig))
    }

    /**
     * Access to an array detected as a function call in NOT expressions
     * @see #LS24003380
     */
    @Test
    fun executeMUDRNRAPU00247() {
        val expected = listOf("ok")
        assertEquals(expected, "smeup/MUDRNRAPU00247".outputOf(configuration = smeupConfig))
    }

    /**
     * Array declaration inside a DS with an empty INZ keyword
     * @see #LS24003783
     */
    @Test
    fun executeMUDRNRAPU00249() {
        val expected = listOf(List(99) { "0" }.toString())
        assertEquals(expected, "smeup/MUDRNRAPU00249".outputOf(configuration = smeupConfig))
    }

    /**
     * INZ of a field inside a DS declared with OCCURS keyword
     * @see #LS24003786
     */
    @Test
    fun executeMUDRNRAPU00250() {
        val expected = listOf(List(40) { ".00" }.toString())
        assertEquals(expected, "smeup/MUDRNRAPU00250".outputOf(configuration = smeupConfig))
    }

    @Test
    fun executeMUDRNRAPU01101() {
        val expected = listOf("test", "test")
        assertEquals(expected, "smeup/MUDRNRAPU01101".outputOf(configuration = smeupConfig))
    }

    @Test
    fun executeMUDRNRAPU01102() {
        val expected = listOf("test", "te", "st")
        assertEquals(expected, "smeup/MUDRNRAPU01102".outputOf(configuration = smeupConfig))
    }

    @Test
    fun executeMUDRNRAPU01103() {
        val expected = listOf("1", "0")
        assertEquals(expected, "smeup/MUDRNRAPU01103".outputOf(configuration = smeupConfig))
    }

    /**
     * Access to a DS numeric field not initialized both by parent or from itself.
     * @note This behaviour is different on AS400: a field of DS not initialized is a
     *       hexadecimal value instead `0`.
     * @see #LS24004159
     */
    @Test
    fun executeMUDRNRAPU00131() {
        val expected = listOf(".00", "0")
        assertEquals(expected, "smeup/MUDRNRAPU00131".outputOf())
    }

    /**
     * LIKE on DS field with absolute path
     * @see #LS24003324
     */
    @Test
    fun executeMUDRNRAPU00263() {
        val expected = listOf("ok")
        assertEquals(expected, "smeup/MUDRNRAPU00263".outputOf(configuration = smeupConfig))
    }

    /**
     * Verifies the sort of ds array values
     * @see #LS24004379
     */
    @Test
    fun executeMUDRNRAPU01104() {
        val expected = listOf("ORIGINAL", "3", "2", "4", "1", "5", "ORDERED", "3", "1", "2", "4", "5")
        assertEquals(expected, "smeup/MUDRNRAPU01104".outputOf(configuration = smeupConfig))
    }

    /**
     * Like on an InStatement definition inside an API
     * @see #LS24004434
     */
    @Test
    fun executeMUDRNRAPU00264() {
        val expected = listOf("ok")
        assertEquals(expected, "smeup/MUDRNRAPU00264".outputOf(configuration = smeupConfig))
    }

    /**
<<<<<<< HEAD
     * Allows for the correct handling of composed (nested) statements during execution, ensuring that `TagStmts`
     *  can be found even within complex structures.
     * @see #LS24004437
     */
    @Test
    fun executeMUDRNRAPU01105() {
        val expected = listOf("FLG-FALSE", "EMPTY", "FLG-TRUE")
        assertEquals(expected, "smeup/MUDRNRAPU01105".outputOf(configuration = smeupConfig))
=======
     * Assignment of integer value to a DS decimal subfield
     * @see #LS24004450
     */
    @Test
    fun executeMUDRNRAPU00132() {
        val expected = listOf("10.000000")
        assertEquals(expected, "smeup/MUDRNRAPU00132".outputOf(configuration = smeupConfig))
>>>>>>> 454602aa
    }
}<|MERGE_RESOLUTION|>--- conflicted
+++ resolved
@@ -654,7 +654,6 @@
     }
 
     /**
-<<<<<<< HEAD
      * Allows for the correct handling of composed (nested) statements during execution, ensuring that `TagStmts`
      *  can be found even within complex structures.
      * @see #LS24004437
@@ -663,7 +662,9 @@
     fun executeMUDRNRAPU01105() {
         val expected = listOf("FLG-FALSE", "EMPTY", "FLG-TRUE")
         assertEquals(expected, "smeup/MUDRNRAPU01105".outputOf(configuration = smeupConfig))
-=======
+    }
+
+    /**
      * Assignment of integer value to a DS decimal subfield
      * @see #LS24004450
      */
@@ -671,6 +672,5 @@
     fun executeMUDRNRAPU00132() {
         val expected = listOf("10.000000")
         assertEquals(expected, "smeup/MUDRNRAPU00132".outputOf(configuration = smeupConfig))
->>>>>>> 454602aa
     }
 }