--- conflicted
+++ resolved
@@ -2,14 +2,7 @@
 
 import com.smeup.dbnative.DBNativeAccessConfig
 import com.smeup.rpgparser.AbstractTest
-<<<<<<< HEAD
-import com.smeup.rpgparser.execution.Configuration
-import com.smeup.rpgparser.execution.DspfConfig
-import com.smeup.rpgparser.execution.SimpleDspfConfig
-import com.smeup.rpgparser.interpreter.OnExfmtResponse
-=======
 import com.smeup.rpgparser.execution.*
->>>>>>> 45417794
 import kotlin.test.BeforeTest
 import kotlin.test.Test
 import kotlin.test.assertEquals
@@ -42,8 +35,6 @@
     }
 
     @Test
-<<<<<<< HEAD
-=======
     fun executeFILEDEF() {
         val expected = listOf("W\$PERI:12", "£RASDI:HELLO_WORLD")
         assertEquals(expected = expected, actual = "video/FILEDEF".outputOf(configuration = configuration))
@@ -56,7 +47,6 @@
     }
 
     @Test
->>>>>>> 45417794
     fun executeEXFMT_MOCK() {
         val expected = listOf("")
         configuration.jarikoCallback.afterAstCreation = {
