--- conflicted
+++ resolved
@@ -143,12 +143,9 @@
 
 data class DataRefExpr(val variable: ReferenceByName<AbstractDataDefinition>, override val position: Position? = null) :
     AssignableExpression(position) {
-
+      
     init {
-<<<<<<< HEAD
         require(!variable.name.startsWith("*")) { "This is not a valid variable name: '${variable.name}'" }
-=======
->>>>>>> 956191d3
         require(variable.name.isNotBlank()) {
             "The variable name should not blank - ${position.atLine()}"
         }
