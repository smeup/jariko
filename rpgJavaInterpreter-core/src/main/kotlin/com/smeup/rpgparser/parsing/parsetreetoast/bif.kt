package com.smeup.rpgparser.parsing.parsetreetoast

import com.smeup.rpgparser.RpgParser
import com.smeup.rpgparser.parsing.ast.*
import com.strumenta.kolasu.mapping.toPosition

internal fun RpgParser.BifContext.toAst(conf: ToAstConfiguration = ToAstConfiguration()): Expression {
    return when {
        this.bif_elem() != null -> NumberOfElementsExpr(this.bif_elem().expression().toAst(conf), position = toPosition(conf.considerPosition))
        this.bif_lookup() != null -> this.bif_lookup().toAst(conf)
        this.bif_xlate() != null -> this.bif_xlate().toAst(conf)
        this.bif_scan() != null -> this.bif_scan().toAst(conf)
        this.bif_trim() != null -> this.bif_trim().toAst(conf)
        this.bif_trimr() != null -> this.bif_trimr().toAst(conf)
        this.bif_triml() != null -> this.bif_triml().toAst(conf)
        this.bif_subst() != null -> this.bif_subst().toAst(conf)
        this.bif_len() != null -> this.bif_len().toAst(conf)
        this.bif_dec() != null -> this.bif_dec().toAst(conf)
        this.bif_char() != null -> this.bif_char().toAst(conf)
        this.bif_timestamp() != null -> this.bif_timestamp().toAst(conf)
        this.bif_diff() != null -> this.bif_diff().toAst(conf)
        this.bif_editc() != null -> this.bif_editc().toAst(conf)
        this.bif_found() != null -> this.bif_found().toAst(conf)
        this.bif_eof() != null -> this.bif_eof().toAst(conf)
        this.bif_abs() != null -> this.bif_abs().toAst(conf)
        this.bif_int() != null -> this.bif_int().toAst(conf)
        this.bif_editw() != null -> this.bif_editw().toAst(conf)
<<<<<<< HEAD
        this.bif_replace() != null -> this.bif_replace().toAst(conf)
=======
        this.bif_rem() != null -> this.bif_rem().toAst(conf)
>>>>>>> 4ff7d4e5
        else -> TODO(this.text + " " + toPosition(conf.considerPosition))
    }
}

<<<<<<< HEAD
internal fun RpgParser.Bif_replaceContext.toAst(conf: ToAstConfiguration): Expression {
    return ReplaceExpr(
        this.expression(0).toAst(conf),
        this.expression(1).toAst(conf),
        this.expression(2)?.toAst(conf),
        this.expression(3)?.toAst(conf),
=======
internal fun RpgParser.Bif_remContext.toAst(conf: ToAstConfiguration): Expression {
    return RemExpr(
        this.expression(0).toAst(conf),
        this.expression(1).toAst(conf),
>>>>>>> 4ff7d4e5
        toPosition(conf.considerPosition))
}

internal fun RpgParser.Bif_absContext.toAst(conf: ToAstConfiguration): Expression {
    return AbsExpr(
            this.expression().toAst(conf),
            toPosition(conf.considerPosition))
}

internal fun RpgParser.Bif_foundContext.toAst(conf: ToAstConfiguration): Expression {
    return FoundExpr(
            this.filenameident?.text,
            toPosition(conf.considerPosition))
}

internal fun RpgParser.Bif_eofContext.toAst(conf: ToAstConfiguration): Expression {
    return EofExpr(
            this.filenameident?.text,
            toPosition(conf.considerPosition))
}

internal fun RpgParser.Bif_editcContext.toAst(conf: ToAstConfiguration = ToAstConfiguration()): EditcExpr {
    return EditcExpr(
            this.expression(0).toAst(conf),
            this.expression(1).toAst(conf),
            toPosition(conf.considerPosition))
}

internal fun RpgParser.Bif_editwContext.toAst(conf: ToAstConfiguration = ToAstConfiguration()): EditwExpr {
    return EditwExpr(
            this.expression(0).toAst(conf),
            this.expression(1).toAst(conf),
            toPosition(conf.considerPosition))
}

internal fun RpgParser.Bif_charContext.toAst(conf: ToAstConfiguration = ToAstConfiguration()): CharExpr {
    return CharExpr(
            this.expression().toAst(conf),
            toPosition(conf.considerPosition))
}

internal fun RpgParser.Bif_decContext.toAst(conf: ToAstConfiguration = ToAstConfiguration()): DecExpr {
    return DecExpr(
        this.expression(0).toAst(conf),
        this.expression(1).toAst(conf),
        this.expression(2).toAst(conf),
        toPosition(conf.considerPosition))
}

internal fun RpgParser.Bif_intContext.toAst(conf: ToAstConfiguration = ToAstConfiguration()): IntExpr {
    return IntExpr(
        this.expression().toAst(conf),
        toPosition(conf.considerPosition))
}

internal fun RpgParser.Bif_lenContext.toAst(conf: ToAstConfiguration = ToAstConfiguration()): LenExpr {
    return LenExpr(
            this.expression().toAst(conf),
            toPosition(conf.considerPosition))
}

internal fun RpgParser.Bif_timestampContext.toAst(conf: ToAstConfiguration = ToAstConfiguration()): TimeStampExpr {
    return TimeStampExpr(
            this.expression()?.toAst(conf),
            toPosition(conf.considerPosition))
}

internal fun RpgParser.Bif_diffContext.toAst(conf: ToAstConfiguration = ToAstConfiguration()): DiffExpr {
    // TODO: handle 4th parameter (= frac)
    return DiffExpr(
            this.expression(0).toAst(conf),
            this.expression(1).toAst(conf),
            this.durationCode().toAst(conf),
            toPosition(conf.considerPosition))
}

internal fun RpgParser.DurationCodeContext.toAst(conf: ToAstConfiguration = ToAstConfiguration()): DurationCodeExpr {
    // TODO: handle types of duration
    return DurationCodeExpr(toPosition(conf.considerPosition))
}

internal fun RpgParser.Bif_substContext.toAst(conf: ToAstConfiguration = ToAstConfiguration()): SubstExpr {
    return SubstExpr(
            this.string.toAst(conf),
            this.start.toAst(conf),
            this.length?.toAst(conf),
            toPosition(conf.considerPosition))
}

internal fun RpgParser.Bif_trimContext.toAst(conf: ToAstConfiguration = ToAstConfiguration()): TrimExpr {
    return TrimExpr(
            this.string.toAst(conf),
            this.trimcharacters?.toAst(conf),
            toPosition(conf.considerPosition))
}

internal fun RpgParser.Bif_trimrContext.toAst(conf: ToAstConfiguration = ToAstConfiguration()): TrimrExpr {
    return TrimrExpr(
            this.string.toAst(conf),
            this.trimcharacters?.toAst(conf),
            toPosition(conf.considerPosition))
}

internal fun RpgParser.Bif_trimlContext.toAst(conf: ToAstConfiguration = ToAstConfiguration()): TrimlExpr {
    return TrimlExpr(
        this.string.toAst(conf),
        this.trimcharacters?.toAst(conf),
        toPosition(conf.considerPosition))
}

internal fun RpgParser.Bif_scanContext.toAst(conf: ToAstConfiguration = ToAstConfiguration()): ScanExpr {
    return ScanExpr(
            this.searcharg.toAst(conf),
            this.source.toAst(conf),
            this.start?.toAst(conf),
            toPosition(conf.considerPosition))
}

internal fun RpgParser.Bif_xlateContext.toAst(conf: ToAstConfiguration = ToAstConfiguration()): TranslateExpr {
    return TranslateExpr(
            this.from.toAst(conf),
            this.to.toAst(conf),
            this.string.toAst(conf),
            this.startpos?.toAst(conf) ?: IntLiteral(1),
            toPosition(conf.considerPosition))
}

internal fun RpgParser.Bif_lookupContext.toAst(conf: ToAstConfiguration = ToAstConfiguration()): LookupExpr {
    return LookupExpr(
            this.bif_lookupargs().arg.toAst(conf),
            this.bif_lookupargs().array.toAst(conf),
            toPosition(conf.considerPosition))
}<|MERGE_RESOLUTION|>--- conflicted
+++ resolved
@@ -25,28 +25,25 @@
         this.bif_abs() != null -> this.bif_abs().toAst(conf)
         this.bif_int() != null -> this.bif_int().toAst(conf)
         this.bif_editw() != null -> this.bif_editw().toAst(conf)
-<<<<<<< HEAD
+        this.bif_rem() != null -> this.bif_rem().toAst(conf)
         this.bif_replace() != null -> this.bif_replace().toAst(conf)
-=======
-        this.bif_rem() != null -> this.bif_rem().toAst(conf)
->>>>>>> 4ff7d4e5
         else -> TODO(this.text + " " + toPosition(conf.considerPosition))
     }
 }
 
-<<<<<<< HEAD
+internal fun RpgParser.Bif_remContext.toAst(conf: ToAstConfiguration): Expression {
+    return RemExpr(
+        this.expression(0).toAst(conf),
+        this.expression(1).toAst(conf),
+        toPosition(conf.considerPosition))
+}
+
 internal fun RpgParser.Bif_replaceContext.toAst(conf: ToAstConfiguration): Expression {
     return ReplaceExpr(
         this.expression(0).toAst(conf),
         this.expression(1).toAst(conf),
         this.expression(2)?.toAst(conf),
         this.expression(3)?.toAst(conf),
-=======
-internal fun RpgParser.Bif_remContext.toAst(conf: ToAstConfiguration): Expression {
-    return RemExpr(
-        this.expression(0).toAst(conf),
-        this.expression(1).toAst(conf),
->>>>>>> 4ff7d4e5
         toPosition(conf.considerPosition))
 }
 
