package com.smeup.rpgparser.parsing.parsetreetoast

import com.smeup.rpgparser.RpgParser
import com.smeup.rpgparser.interpreter.*
import com.smeup.rpgparser.parsing.ast.AssignableExpression
import com.smeup.rpgparser.parsing.ast.Expression
import com.smeup.rpgparser.utils.asInt
import com.strumenta.kolasu.mapping.toPosition
import java.lang.RuntimeException
import kotlin.math.max

enum class RpgType(val rpgType: String) {
    PACKED("P"),
    ZONED("S"),
    INTEGER("I"),
    UNSIGNED("U"),
    BINARY("B")
}
private fun RpgParser.Parm_fixedContext.startOffset(): Int {
    val explicitStartOffset = this.explicitStartOffset()
    if (explicitStartOffset != null) {
        return explicitStartOffset
    }
    // TODO consider overlay
    // If it is the first field than it should start at position 0
    return this.prevField()?.endOffset() ?: 0
}

private fun RpgParser.Parm_fixedContext.prevField(): RpgParser.Parm_fixedContext? {
    val fields = (this.parent as RpgParser.Dcl_dsContext).fieldLines()
    val index = fields.indexOf(this)
    if (index == 0) {
        return null
    }
    return fields[index - 1]
}

private fun RpgParser.Parm_fixedContext.endOffset(): Int {
    val explicitEndOffset = if (this.explicitStartOffset() != null) this.explicitEndOffset() else null
    if (explicitEndOffset != null) {
        return explicitEndOffset
    }
    return startOffset() + this.toType().size.toInt()
}

private fun inferDsSizeFromFieldLines(fieldLines: List<RpgParser.Parm_fixedContext>): Int {
    require(fieldLines.isNotEmpty())
    var maxEnd = 0
    fieldLines.forEach {
        val end = it.endOffset()
        maxEnd = max(maxEnd, end)
    }
    return maxEnd
}

fun RpgParser.Dcl_dsContext.elementSizeOf(): Int {
    var toPosition = ""
    toPosition = if (this.nameIsInFirstLine) {
        this.TO_POSITION().text
    } else {
        val header = this.parm_fixed().first()
        header.TO_POSITION().text
    }
    return if (toPosition.isBlank()) {
        // The element size has to be calculated, as it is not explicitly specified
        val fieldLines = this.fieldLines()

        // return fieldTypes.map { it.type. }
        inferDsSizeFromFieldLines(fieldLines)
    } else {
        toPosition.trim().toInt()
    }
}

internal fun RpgParser.Fspec_fixedContext.toAst(conf: ToAstConfiguration = ToAstConfiguration()): FileDefinition {
    val fileDefinition = FileDefinition(
            this.FS_RecordName().text.trim(),
            position = this.toPosition(true))
    val rename = this.fs_keyword().mapNotNull { it.keyword_rename() }
    if (rename.isNotEmpty()) {
        // TODO Should we evaluate rename[0].int_format ???
        val internalRecordFormatName = rename[0].int_format.text
        fileDefinition.internalFormatName = internalRecordFormatName
    }
    return fileDefinition
}

internal fun RpgParser.DspecContext.toAst(conf: ToAstConfiguration = ToAstConfiguration()): DataDefinition {
    //    A Character (Fixed or Variable-length format)
    //    B Numeric (Binary format)
    //    C UCS-2 (Fixed or Variable-length format)
    //    D Date
    //    F Numeric (Float format)
    //    G Graphic (Fixed or Variable-length format)
    //    I Numeric (Integer format)
    //    N Character (Indicator format)
    //    O Object
    //    P Numeric (Packed decimal format)
    //    S Numeric (Zoned format)
    //    T Time
    //    U Numeric (Unsigned format)
    //    Z Timestamp
    //    * Basing pointer or procedure pointer

    var like: AssignableExpression? = null
    var dim: Expression? = null
    var initializationValue: Expression? = null
    var elementsPerLineExpression: Expression? = null
    var compileTimeArray = false

    this.keyword().forEach {
        it.keyword_like()?.let {
            like = it.simpleExpression().toAst(conf) as AssignableExpression
        }
        it.keyword_inz()?.let {
            initializationValue = it.simpleExpression()?.toAst(conf)
        }
        it.keyword_dim()?.let {
            dim = it.simpleExpression().toAst(conf)
        }
        it.keyword_perrcd()?.let {
            elementsPerLineExpression = it.simpleExpression()?.toAst(conf)
        }
        it.keyword_ctdata()?.let {
            compileTimeArray = true
        }
    }
    val elementSize = when {
        like != null -> conf.compileTimeInterpreter.evaluateElementSizeOf(this.rContext(), like!!)
        else -> this.TO_POSITION().text.trim().let { if (it.isBlank()) null else it.toInt() }
    }

    val baseType = when (this.DATA_TYPE()?.text?.trim()?.toUpperCase()) {
        null -> TODO()
        "" -> if (this.DECIMAL_POSITIONS().text.isNotBlank()) {
            /* TODO should be packed? */
            NumberType(elementSize!! - decimalPositions, decimalPositions)
        } else {
            StringType(elementSize!!.toLong())
        }
        "A" -> StringType(elementSize!!.toLong())
        "N" -> BooleanType
        "Z" -> TimeStampType
        /* TODO should be zoned? */
        RpgType.ZONED.rpgType -> {
            // StringType(elementSize!!.toLong())
            /* Zoned Type */
            NumberType(elementSize!! - decimalPositions, decimalPositions, RpgType.ZONED.rpgType)
        }
        RpgType.PACKED.rpgType -> {
            /* Packed Type */
            NumberType(elementSize!! - decimalPositions, decimalPositions, RpgType.PACKED.rpgType)
        }
        RpgType.BINARY.rpgType -> {
            /* Binary */
            NumberType(elementSize!!, 0, RpgType.BINARY.rpgType)
        }
        RpgType.INTEGER.rpgType -> {
            /* Integer Type */
            NumberType(elementSize!!, 0, RpgType.INTEGER.rpgType)
        }
        RpgType.UNSIGNED.rpgType -> {
            /* Unsigned Type */
            NumberType(elementSize!!, 0, RpgType.UNSIGNED.rpgType)
        }
        else -> throw UnsupportedOperationException("Unknown type: <${this.DATA_TYPE().text}>")
    }
    val type = if (dim != null) {
        var compileTimeRecordsPerLine: Int? = null
        if (compileTimeArray) {
            if (elementsPerLineExpression != null) {
                compileTimeRecordsPerLine = conf.compileTimeInterpreter.evaluate(this.rContext(), elementsPerLineExpression!!).asInt().value.toInt()
            } else {
                compileTimeRecordsPerLine = 1
            }
            require(compileTimeRecordsPerLine > 0)
        }
        ArrayType(baseType, conf.compileTimeInterpreter.evaluate(this.rContext(), dim!!).asInt().value.toInt(), compileTimeRecordsPerLine)
    } else {
        baseType
    }
    return DataDefinition(
            this.ds_name().text,
            type,
            initializationValue = initializationValue,
            position = this.toPosition(true))
}

private val RpgParser.DspecContext.decimalPositions
    get() = with(this.DECIMAL_POSITIONS().text.trim()) { if (this.isEmpty()) 0 else this.toInt() }

val RpgParser.Dcl_dsContext.nameIsInFirstLine: Boolean
    get() {
        return this.ds_name().text.trim().isNotEmpty()
    }

val RpgParser.Dcl_dsContext.name: String
    get() {
        return if (nameIsInFirstLine) {
            this.ds_name().text.trim()
        } else {
            require(this.parm_fixed().isNotEmpty())
            val header = this.parm_fixed().first()
            header.ds_name().text
        }
    }

val RpgParser.Dcl_dsContext.hasHeader: Boolean
    get() {
        return this.ds_name().text.trim().isEmpty()
    }

fun RpgParser.Dcl_dsContext.fieldLines(): List<RpgParser.Parm_fixedContext> {
    return this.parm_fixed().drop(if (nameIsInFirstLine) 0 else 1)
}

fun RpgParser.Dcl_dsContext.type(size: Int? = null, conf: ToAstConfiguration = ToAstConfiguration()): Type {
    val keywords = if (this.parm_fixed().isEmpty()) {
        this.keyword()
    } else {
        this.parm_fixed().first().keyword()
    }
    val dim: Expression? = keywords.asSequence().mapNotNull { it.keyword_dim()?.simpleExpression()?.toAst(conf) }.firstOrNull()
    val nElements = if (dim != null) conf.compileTimeInterpreter.evaluate(this.rContext(), dim).asInt().value.toInt() else null
    val others = this.fieldLines()
    val fieldTypes: List<FieldType> = others.map { it.toFieldType() }
    val elementSize = this.elementSizeOf()
    val baseType = DataStructureType(fieldTypes, size ?: elementSize)
    return if (nElements == null) {
        baseType
    } else {
        ArrayType(baseType, nElements)
    }
}

internal fun RpgParser.Dcl_dsContext.toAst(conf: ToAstConfiguration = ToAstConfiguration()): DataDefinition {
    val size = if (this.TO_POSITION().text.trim().isNotEmpty()) {
        this.TO_POSITION().text.asInt()
    } else {
        null
    }

    val others = this.parm_fixed().drop(if (this.hasHeader) 1 else 0)
    val type: Type = this.type(size)
    val nElements = if (type is ArrayType) {
        type.nElements
    } else {
        null
    }

    return DataDefinition(
            this.name,
            type,
            fields = others.map { it.toAst(nElements, conf) },
            position = this.toPosition(true))
}

fun RpgParser.Parm_fixedContext.explicitStartOffset(): Int? {
    val text = this.FROM_POSITION().text.trim()
    return if (text.isBlank()) {
        null
    } else {
        text.toInt()
    }
}

fun RpgParser.Parm_fixedContext.explicitEndOffset(): Int? {
    val text = this.TO_POSITION().text.trim()
    return if (text.isBlank()) {
        null
    } else {
        text.toInt()
    }
}

internal fun RpgParser.Parm_fixedContext.toAst(
    nElements: Int?,
    conf: ToAstConfiguration = ToAstConfiguration()
): FieldDefinition {
    var baseType = this.toType()
    if (nElements != null) {
        baseType = ArrayType(baseType, nElements)
    }
    return FieldDefinition(this.ds_name().text,
            baseType,
            explicitStartOffset = this.explicitStartOffset(),
            explicitEndOffset = if (explicitStartOffset() != null) this.explicitEndOffset() else null,
            position = this.toPosition(conf.considerPosition))
}

internal fun RpgParser.Parm_fixedContext.toType(): Type {
    val startPosition = this.explicitStartOffset()
    val endPosition = this.explicitEndOffset()
    val elementSize = when {
        startPosition == null -> endPosition
        endPosition == null -> endPosition
        else -> endPosition - startPosition.toInt() + 1
    }

    return when (DATA_TYPE()?.text?.trim()) {
        null -> TODO()
<<<<<<< HEAD
        "", RpgType.PACKED.rpgType,RpgType.ZONED.rpgType,RpgType.INTEGER.rpgType,RpgType.UNSIGNED.rpgType,RpgType.BINARY.rpgType -> if (DECIMAL_POSITIONS().text.isNotBlank()) {
=======
        "", RpgType.PACKED.rpgType, RpgType.INTEGER.rpgType, RpgType.UNSIGNED.rpgType, RpgType.BINARY.rpgType -> if (DECIMAL_POSITIONS().text.isNotBlank()) {
>>>>>>> 51ff5315
            val rpgType = DATA_TYPE()?.text?.trim()
            val decimalPositions = with(DECIMAL_POSITIONS().text.trim()) { if (isEmpty()) 0 else toInt() }
            NumberType(elementSize!! - decimalPositions, decimalPositions, rpgType)
        } else {
            StringType(elementSize?.toLong()
                    ?: throw RuntimeException("The string has no specified length"))
        }
        "N" -> BooleanType
        "A" -> CharacterType(elementSize!!)
        else -> throw UnsupportedOperationException("<${DATA_TYPE().text}>")
    }
}

internal fun RpgParser.Parm_fixedContext.toFieldType(): FieldType {
    return FieldType(this.ds_name().text, this.toType())
}<|MERGE_RESOLUTION|>--- conflicted
+++ resolved
@@ -299,11 +299,7 @@
 
     return when (DATA_TYPE()?.text?.trim()) {
         null -> TODO()
-<<<<<<< HEAD
-        "", RpgType.PACKED.rpgType,RpgType.ZONED.rpgType,RpgType.INTEGER.rpgType,RpgType.UNSIGNED.rpgType,RpgType.BINARY.rpgType -> if (DECIMAL_POSITIONS().text.isNotBlank()) {
-=======
         "", RpgType.PACKED.rpgType, RpgType.INTEGER.rpgType, RpgType.UNSIGNED.rpgType, RpgType.BINARY.rpgType -> if (DECIMAL_POSITIONS().text.isNotBlank()) {
->>>>>>> 51ff5315
             val rpgType = DATA_TYPE()?.text?.trim()
             val decimalPositions = with(DECIMAL_POSITIONS().text.trim()) { if (isEmpty()) 0 else toInt() }
             NumberType(elementSize!! - decimalPositions, decimalPositions, rpgType)
