--- conflicted
+++ resolved
@@ -47,29 +47,21 @@
 }
 
 fun RpgParser.Dcl_dsContext.elementSizeOf(): Int {
-<<<<<<< HEAD
     var toPosition = ""
-    if (this.nameIsInFirstLine) {
-        toPosition = this.TO_POSITION().text
+    toPosition = if (this.nameIsInFirstLine) {
+        this.TO_POSITION().text
     } else {
         val header = this.parm_fixed().first()
-        toPosition = header.TO_POSITION().text
-    }
-    if (toPosition.isBlank()) {
+        header.TO_POSITION().text
+    }
+    return if (toPosition.isBlank()) {
         // The element size has to be calculated, as it is not explicitly specified
         val fieldLines = this.fieldLines()
 
         //return fieldTypes.map { it.type. }
-        return inferDsSizeFromFieldLines(fieldLines)
-    } else {
-        return toPosition.trim().toInt()
-    }
-=======
-    return if (this.parm_fixed().isEmpty()) {
-        this.TO_POSITION().text.asInt()
-    } else {
-        val header = this.parm_fixed().first()
-        header.TO_POSITION().text.asInt()
+        inferDsSizeFromFieldLines(fieldLines)
+    } else {
+        toPosition.trim().toInt()
     }
 }
 
@@ -77,7 +69,6 @@
     return FileDefinition(
             this.FS_RecordName().text.trim(),
             position = this.toPosition(true))
->>>>>>> 41750b0f
 }
 
 internal fun RpgParser.DspecContext.toAst(conf: ToAstConfiguration = ToAstConfiguration()): DataDefinition {
