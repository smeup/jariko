package com.smeup.rpgparser.parsing.ast

import com.strumenta.kolasu.model.Position

// %LOOKUP
// To be supported:
// * %LOOKUPLT
// * %LOOKUPLE
// * %LOOKUPGT
// * %LOOKUPGE
data class LookupExpr(
    var searchedValued: Expression,
    val array: Expression,
    override val position: Position? = null
) : Expression(position)

// %SCAN
data class ScanExpr(
    var value: Expression,
    val source: Expression,
    val start: Expression? = null,
    override val position: Position? = null
) : Expression(position)

// %XLATE
data class TranslateExpr(
    var from: Expression,
    var to: Expression,
    var string: Expression,
    val startPos: Expression,
    override val position: Position? = null
) :
    Expression(position)

// %TRIM
data class TrimExpr(
    var value: Expression,
    val charactersToTrim: Expression? = null,
    override val position: Position? = null
) : Expression(position) {
    override fun render(): String  {
        val toTrim = if(this.charactersToTrim != null) ": ${this.charactersToTrim.render()}" else ""
        return "%TRIM(${this.value.render()} ${toTrim})"
    }
}

// %TRIMR
data class TrimrExpr(
    var value: Expression,
    val charactersToTrim: Expression? = null,
    override val position: Position? = null
) : Expression(position) {

    override fun render(): String  {
        val toTrim = if(this.charactersToTrim != null) ": ${this.charactersToTrim.render()}" else ""
        return "%TRIMR(${this.value.render()} ${toTrim})"
    }
}

// %SUBST
data class SubstExpr(
    var string: Expression,
    val start: Expression,
    val length: Expression? = null,
    override val position: Position? = null
<<<<<<< HEAD
) :
    Expression(position) {
    override fun render(): String  {
        val len = if(length!=null) ": ${length!!.render()}" else ""
        return "%SUBST(${this.string.render()} : ${start.render()} ${len})"
=======
) : AssignableExpression(position) {
    override fun size(): Long {
        TODO("size")
>>>>>>> ae8b816b
    }
}

// %LEN
data class LenExpr(var value: Expression, override val position: Position? = null) :
    Expression(position) {
    override fun render(): String  {
        return "%LEN(${this.value.render()})"
    }
}

// %DEC
data class DecExpr(
    var value: Expression,
    var intDigits: Expression,
    val decDigits: Expression,
    override val position: Position? = null
) :
    Expression(position) {
    override fun render(): String  {
        return "${this.value.render()}"
    }
}

// %EDITC
// TODO add other parameters
data class EditcExpr(
    var value: Expression,
    val format: Expression,
    override val position: Position? = null
) :
    Expression(position)

// %FOUND
data class FoundExpr(
    var name: String? = null,
    override val position: Position? = null
) :
        Expression(position)

// %CHAR
data class CharExpr(var value: Expression, override val position: Position? = null) :
    Expression(position) {
    override fun render(): String  {
        return "%CHAR(${value.render()})"
    }
}

// %TIMESTAMP
data class TimeStampExpr(val value: Expression?, override val position: Position? = null) :
    Expression(position)

// %DIFF
data class DiffExpr(
    var value1: Expression,
    var value2: Expression,
    val durationCode: Expression,
    override val position: Position? = null
) :
    Expression(position)

// TODO Move and handle different types of duration
// TODO document what a duration code is
data class DurationCodeExpr(override var position: Position? = null) :
    Expression(position)<|MERGE_RESOLUTION|>--- conflicted
+++ resolved
@@ -63,17 +63,14 @@
     val start: Expression,
     val length: Expression? = null,
     override val position: Position? = null
-<<<<<<< HEAD
 ) :
-    Expression(position) {
-    override fun render(): String  {
-        val len = if(length!=null) ": ${length!!.render()}" else ""
+        AssignableExpression(position) {
+    override fun render(): String {
+        val len = if (length != null) ": ${length!!.render()}" else ""
         return "%SUBST(${this.string.render()} : ${start.render()} ${len})"
-=======
-) : AssignableExpression(position) {
+    }
     override fun size(): Long {
         TODO("size")
->>>>>>> ae8b816b
     }
 }
 
