/*
 * Copyright 2019 Sme.UP S.p.A.
 *
 * Licensed under the Apache License, Version 2.0 (the "License");
 * you may not use this file except in compliance with the License.
 * You may obtain a copy of the License at
 *
 *     https://www.apache.org/licenses/LICENSE-2.0
 *
 * Unless required by applicable law or agreed to in writing, software
 * distributed under the License is distributed on an "AS IS" BASIS,
 * WITHOUT WARRANTIES OR CONDITIONS OF ANY KIND, either express or implied.
 * See the License for the specific language governing permissions and
 * limitations under the License.
 */

package com.smeup.rpgparser.parsing.ast

import com.smeup.dbnative.file.DBFile
import com.smeup.dbnative.file.Record
import com.smeup.dbnative.file.RecordField
import com.smeup.dbnative.file.Result
import com.smeup.rpgparser.MuteParser
import com.smeup.rpgparser.execution.MainExecutionContext
import com.smeup.rpgparser.interpreter.*
import com.smeup.rpgparser.parsing.parsetreetoast.acceptBody
import com.smeup.rpgparser.parsing.parsetreetoast.error
import com.smeup.rpgparser.parsing.parsetreetoast.isInt
import com.smeup.rpgparser.parsing.parsetreetoast.toAst
import com.smeup.rpgparser.utils.ComparisonOperator
import com.smeup.rpgparser.utils.divideAtIndex
import com.smeup.rpgparser.utils.resizeTo
import com.smeup.rpgparser.utils.substringOfLength
import com.strumenta.kolasu.model.*
import kotlinx.serialization.SerialName
import kotlinx.serialization.Serializable
import kotlinx.serialization.Transient
import java.time.format.DateTimeFormatter
import java.util.*
import kotlin.system.measureTimeMillis

interface StatementThatCanDefineData {
    fun dataDefinition(): List<InStatementDataDefinition>
}

enum class AssignmentOperator(val text: String) {
    NORMAL_ASSIGNMENT("="),
    PLUS_ASSIGNMENT("+="),
    MINUS_ASSIGNMENT("-="),
    MULT_ASSIGNMENT("*="),
    DIVIDE_ASSIGNMENT("/="),
    EXP_ASSIGNMENT("**=");
}

@Serializable
abstract class Statement(
    @Transient override val position: Position? = null,
    var muteAnnotations: MutableList<MuteAnnotation> = mutableListOf()
) : Node(position) {
    open fun accept(
        mutes: MutableMap<Int, MuteParser.MuteLineContext>,
        start: Int = 0,
        end: Int
    ): MutableList<MuteAnnotationResolved> {
        val pos = this.position!!

        // Extracts the annotation declared before the statement
        val muteToProcess = mutes.filterKeys {
            it < pos.start.line
        }

        val annotations = muteToProcess.map { (line, mute) ->
            mute.toAst(
                position = pos(line, pos.start.column, line, pos.end.column)
            )
        }

        val resolvedAnnotations = muteToProcess.map { (line, _) ->
            MuteAnnotationResolved(line, pos.start.line)
        }

        this.muteAnnotations.addAll(annotations)
        return resolvedAnnotations.toMutableList()
    }

    open fun simpleDescription() = "Issue executing ${javaClass.simpleName} at line ${startLine()}."

    var indicatorCondition: IndicatorCondition? = null
    var continuedIndicators: HashMap<IndicatorKey, ContinuedIndicator> = HashMap<IndicatorKey, ContinuedIndicator>()

    @Throws(
        ControlFlowException::class,
        IllegalArgumentException::class,
        NotImplementedError::class,
        RuntimeException::class
    )
    abstract fun execute(interpreter: InterpreterCore)
}

/**
 * For statements with this interface there isn't execution but will be called the callback `onMockStatement`.
 */
interface MockStatement

interface CompositeStatement {
    val body: List<Statement>
}

fun List<Statement>.explode(preserveCompositeStatement: Boolean = false): List<Statement> {
    return flatMap {
        val statementAsList = listOf(it)
        if (it !is CompositeStatement) return@flatMap statementAsList
        val compositePart = if (preserveCompositeStatement) statementAsList else emptyList()
        compositePart + it.body.explode(preserveCompositeStatement)
    }
}

@Serializable
data class ExecuteSubroutine(var subroutine: ReferenceByName<Subroutine>, override val position: Position? = null) :
    Statement(position) {
    override fun execute(interpreter: InterpreterCore) {
        interpreter.log {
            SubroutineExecutionLogStart(
                interpreter.getInterpretationContext().currentProgramName,
                subroutine.referred!!
            )
        }
        val elapsed = measureTimeMillis {
            try {
                interpreter.execute(subroutine.referred!!.stmts)
            } catch (e: LeaveSrException) {
                // Nothing to do here
            } catch (e: GotoException) {
                if (!e.tag.equals(subroutine.referred!!.tag, true)) throw e
            }
        }
        interpreter.log {
            SubroutineExecutionLogEnd(
                interpreter.getInterpretationContext().currentProgramName,
                subroutine.referred!!,
                elapsed
            )
        }
    }
}

@Serializable
data class SelectStmt(
    var cases: List<SelectCase>,
    var other: SelectOtherClause? = null,
    @Derived val dataDefinition: InStatementDataDefinition? = null,
    override val position: Position? = null
) : Statement(position), CompositeStatement, StatementThatCanDefineData {

    override fun accept(
        mutes: MutableMap<Int, MuteParser.MuteLineContext>,
        start: Int,
        end: Int
    ): MutableList<MuteAnnotationResolved> {
        val casesMuteAttached = cases.flatMap {
            acceptBody(it.body, mutes, it.position!!.start.line, it.position.end.line)
        }

        val otherMuteAttached = other?.let {
            acceptBody(it.body, mutes, it.position!!.start.line, it.position.end.line)
        } ?: emptyList()

        val muteAttached = casesMuteAttached + otherMuteAttached
        return muteAttached.toMutableList()
    }

    override fun dataDefinition(): List<InStatementDataDefinition> = dataDefinition?.let { listOf(it) } ?: emptyList()

    override fun execute(interpreter: InterpreterCore) {
        for (case in this.cases) {
            val result = interpreter.eval(case.condition)

            interpreter.log {
                SelectCaseExecutionLogEntry(
                    interpreter.getInterpretationContext().currentProgramName,
                    case,
                    result
                )
            }
            if (result.asBoolean().value) {
                interpreter.execute(case.body)
                return
            }
        }

        if (this.other != null) {
            interpreter.log {
                SelectOtherExecutionLogEntry(
                    interpreter.getInterpretationContext().currentProgramName,
                    this.other!!
                )
            }
            interpreter.execute(this.other!!.body)
        }
    }

    @Derived
    override val body: List<Statement>
        get() {
            val casesStatements = cases.flatMap { case ->
                case.body.explode(preserveCompositeStatement = true)
            }
            val otherStatements = other?.body?.explode(preserveCompositeStatement = true) ?: emptyList()
            val result = casesStatements + otherStatements
            return result.toMutableList()
        }
}

@Serializable
data class CaseStmt(
    var cases: List<CaseClause>,
    var other: CaseOtherClause? = null,
    @Derived val dataDefinition: InStatementDataDefinition? = null,
    override val position: Position? = null
) : Statement(position), StatementThatCanDefineData {

    override fun dataDefinition(): List<InStatementDataDefinition> = dataDefinition?.let { listOf(it) } ?: emptyList()

    override fun execute(interpreter: InterpreterCore) {
        for (case in this.cases) {
            val result = interpreter.eval(case.condition)

            interpreter.log {
                CasXXExecutionLogEntry(
                    interpreter.getInterpretationContext().currentProgramName,
                    case,
                    result
                )
            }
            if (result.asBoolean().value) {
                executeSubProcedure(interpreter, case.function)
                return
            }
        }
        if (this.other != null) {
            interpreter.log {
                CasOtherExecutionLogEntry(
                    interpreter.getInterpretationContext().currentProgramName,
                    this.other!!
                )
            }
            executeSubProcedure(interpreter, other!!.function)
        }
    }

    private fun executeSubProcedure(interpreter: InterpreterCore, subProcedureName: String) {
        val containingCU = this.ancestor(CompilationUnit::class.java)
            ?: throw IllegalStateException("Not contained in a CU")
        containingCU.subroutines.firstOrNull { subroutine ->
            subroutine.name.equals(other = subProcedureName, ignoreCase = true)
        }?.let { subroutine ->
            ExecuteSubroutine(
                subroutine = ReferenceByName(subProcedureName, subroutine),
                position = subroutine.position
            ).execute(interpreter)
        }
    }
}

@Serializable
data class SelectOtherClause(override val body: List<Statement>, override val position: Position? = null) :
    Node(position), CompositeStatement

@Serializable
data class CaseOtherClause(override val position: Position? = null, val function: String) : Node(position)

@Serializable
data class SelectCase(
    val condition: Expression,
    override val body: List<Statement>,
    override val position: Position? = null
) : Node(position), CompositeStatement

@Serializable
data class CaseClause(val condition: Expression, override val position: Position? = null, val function: String) :
    Node(position)

@Serializable
data class EvalFlags(
    val halfAdjust: Boolean = false,
    val maximumNumberOfDigitsRule: Boolean = false,
    val resultDecimalPositionRule: Boolean = false
)

@Serializable
data class EvalStmt(
    val target: AssignableExpression,
    var expression: Expression,
    val operator: AssignmentOperator = AssignmentOperator.NORMAL_ASSIGNMENT,
    val flags: EvalFlags = EvalFlags(),
    override val position: Position? = null
) :
    Statement(position) {
    override fun execute(interpreter: InterpreterCore) {
        // Should I assign it one by one?
        val result = if (target.type().isArray() &&
            target.type().asArray().element.canBeAssigned(expression.type()) && expression.type() !is ArrayType
        ) {
            interpreter.assignEachElement(target, expression, operator)
        } else {
            interpreter.assign(target, expression, operator)
        }
        interpreter.log { EvaluationLogEntry(interpreter.getInterpretationContext().currentProgramName, this, result) }
    }
}

@Serializable
data class SubDurStmt(
    val factor1: Expression?,
    val target: AssignableExpression,
    val factor2: Expression,
    val durationCode: DurationCode,
    @Derived val dataDefinition: InStatementDataDefinition? = null,
    override val position: Position? = null
) :
    Statement(position), StatementThatCanDefineData {
    override fun execute(interpreter: InterpreterCore) {
        when (target) {
            is DataRefExpr -> {
                val minuend = factor1 ?: target
                val subtrahend = factor2
                interpreter.assign(target, interpreter.eval(DiffExpr(minuend, subtrahend, durationCode)))
            }

            else -> throw UnsupportedOperationException("Data reference required: $this")
        }
    }

    override fun dataDefinition(): List<InStatementDataDefinition> = dataDefinition?.let { listOf(it) } ?: emptyList()
}

@Serializable
data class MoveStmt(
    val operationExtender: String?,
    val target: AssignableExpression,
    var expression: Expression,
    @Derived val dataDefinition: InStatementDataDefinition? = null,
    override val position: Position? = null
) :
    Statement(position), StatementThatCanDefineData {
    override fun execute(interpreter: InterpreterCore) {
        val value = move(operationExtender, target, expression, interpreter)
        interpreter.log {
            MoveStatemenExecutionLog(
                interpreter.getInterpretationContext().currentProgramName,
                this,
                value
            )
        }
    }

    override fun dataDefinition() = dataDefinition?.let { listOf(it) } ?: emptyList()
}

@Serializable
data class MoveAStmt(
    val operationExtender: String?,
    val target: AssignableExpression,
    var expression: Expression,
    @Derived val dataDefinition: InStatementDataDefinition? = null,
    override val position: Position? = null
) :
    Statement(position), StatementThatCanDefineData {
    override fun execute(interpreter: InterpreterCore) {
        val value = movea(operationExtender, target, expression, interpreter)
        interpreter.log {
            MoveAStatemenExecutionLog(interpreter.getInterpretationContext().currentProgramName, this, value)
        }
    }

    override fun dataDefinition() = dataDefinition?.let { listOf(it) } ?: emptyList()
}

@Serializable
data class MoveLStmt(
    val operationExtender: String?,
    val target: AssignableExpression,
    @Derived val dataDefinition: InStatementDataDefinition? = null,
    var expression: Expression,
    override val position: Position? = null
) : Statement(position), StatementThatCanDefineData {
    override fun dataDefinition(): List<InStatementDataDefinition> = dataDefinition?.let { listOf(it) } ?: emptyList()

    override fun execute(interpreter: InterpreterCore) {
        val value = movel(operationExtender, target, expression, interpreter)
        interpreter.log {
            MoveLStatemenExecutionLog(
                interpreter.getInterpretationContext().currentProgramName,
                this,
                value
            )
        }
    }
}

@Serializable
abstract class AbstractReadEqualStmt(
    @Transient open val searchArg: Expression? = null, // Factor1
    @Transient open val name: String = "", // Factor 2
    @Transient override val position: Position? = null,
    private val logPref: String

) : Statement(position) {
    override fun execute(interpreter: InterpreterCore) {
        val dbFile = interpreter.dbFile(name, this)
        val kList: List<String> = when (searchArg) {
            null -> emptyList()
            else -> searchArg!!.createKList(dbFile.jarikoMetadata, interpreter)
        }
        interpreter.log {
            ReadEqualLogStart(
                programName = interpreter.getInterpretationContext().currentProgramName,
                statement = this,
                logPref = logPref,
                kList = kList
            )
        }
        val result: Result
        val elapsed = measureTimeMillis {
            result = when (searchArg) {
                null -> read(dbFile)
                else -> read(dbFile, kList)
            }
            interpreter.fillDataFrom(dbFile, result.record)
        }
        interpreter.log {
            ReadEqualLogEnd(
                programName = interpreter.getInterpretationContext().currentProgramName,
                statement = this,
                logPref = logPref,
                result = result,
                elapsed = elapsed
            )
        }
    }

    abstract fun read(dbFile: DBFile, kList: List<String>? = null): Result
}

@Serializable
abstract class AbstractReadStmt(
    @Transient open val name: String = "", // Factor 2
    @Transient override val position: Position? = null,
    private val logPref: String
) : Statement(position) {
    override fun execute(interpreter: InterpreterCore) {
        interpreter.log {
            ReadLogStart(
                programName = interpreter.getInterpretationContext().currentProgramName,
                statement = this,
                logPref = logPref
            )
        }
        val result: Result
        val elapsed = measureTimeMillis {
            val dbFile = interpreter.dbFile(name, this)
            result = readOp(dbFile)
            interpreter.fillDataFrom(dbFile, result.record)
        }
        interpreter.log {
            ReadLogEnd(
                programName = interpreter.getInterpretationContext().currentProgramName,
                this,
                logPref = logPref,
                result = result,
                elapsed = elapsed
            )
        }
    }

    abstract fun readOp(dbFile: DBFile): Result
}

@Serializable
abstract class AbstractStoreStmt(
    @Transient open val name: String = "", // Factor 2
    @Transient override val position: Position? = null,
    private val logPref: String
) : Statement(position) {

    override fun execute(interpreter: InterpreterCore) {
        val dbFile = interpreter.dbFile(name, this)
        val record = Record()
        val result: Result
        val elapsed = measureTimeMillis {
            interpreter.log {
                StoreLogStart(
                    programName = interpreter.getInterpretationContext().currentProgramName,
                    statement = this,
                    logPref = "$logPref CREATE RECORD"
                )
            }
            dbFile.fileMetadata.fields.forEach { field ->
                interpreter.dataDefinitionByName(field.name)?.let { dataDefinition ->
                    RecordField(field.name, interpreter[dataDefinition].asString().value)
                }?.apply {
                    record.add(this)
                } ?: error("Not found in SymbolTable dbFieldName: ${field.name}")
            }
            interpreter.log {
                StoreLogStart(
                    programName = interpreter.getInterpretationContext().currentProgramName,
                    statement = this,
                    logPref = "$logPref STORE"
                )
            }
            result = store(dbFile, record)
        }
        interpreter.log {
            StoreLogEnd(
                programName = interpreter.getInterpretationContext().currentProgramName,
                statement = this,
                logPref = logPref,
                result = result,
                elapsed = elapsed
            )
        }
    }

    abstract fun store(dbFile: DBFile, record: Record): Result
}

@Serializable
abstract class AbstractSetStmt(
    // this one is a dummy expression needed to initialize because of "transient" annotation
    @Transient open val searchArg: Expression = StringLiteral(""), // Factor1
    @Transient open val name: String = "", // Factor 2
    @Transient override val position: Position? = null,
    private val logPref: String = ""
) : Statement(position) {
    override fun execute(interpreter: InterpreterCore) {
        val dbFile = interpreter.dbFile(name, this)
        val kList: List<String> = searchArg.createKList(dbFile.jarikoMetadata, interpreter)
        interpreter.log {
            SetLogStart(
                programName = interpreter.getInterpretationContext().currentProgramName,
                statement = this,
                kList = kList,
                logPref = logPref
            )
        }
        val elapsed = measureTimeMillis {
            interpreter.getStatus().lastFound = set(dbFile, kList)
        }
        interpreter.log {
            SetLogEnd(
                programName = interpreter.getInterpretationContext().currentProgramName,
                statement = this,
                logPref = logPref,
                elapsed = elapsed
            )
        }
    }

    abstract fun set(dbFile: DBFile, kList: List<String>): Boolean
}

// TODO add other parameters
@Serializable
data class ChainStmt(
    override val searchArg: Expression, // Factor1
    override val name: String, // Factor 2
    override val position: Position? = null
) : AbstractReadEqualStmt(searchArg, name, position, "CHAIN") {
    override fun read(dbFile: DBFile, kList: List<String>?): Result = dbFile.chain(kList!!)
}

@Serializable
data class ReadEqualStmt(
    override val searchArg: Expression?,
    override val name: String,
    override val position: Position? = null
) : AbstractReadEqualStmt(searchArg = searchArg, name = name, position = position, logPref = "READE") {

    override fun read(dbFile: DBFile, kList: List<String>?): Result {
        return if (kList == null) {
            dbFile.readEqual()
        } else {
            dbFile.readEqual(kList)
        }
    }
}

@Serializable
data class ReadPreviousEqualStmt(
    override val searchArg: Expression?,
    override val name: String,
    override val position: Position? = null
) : AbstractReadEqualStmt(searchArg = searchArg, name = name, position = position, logPref = "READPE") {

    override fun read(dbFile: DBFile, kList: List<String>?): Result {
        return if (kList == null) {
            dbFile.readPreviousEqual()
        } else {
            dbFile.readPreviousEqual(kList)
        }
    }
}

@Serializable
data class ReadStmt(override val name: String, override val position: Position?) :
    AbstractReadStmt(name, position, "READ") {
    override fun readOp(dbFile: DBFile) = dbFile.read()
}

@Serializable
data class ReadPreviousStmt(override val name: String, override val position: Position?) :
    AbstractReadStmt(name, position, "READP") {
    override fun readOp(dbFile: DBFile) = dbFile.readPrevious()
}

@Serializable
data class WriteStmt(override val name: String, override val position: Position?) :
    AbstractStoreStmt(name = name, position = position, logPref = "WRITE") {
    override fun store(dbFile: DBFile, record: Record) = dbFile.write(record)
}

@Serializable
data class UpdateStmt(override val name: String, override val position: Position?) :
    AbstractStoreStmt(name = name, position = position, logPref = "UPDATE") {
    override fun store(dbFile: DBFile, record: Record) = dbFile.update(record)
}

@Serializable
data class DeleteStmt(override val name: String, override val position: Position?) :
    AbstractStoreStmt(name = name, position = position, logPref = "DELETE") {
    override fun store(dbFile: DBFile, record: Record) = dbFile.delete(record)
}

@Serializable
data class SetllStmt(
    override val searchArg: Expression,
    override val name: String,
    override val position: Position?
) : AbstractSetStmt(
    searchArg = searchArg,
    name = name,
    position = position,
    logPref = "SETLL"
) {
    override fun set(dbFile: DBFile, kList: List<String>) = dbFile.setll(kList)
}

@Serializable
data class SetgtStmt(
    override val searchArg: Expression,
    override val name: String,
    override val position: Position?
) : AbstractSetStmt(searchArg = searchArg, name = name, position = position, logPref = "SETGT") {

    override fun set(dbFile: DBFile, kList: List<String>) = dbFile.setgt(kList)
}

@Serializable
data class CheckStmt(
    val comparatorString: Expression, // Factor1
    val baseString: Expression,
    val start: Int = 1,
    val wrongCharPosition: AssignableExpression?,
    @Derived val dataDefinition: InStatementDataDefinition? = null,
    override val position: Position? = null
) : Statement(position), StatementThatCanDefineData {
    override fun execute(interpreter: InterpreterCore) {
        var baseString = interpreter.eval(this.baseString).asString().value
        if (this.baseString is DataRefExpr) {
            baseString = baseString.padEnd(this.baseString.size())
        }
        val charSet = interpreter.eval(comparatorString).asString().value
        val wrongIndex = wrongCharPosition
        interpreter.getStatus().lastFound = false
        if (wrongIndex != null) {
            interpreter.assign(wrongIndex, IntValue.ZERO)
        }
        baseString.substring(start - 1).forEachIndexed { i, c ->
            if (!charSet.contains(c)) {
                if (wrongIndex != null) {
                    interpreter.assign(wrongIndex, IntValue((i + start).toLong()))
                }
                interpreter.getStatus().lastFound = true
                return
            }
        }
    }

    override fun dataDefinition(): List<InStatementDataDefinition> = dataDefinition?.let { listOf(it) } ?: emptyList()
}

@Serializable
data class CallStmt(
    val expression: Expression,
    val params: List<PlistParam>,
    val errorIndicator: IndicatorKey? = null,
    override val position: Position? = null
) : Statement(position), StatementThatCanDefineData {
    override fun dataDefinition(): List<InStatementDataDefinition> = params.mapNotNull() {
        it.dataDefinition
    }

    override fun execute(interpreter: InterpreterCore) {
        interpreter.log { CallExecutionLogEntry(interpreter.getInterpretationContext().currentProgramName, this) }
        val startTime = System.currentTimeMillis()
        val callStatement = this
        val programToCall = interpreter.eval(expression).asString().value.trim()
        MainExecutionContext.setExecutionProgramName(programToCall)
        val program: Program?
        try {
            program = interpreter.getSystemInterface().findProgram(programToCall)
            if (errorIndicator != null) {
                interpreter.getIndicators()[errorIndicator] = BooleanValue.FALSE
            }
        } catch (e: Exception) {
            errorIndicator ?: throw e
            interpreter.getIndicators()[errorIndicator] = BooleanValue.TRUE
            return
        }

        require(program != null) {
            "Line: ${this.position.line()} - Program '$programToCall' cannot be found"
        }

        val params = this.params.mapIndexed { index, it ->
            when {
                it.dataDefinition != null -> {
                    // handle declaration of new variable
                    when {
                        it.dataDefinition.initializationValue != null -> {
                            if (!interpreter.exists(it.param.name)) {
                                interpreter.assign(it.dataDefinition, interpreter.eval(it.dataDefinition.initializationValue))
                            } else {
                                interpreter.assign(
                                    interpreter.dataDefinitionByName(it.param.name)!!,
                                    interpreter.eval(it.dataDefinition.initializationValue)
                                )
                            }
                        }
                        !interpreter.exists(it.param.name) -> {
                            interpreter.assign(it.dataDefinition, interpreter.eval(BlanksRefExpr()))
                        }
                    }
                }
                it.initializationValue != null -> {
                    // handle initialization value without declaration of new variables
                    // change the value of parameter with initialization value
                    interpreter.assign(
                        interpreter.dataDefinitionByName(it.param.name)!!,
                        interpreter.eval(it.initializationValue)
                    )
                }
            }
            require(program.params().size > index) {
                "Line: ${this.position.line()} - Parameter nr. ${index + 1} can't be found"
            }
            program.params()[index].name to interpreter[it.param.name]
        }.toMap(LinkedHashMap())

        val paramValuesAtTheEnd =
            try {
                interpreter.getSystemInterface().registerProgramExecutionStart(program, params)
                kotlin.run {
                    val callProgramHandler = MainExecutionContext.getConfiguration().options.callProgramHandler
                    // call program.execute only if callProgramHandler.handleCall do nothing
                    callProgramHandler?.handleCall?.invoke(programToCall, interpreter.getSystemInterface(), params)
                        ?: program.execute(interpreter.getSystemInterface(), params)
                }.apply {
                    interpreter.log {
                        CallEndLogEntry(
                            interpreter.getInterpretationContext().currentProgramName,
                            callStatement,
                            System.currentTimeMillis() - startTime
                        )
                    }
                    if (errorIndicator != null) {
                        interpreter.getIndicators()[errorIndicator] = BooleanValue.FALSE
                    }
                }
            } catch (e: Exception) { // TODO Catch a more specific exception?
                interpreter.log {
                    CallEndLogEntry(
                        interpreter.getInterpretationContext().currentProgramName,
                        callStatement,
                        System.currentTimeMillis() - startTime
                    )
                }
                errorIndicator ?: throw e
                interpreter.getIndicators()[errorIndicator] = BooleanValue.TRUE
                MainExecutionContext.getConfiguration().jarikoCallback.onCallPgmError.invoke(popRuntimeErrorEvent())
                null
            }

        paramValuesAtTheEnd ?: return

        paramValuesAtTheEnd
            .filterIndexed { index, _ -> this.params.size > index }
            .forEachIndexed { index, value ->
                interpreter.assign(this.params[index].param.referred!!, value)
            }
    }
}

@Serializable
data class CallPStmt(
    val functionCall: FunctionCall,
    val errorIndicator: IndicatorKey? = null,
    override val position: Position? = null
) : Statement(position), StatementThatCanDefineData {

    override fun dataDefinition(): List<InStatementDataDefinition> = emptyList()

    override fun execute(interpreter: InterpreterCore) {
        interpreter.log { CallPExecutionLogEntry(interpreter.getInterpretationContext().currentProgramName, this) }
        val startTime = System.currentTimeMillis()
        val callStatement = this
        try {
            kotlin.run {
                val expressionEvaluation = ExpressionEvaluation(
                    interpreter.getSystemInterface(),
                    LocalizationContext(),
                    interpreter.getStatus()
                )
                expressionEvaluation.eval(functionCall)
            }.apply {
                interpreter.log {
                    CallPEndLogEntry(
                        interpreter.getInterpretationContext().currentProgramName,
                        callStatement,
                        System.currentTimeMillis() - startTime
                    )
                }
            }
        } catch (e: Exception) { // TODO Catch a more specific exception?
            interpreter.log {
                CallPEndLogEntry(
                    interpreter.getInterpretationContext().currentProgramName,
                    callStatement,
                    System.currentTimeMillis() - startTime
                )
            }
            errorIndicator ?: throw e
            interpreter.getIndicators()[errorIndicator] = BooleanValue.TRUE
        }
    }
}

@Serializable
data class KListStmt
private constructor(val name: String, val fields: List<String>, override val position: Position?) : Statement(position),
    StatementThatCanDefineData {
    companion object {
        operator fun invoke(name: String, fields: List<String>, position: Position? = null): KListStmt {
            return KListStmt(name.uppercase(Locale.getDefault()), fields, position)
        }
    }

    override fun dataDefinition(): List<InStatementDataDefinition> = listOf(InStatementDataDefinition(name, KListType))

    override fun execute(interpreter: InterpreterCore) {
        // TODO Add logging as for PlistStmt
        interpreter.getKlists()[name] = fields
    }
}

@Serializable
data class MonitorStmt(
    @SerialName("body")
    val monitorBody: List<Statement>,
    val onErrorClauses: List<OnErrorClause> = emptyList(),
    override val position: Position? = null
) : Statement(position), CompositeStatement {

    // Since that this property is a collection achieved from merging multiple parts, this annotation
    // is necessary to avoid that the same node is processed more than once, thing that it would cause that the same
    // ErrorEvent is fired more times
    @Derived
    @Transient
    override val body: List<Statement> = monitorBody + onErrorClauses.flatMap { it.body }

    override fun accept(
        mutes: MutableMap<Int, MuteParser.MuteLineContext>,
        start: Int,
        end: Int
    ): MutableList<MuteAnnotationResolved> {
        // Process the body statements
        val monitorBodyAttached = acceptBody(monitorBody, mutes, this.position!!.start.line, this.position.end.line)
        // Process the ON ERROR
        val onErrorClausesAttached = onErrorClauses.flatMap { acceptBody(it.body, mutes, it.position!!.start.line, it.position.end.line) }

        val muteAttached = monitorBodyAttached + onErrorClausesAttached
        return muteAttached.toMutableList()
    }

    override fun execute(interpreter: InterpreterCore) {
        interpreter.log {
            MonitorExecutionLogEntry(
                interpreter.getInterpretationContext().currentProgramName,
                this
            )
        }

        try {
            interpreter.execute(this.monitorBody)
        } catch (_: Exception) {
            onErrorClauses.forEach {
                interpreter.log {
                    OnErrorExecutionLogEntry(
                        interpreter.getInterpretationContext().currentProgramName,
                        it
                    )
                }
                interpreter.execute(it.body)
            }
        }
    }
}

@Serializable
data class IfStmt(
    val condition: Expression,
    @SerialName("body")
    val thenBody: List<Statement>,
    val elseIfClauses: List<ElseIfClause> = emptyList(),
    val elseClause: ElseClause? = null,
    override val position: Position? = null
) : Statement(position), CompositeStatement {

    // Since that this property is a collection achieved from thenBody + elseIfClauses + elseClause, this annotation
    // is necessary to avoid that the same node is processed more than ones, thing that it would cause that the same
    // ErrorEvent is fired more times
    @Derived
    @Transient
    override val body: List<Statement> = thenBody +
            elseIfClauses.flatMap { it.body } +
            (elseClause?.body ?: emptyList())

    override fun accept(
        mutes: MutableMap<Int, MuteParser.MuteLineContext>,
        start: Int,
        end: Int
    ): MutableList<MuteAnnotationResolved> {
        // Process the body statements
        val bodyMuteAttached = acceptBody(thenBody, mutes, this.position!!.start.line, this.position.end.line)

        // Process the ELSE IF
        val elseIfMuteAttached = elseIfClauses.flatMap { acceptBody(it.body, mutes, it.position!!.start.line, it.position.end.line) }

        // Process the ELSE
        val elseMuteAttached = elseClause?.let {
            acceptBody(it.body, mutes, it.position!!.start.line, it.position.end.line)
        } ?: emptyList()

        val muteAttached = bodyMuteAttached + elseIfMuteAttached + elseMuteAttached
        return muteAttached.toMutableList()
    }

    override fun execute(interpreter: InterpreterCore) {
        val condition = interpreter.eval(condition)
        interpreter.log {
            IfExecutionLogEntry(
                interpreter.getInterpretationContext().currentProgramName,
                this,
                condition
            )
        }
        if (condition.asBoolean().value) {
            interpreter.execute(this.thenBody)
        } else {
            for (elseIfClause in elseIfClauses) {
                val c = interpreter.eval(elseIfClause.condition)
                interpreter.log {
                    ElseIfExecutionLogEntry(
                        interpreter.getInterpretationContext().currentProgramName,
                        elseIfClause,
                        c
                    )
                }
                if (c.asBoolean().value) {
                    interpreter.execute(elseIfClause.body)
                    return
                }
            }
            if (elseClause != null) {
                interpreter.log {
                    ElseExecutionLogEntry(
                        interpreter.getInterpretationContext().currentProgramName,
                        elseClause,
                        condition
                    )
                }
                interpreter.execute(elseClause.body)
            }
        }
    }
}

@Serializable
data class OnErrorClause(override val body: List<Statement>, override val position: Position? = null) : Node(position),
    CompositeStatement

@Serializable
data class ElseClause(override val body: List<Statement>, override val position: Position? = null) : Node(position),
    CompositeStatement

@Serializable
data class ElseIfClause(
    val condition: Expression,
    override val body: List<Statement>,
    override val position: Position? = null
) : Node(position), CompositeStatement

@Serializable
data class SetStmt(
    val valueSet: ValueSet,
    val indicators: List<AssignableExpression>,
    override val position: Position? = null
) : Statement(position) {
    enum class ValueSet {
        ON,
        OFF
    }

    override fun execute(interpreter: InterpreterCore) {
        indicators.forEach {
            when (it) {
                is IndicatorExpr -> interpreter.getIndicators()[it.index] = BooleanValue(valueSet == ValueSet.ON)
                else -> TODO()
            }
        }
    }
}

@Serializable
data class ReturnStmt(val expression: Expression?, override val position: Position? = null) : Statement(position) {
    override fun execute(interpreter: InterpreterCore) {
        // set the RT indicator always on
        interpreter.getIndicators()[IndicatorType.RT.name.toIndicatorKey()] = BooleanValue.TRUE
        val returnValue = expression?.let { interpreter.eval(expression) }
        throw ReturnException(returnValue)
    }
}

// A Plist is a list of parameters
@Serializable
data class PlistStmt(
    val params: List<PlistParam>,
    val isEntry: Boolean,
    override val position: Position? = null
) : Statement(position), StatementThatCanDefineData {
    override fun dataDefinition(): List<InStatementDataDefinition> {
        val allDataDefinitions = params.mapNotNull { it.dataDefinition }
        // We do not want params in plist to shadow existing data definitions
        // They are implicit data definitions only when explicit data definitions are not present
        val filtered = allDataDefinitions.filter { paramDataDef ->
            val containingCU = this.ancestor(CompilationUnit::class.java)
                ?: throw IllegalStateException("Not contained in a CU")
            containingCU.dataDefinitions.none { it.name == paramDataDef.name }
        }
        return filtered
    }

    override fun execute(interpreter: InterpreterCore) {
        val globalSymbolTable = interpreter.getGlobalSymbolTable()
        params
            .filter { globalSymbolTable.contains(it.param.name) }
            .forEach {
                val value = globalSymbolTable[it.param.name]
                interpreter.log {
                    ParamListStatemenExecutionLog(
                        interpreter.getInterpretationContext().currentProgramName,
                        this,
                        it.param.name,
                        value
                    )
                }
            }
    }
}

@Serializable
data class PlistParam(
    val param: ReferenceByName<AbstractDataDefinition>,
    // TODO @Derived????
    @Derived val dataDefinition: InStatementDataDefinition? = null,
    override val position: Position? = null,
    val initializationValue: Expression? = null
) : Node(position), StatementThatCanDefineData {
    override fun dataDefinition(): List<InStatementDataDefinition> = dataDefinition?.let { listOf(it) } ?: emptyList()
}

@Serializable
data class ClearStmt(
    val value: Expression,
    @Derived val dataDefinition: InStatementDataDefinition? = null,
    override val position: Position? = null
) : Statement(position), StatementThatCanDefineData {
    override fun dataDefinition(): List<InStatementDataDefinition> = dataDefinition?.let { listOf(it) } ?: emptyList()

    override fun execute(interpreter: InterpreterCore) {
        return when (value) {
            is DataRefExpr -> {
                val newValue: Value
                /*
                 If DataRef is referred to an OccurableDataStructureType read the
                 last cursor position and assign it to new blank object
                 */
                if (this.value.variable.referred?.type is OccurableDataStructureType) {
                    val origValue = interpreter.eval(value) as OccurableDataStructValue
                    newValue = interpreter.assign(value, BlanksRefExpr()) as OccurableDataStructValue
                    newValue.pos(origValue.occurrence)
                } else {
                    newValue = interpreter.assign(value, BlanksRefExpr())
                }
                interpreter.log {
                    ClearStatemenExecutionLog(
                        interpreter.getInterpretationContext().currentProgramName,
                        this,
                        newValue
                    )
                }
            }

            is IndicatorExpr -> {
                val value = interpreter.assign(value, BlanksRefExpr())
                interpreter.log {
                    ClearStatemenExecutionLog(
                        interpreter.getInterpretationContext().currentProgramName,
                        this,
                        value
                    )
                }
            }

            is ArrayAccessExpr -> {
                val value = interpreter.assign(value, BlanksRefExpr())
                interpreter.log {
                    ClearStatemenExecutionLog(
                        interpreter.getInterpretationContext().currentProgramName,
                        this,
                        value
                    )
                }
            }

            else -> throw UnsupportedOperationException("I do not know how to clear ${this.value}")
        }
    }
}

@Serializable
data class DefineStmt(
    val originalName: String,
    val newVarName: String,
    override val position: Position? = null
) : Statement(position), StatementThatCanDefineData {
    override fun dataDefinition(): List<InStatementDataDefinition> {
        val containingCU = this.ancestor(CompilationUnit::class.java)
            ?: return emptyList()

        val originalDataDefinition = containingCU.dataDefinitions.find { it.name == originalName }
        // If definition was not found as a 'standalone' 'D spec' declaration,
        // maybe it can be found as a sub-field of DS in 'D specs' declarations
        containingCU.dataDefinitions.forEach {
            it.fields.forEach {
                if (it.name == originalName) {
                    return listOf(InStatementDataDefinition(newVarName, it.type, position))
                }
            }
        }

        if (originalDataDefinition != null) {
            return listOf(InStatementDataDefinition(newVarName, originalDataDefinition.type, position))
<<<<<<< HEAD
=======
        } else {
            if (!this.enterInStack()) {
                // This check is necessary to avoid infinite recursion
                throw Error("Data reference $originalName not resolved")
            }
            val inStatementDataDefinition =
                containingCU.main.stmts
                    .filterIsInstance<StatementThatCanDefineData>()
                    .filter { it != this }
                    .asSequence()
                    .map(StatementThatCanDefineData::dataDefinition)
                    .flatten()
                    .find { it.name == originalName } ?: throw Error("Data reference $originalName not resolved")
            this.exitFromStack()
            return listOf(InStatementDataDefinition(newVarName, inStatementDataDefinition.type, position))
>>>>>>> fc80041d
        }

        val inStatementDataDefinition =
            containingCU.main.stmts
                .filterIsInstance<StatementThatCanDefineData>()
                .filter { it != this }
                .asSequence()
                .map(StatementThatCanDefineData::dataDefinition)
                .flatten()
                .find { it.name == originalName } ?: return emptyList()

        return listOf(InStatementDataDefinition(newVarName, inStatementDataDefinition.type, position))
    }

    override fun execute(interpreter: InterpreterCore) {
        // Nothing to do here
    }
}

/**
 * Receiver wants to enter in call stack
 * @return false if the receiver cannot enter
 */
private fun DefineStmt.enterInStack(): Boolean {
    val stack = MainExecutionContext.getAttributes().computeIfAbsent("DefineStmt.callStack") {
        mutableSetOf<DefineStmt>()
    } as MutableSet<DefineStmt>
    return stack.add(this)
}

/**
 * Receiver will exit from call stack
 * */
private fun DefineStmt.exitFromStack(): Boolean {
    val stack = MainExecutionContext.getAttributes().computeIfAbsent("DefineStmt.callStack") {
        mutableSetOf<DefineStmt>()
    } as MutableSet<DefineStmt>
    return stack.remove(this)
}

interface WithRightIndicators {
    fun allPresent(): Boolean = arrayOf(hi, lo, eq).none { it == null }

    val hi: IndicatorKey?
    val lo: IndicatorKey?
    val eq: IndicatorKey?
}

@Serializable
data class RightIndicators(
    override val hi: IndicatorKey?,
    override val lo: IndicatorKey?,
    override val eq: IndicatorKey?
) : WithRightIndicators

@Serializable
data class CompStmt(
    val left: Expression,
    val right: Expression,
    val rightIndicators: WithRightIndicators,
    override val position: Position? = null
) : Statement(position), WithRightIndicators by rightIndicators {
    override fun execute(interpreter: InterpreterCore) {
        when (interpreter.compareExpressions(left, right, interpreter.getLocalizationContext().charset)) {
            GREATER -> interpreter.setIndicators(this, BooleanValue.TRUE, BooleanValue.FALSE, BooleanValue.FALSE)
            SMALLER -> interpreter.setIndicators(this, BooleanValue.FALSE, BooleanValue.TRUE, BooleanValue.FALSE)
            else -> interpreter.setIndicators(this, BooleanValue.FALSE, BooleanValue.FALSE, BooleanValue.TRUE)
        }
    }
}

@Serializable
data class ZAddStmt(
    val target: AssignableExpression,
    @Derived val dataDefinition: InStatementDataDefinition? = null,
    var expression: Expression,
    override val position: Position? = null
) :
    Statement(position), StatementThatCanDefineData {
    override fun dataDefinition(): List<InStatementDataDefinition> = dataDefinition?.let { listOf(it) } ?: emptyList()

    override fun execute(interpreter: InterpreterCore) {
        interpreter.assign(target, interpreter.eval(expression))
    }
}

@Serializable
data class MultStmt(
    val target: AssignableExpression,
    val halfAdjust: Boolean = false,
    val factor1: Expression?,
    val factor2: Expression,
    @Derived val dataDefinition: InStatementDataDefinition? = null,
    override val position: Position? = null
) : Statement(position), StatementThatCanDefineData {
    @Derived
    val left: Expression
        get() = factor1 ?: target

    @Derived
    val right: Expression
        get() = factor2

    override fun execute(interpreter: InterpreterCore) {
        interpreter.assign(target, interpreter.mult(this))
    }

    override fun dataDefinition() = dataDefinition?.let { listOf(it) } ?: emptyList()
}

@Serializable
data class DivStmt(
    val target: AssignableExpression,
    val halfAdjust: Boolean = false,
    val factor1: Expression?,
    val factor2: Expression,
    val mvrStatement: MvrStmt? = null,
    @Derived val dataDefinition: InStatementDataDefinition? = null,
    override val position: Position? = null
) : Statement(position), CompositeStatement, StatementThatCanDefineData {
    @Derived
    val dividend: Expression
        get() = factor1 ?: target

    @Derived
    val divisor: Expression
        get() = factor2

    override fun execute(interpreter: InterpreterCore) {
        interpreter.assign(target, interpreter.div(this))
    }

    override fun dataDefinition() = dataDefinition?.let { listOf(it) } ?: emptyList()

    @Derived
    override val body: List<Statement>
        get() = mvrStatement?.let { listOf(it) } ?: emptyList()
}

@Serializable
data class MvrStmt(
    val target: AssignableExpression?,
    @Derived val dataDefinition: InStatementDataDefinition? = null,
    override val position: Position? = null
) : Statement(position), StatementThatCanDefineData {
    override fun dataDefinition() = dataDefinition?.let { listOf(it) } ?: emptyList()
    override fun execute(interpreter: InterpreterCore) {
        // Nothing to do here
    }
}

@Serializable
data class AddStmt(
    val left: Expression?,
    val result: AssignableExpression,
    @Derived val dataDefinition: InStatementDataDefinition? = null,
    val right: Expression,
    override val position: Position? = null
) : Statement(position), StatementThatCanDefineData {
    override fun dataDefinition() = dataDefinition?.let { listOf(it) } ?: emptyList()

    @Derived
    val addend1: Expression
        get() = left ?: result

    override fun execute(interpreter: InterpreterCore) {
        interpreter.assign(result, interpreter.add(this))
    }
}

@Serializable
data class ZSubStmt(
    val target: AssignableExpression,
    @Derived val dataDefinition: InStatementDataDefinition? = null,
    var expression: Expression,
    override val position: Position? = null
) : Statement(position), StatementThatCanDefineData {
    override fun dataDefinition() = dataDefinition?.let { listOf(it) } ?: emptyList()

    override fun execute(interpreter: InterpreterCore) {
        val value = interpreter.eval(expression)
        require(value is NumberValue) {
            "$value should be a number"
        }
        interpreter.assign(target, value.negate())
    }
}

@Serializable
data class SubStmt(
    val left: Expression?,
    val result: AssignableExpression,
    @Derived val dataDefinition: InStatementDataDefinition? = null,
    val right: Expression,
    override val position: Position? = null
) : Statement(position), StatementThatCanDefineData {
    override fun dataDefinition() = dataDefinition?.let { listOf(it) } ?: emptyList()

    @Derived
    val minuend: Expression
        get() = left ?: result

    override fun execute(interpreter: InterpreterCore) {
        interpreter.assign(result, interpreter.sub(this))
    }
}

@Serializable
data class TimeStmt(
    val value: Expression,
    @Derived val dataDefinition: InStatementDataDefinition? = null,
    override val position: Position? = null
) : Statement(position), StatementThatCanDefineData {
    override fun execute(interpreter: InterpreterCore) {
        when (value) {
            is DataRefExpr -> {
                val t = TimeStampValue.now()
                when (val valueType = value.type()) {
                    is TimeStampType -> interpreter.assign(value, t)
                    is NumberType -> {
                        val timestampFormatted: String = when (valueType.elementSize()) {
                            6 -> DateTimeFormatter.ofPattern("HHmmss").format(t.value)
                            12 -> DateTimeFormatter.ofPattern("HHmmssddMMyy").format(t.value)
                            14 -> DateTimeFormatter.ofPattern("HHmmssddMMyyyy").format(t.value)
                            else -> throw UnsupportedOperationException("TIME Statement only supports 6, 12, and 14 as the length of the Integer data type")
                        }
                        interpreter.assign(value, IntValue(timestampFormatted.toLong()))
                    }

                    else -> throw UnsupportedOperationException("TIME Statement only supports Timestamp or Integer data type")
                }
            }

            else -> throw UnsupportedOperationException("I do not know how to set TIME to ${this.value}")
        }
    }

    override fun dataDefinition(): List<InStatementDataDefinition> = dataDefinition?.let { listOf(it) } ?: emptyList()
}

@Serializable
data class DisplayStmt(val factor1: Expression?, val response: Expression?, override val position: Position? = null) :
    Statement(position) {
    override fun execute(interpreter: InterpreterCore) {
        val values = arrayOf(factor1, response).filterNotNull().map { interpreter.eval(it) }
        // TODO: receive input from systemInterface and assign value to response
        interpreter.getSystemInterface().display(interpreter.rawRender(values))
    }
}

@Serializable
data class DOWxxStmt(
    val comparisonOperator: ComparisonOperator,
    val factor1: Expression,
    val factor2: Expression,
    override val body: List<Statement>,
    override val position: Position? = null
) : Statement(position), CompositeStatement {
    override fun execute(interpreter: InterpreterCore) {
        val startTime = System.currentTimeMillis()
        try {
            interpreter.log { DOWxxStatementExecutionLogStart(interpreter.getInterpretationContext().currentProgramName, this) }
            while (comparisonOperator.verify(factor1, factor2, interpreter, interpreter.getLocalizationContext().charset).isVerified) {
                interpreter.execute(body)
            }
        } catch (e: LeaveException) {
            // nothing to do here
            interpreter.log {
                val elapsed = System.currentTimeMillis() - startTime
                DOWxxStatementExecutionLogEnd(
                    interpreter.getInterpretationContext().currentProgramName,
                    this,
                    elapsed
                )
            }
        }
    }
}

@Serializable
data class DoStmt(
    val endLimit: Expression,
    val index: AssignableExpression?,
    override val body: List<Statement>,
    val startLimit: Expression = IntLiteral(1),
    @Derived val dataDefinition: InStatementDataDefinition? = null,
    override val position: Position? = null
) : Statement(position), CompositeStatement, StatementThatCanDefineData {

    override fun accept(
        mutes: MutableMap<Int, MuteParser.MuteLineContext>,
        start: Int,
        end: Int
    ): MutableList<MuteAnnotationResolved> {
        // TODO check if the annotation is the last statement
        return acceptBody(body, mutes, start, end)
    }

    override fun dataDefinition(): List<InStatementDataDefinition> = dataDefinition?.let { listOf(it) } ?: emptyList()

    override fun execute(interpreter: InterpreterCore) {
        var loopCounter: Long = 0
        val startTime = System.currentTimeMillis()
        val endLimitExpression = endLimit
        val endLimit: () -> Long = interpreter.optimizedIntExpression(endLimitExpression)
        if (index == null) {
            var myIterValue = interpreter.eval(startLimit).asInt().value
            try {
                interpreter.log {
                    DoStatemenExecutionLogStart(
                        interpreter.getInterpretationContext().currentProgramName,
                        this
                    )
                }
                while (myIterValue <= endLimit()) {
                    try {
                        interpreter.execute(body)
                    } catch (e: IterException) {
                        // nothing to do here
                    }
                    ++loopCounter
                    ++myIterValue
                }
                interpreter.log {
                    val elapsed = System.currentTimeMillis() - startTime
                    DoStatemenExecutionLogEnd(
                        interpreter.getInterpretationContext().currentProgramName,
                        this,
                        elapsed,
                        loopCounter
                    )
                }
            } catch (e: LeaveException) {
                // nothing to do here
                interpreter.log {
                    val elapsed = System.currentTimeMillis() - startTime
                    DoStatemenExecutionLogEnd(
                        interpreter.getInterpretationContext().currentProgramName,
                        this,
                        elapsed,
                        loopCounter
                    )
                }
            }
        } else {
            interpreter.assign(index, startLimit)
            try {
                val indexExpression = interpreter.optimizedIntExpression(index)
                while (indexExpression() <= endLimit()) {
                    try {
                        interpreter.execute(body)
                    } catch (e: IterException) {
                        // nothing to do here
                    }
                    interpreter.assign(index, PlusExpr(index, IntLiteral(1)))
                }
            } catch (e: LeaveException) {
                // nothing to do here
            }
        }
    }
}

@Serializable
data class DowStmt(
    val endExpression: Expression,
    override val body: List<Statement>,
    override val position: Position? = null
) : Statement(position), CompositeStatement {
    override fun execute(interpreter: InterpreterCore) {
        var loopCounter: Long = 0
        val startTime = System.currentTimeMillis()
        try {
            interpreter.log {
                DowStatemenExecutionLogStart(
                    interpreter.getInterpretationContext().currentProgramName,
                    this
                )
            }
            while (interpreter.eval(endExpression).asBoolean().value) {
                interpreter.execute(body)
                ++loopCounter
            }
            interpreter.log {
                val elapsed = System.currentTimeMillis() - startTime
                DowStatemenExecutionLogEnd(
                    interpreter.getInterpretationContext().currentProgramName,
                    this,
                    elapsed,
                    loopCounter
                )
            }
        } catch (e: LeaveException) {
            interpreter.log {
                val elapsed = System.currentTimeMillis() - startTime
                DowStatemenExecutionLogEnd(
                    interpreter.getInterpretationContext().currentProgramName,
                    this,
                    elapsed,
                    loopCounter
                )
            }
        }
    }
}

@Serializable
data class DouStmt(
    val endExpression: Expression,
    override val body: List<Statement>,
    override val position: Position? = null
) : Statement(position), CompositeStatement {
    override fun execute(interpreter: InterpreterCore) {
        var loopCounter: Long = 0
        val startTime = System.currentTimeMillis()
        try {
            interpreter.log {
                DouStatemenExecutionLogStart(
                    interpreter.getInterpretationContext().currentProgramName,
                    this
                )
            }
            do {
                interpreter.execute(body)
                ++loopCounter
            } while (!interpreter.eval(endExpression).asBoolean().value)
            interpreter.log {
                val elapsed = System.currentTimeMillis() - startTime
                DouStatemenExecutionLogEnd(
                    interpreter.getInterpretationContext().currentProgramName,
                    this,
                    elapsed,
                    loopCounter
                )
            }
        } catch (e: LeaveException) {
            interpreter.log {
                val elapsed = System.currentTimeMillis() - startTime
                DouStatemenExecutionLogEnd(
                    interpreter.getInterpretationContext().currentProgramName,
                    this,
                    elapsed,
                    loopCounter
                )
            }
        }
    }
}

@Serializable
data class LeaveSrStmt(override val position: Position? = null) : Statement(position) {
    override fun execute(interpreter: InterpreterCore) {
        interpreter.log { LeaveSrStatemenExecutionLog(interpreter.getInterpretationContext().currentProgramName, this) }
        throw LeaveSrException()
    }
}

@Serializable
data class LeaveStmt(override val position: Position? = null) : Statement(position) {
    override fun execute(interpreter: InterpreterCore) {
        interpreter.log { LeaveStatemenExecutionLog(interpreter.getInterpretationContext().currentProgramName, this) }
        throw LeaveException()
    }
}

@Serializable
data class IterStmt(override val position: Position? = null) : Statement(position) {
    override fun execute(interpreter: InterpreterCore) {
        interpreter.log { IterStatemenExecutionLog(interpreter.getInterpretationContext().currentProgramName, this) }
        throw IterException()
    }
}

@Serializable
data class OtherStmt(override val position: Position? = null) : Statement(position) {
    override fun execute(interpreter: InterpreterCore) {
        TODO("Not yet implemented")
    }
}

@Serializable
data class TagStmt private constructor(val tag: String, override val position: Position? = null) : Statement(position) {
    companion object {
        operator fun invoke(tag: String, position: Position? = null): TagStmt =
            TagStmt(tag.uppercase(Locale.getDefault()), position)
    }

    override fun execute(interpreter: InterpreterCore) {
        // Nothing to do here
    }
}

@Serializable
data class GotoStmt(val tag: String, override val position: Position? = null) : Statement(position) {
    override fun execute(interpreter: InterpreterCore) {
        throw GotoException(tag)
    }
}

@Serializable
data class CabStmt(
    val factor1: Expression,
    val factor2: Expression,
    val comparison: ComparisonOperator?,
    val tag: String,
    val rightIndicators: WithRightIndicators,
    override val position: Position? = null
) : Statement(position), WithRightIndicators by rightIndicators {
    override fun execute(interpreter: InterpreterCore) {
        val comparisonResult =
            comparison.verify(factor1, factor2, interpreter, interpreter.getLocalizationContext().charset)
        when (comparisonResult.comparison) {
            GREATER -> interpreter.setIndicators(this, BooleanValue.TRUE, BooleanValue.FALSE, BooleanValue.FALSE)
            SMALLER -> interpreter.setIndicators(this, BooleanValue.FALSE, BooleanValue.TRUE, BooleanValue.FALSE)
            else -> interpreter.setIndicators(this, BooleanValue.FALSE, BooleanValue.FALSE, BooleanValue.TRUE)
        }
        if (comparisonResult.isVerified) throw GotoException(tag)
    }
}

@Serializable
data class ForStmt(
    var init: Expression,
    val endValue: Expression,
    val byValue: Expression,
    val downward: Boolean = false,
    override val body: List<Statement>,
    override val position: Position? = null
) : Statement(position), CompositeStatement {
    fun iterDataDefinition(): AbstractDataDefinition {
        if (init !is AssignmentExpr)
            throw UnsupportedOperationException()

        val assignmentInit = init as AssignmentExpr
        if (assignmentInit.target !is DataRefExpr) throw UnsupportedOperationException()

        val dataRefTarget = assignmentInit.target as DataRefExpr
        return dataRefTarget.variable.referred!!
    }

    override fun accept(
        mutes: MutableMap<Int, MuteParser.MuteLineContext>,
        start: Int,
        end: Int
    ): MutableList<MuteAnnotationResolved> {
        // TODO check if the annotation is the last statement
        return acceptBody(body, mutes, start, end)
    }

    override fun execute(interpreter: InterpreterCore) {
        var loopCounter: Long = 0
        val startTime = System.currentTimeMillis()

        interpreter.eval(init)
        val iterVar = iterDataDefinition()
        try {
            interpreter.log {
                ForStatementExecutionLogStart(
                    interpreter.getInterpretationContext().currentProgramName,
                    this
                )
            }
            var step = interpreter.eval(byValue).asInt().value
            if (downward) {
                step *= -1
            }
            while (interpreter.enterCondition(interpreter[iterVar], interpreter.eval(endValue), downward)) {
                try {
                    interpreter.execute(body)
                } catch (e: IterException) {
                    // nothing to do here
                }

                interpreter.increment(iterVar, step)
                ++loopCounter
            }
            interpreter.log {
                val elapsed = System.currentTimeMillis() - startTime
                ForStatementExecutionLogEnd(
                    interpreter.getInterpretationContext().currentProgramName,
                    this,
                    elapsed,
                    loopCounter
                )
            }
        } catch (e: LeaveException) {
            // leaving
            interpreter.log {
                val elapsed = System.currentTimeMillis() - startTime
                ForStatementExecutionLogEnd(
                    interpreter.getInterpretationContext().currentProgramName,
                    this,
                    elapsed,
                    loopCounter
                )
            }
        }
    }
}

/*
* For an array data structure, the keyed-ds-array operand is a qualified name consisting
* of the array to be sorted followed by the subfield to be used as a key for the sort.
*/
@Serializable
data class SortAStmt(val target: Expression, override val position: Position? = null) : Statement(position) {
    override fun execute(interpreter: InterpreterCore) {
        sortA(
            value = interpreter.eval(target),
            arrayType = target.type() as ArrayType
        )
    }
}

@Serializable
data class CatStmt(
    val left: Expression?,
    val right: Expression,
    val target: AssignableExpression,
    val blanksInBetween: Expression?,
    @Derived val dataDefinition: InStatementDataDefinition? = null,
    override val position: Position? = null,
    val operationExtender: String? = null
) : Statement(position), StatementThatCanDefineData {

    override fun execute(interpreter: InterpreterCore) {
        val factor1: String = interpreter.eval(left ?: target).asString().value
        val factor2: String = if (right.type() is StringType) {
            interpreter.eval(right).asString().value
        } else throw UnsupportedOperationException("Factor 2 of CAT Statement must be a StringValue")

        val blanks: String? = if (blanksInBetween != null) {
            " ".repeat(interpreter.eval(blanksInBetween).asInt().value.toInt())
        } else null

        require(target.type() is StringType) {
            "Result expression of CAT Statement must be a StringValue"
        }
        var result = interpreter.eval(target).asString().value

        val concatenatedString = if (blanks == null) {
            // concatenate factor 1 with factor 2
            factor1 + factor2
        } else {
            // if blanks aren't null trim factor 1
            factor1.trim() + blanks + factor2
        }

        result = if (result.length > concatenatedString.length) {
            // handle CAT(P)
            concatenatedString + when {
                operationExtender != null -> " ".repeat(result.length - concatenatedString.length)
                else -> result.substring(concatenatedString.length)
            }
        } else concatenatedString.substring(0, result.length)

        interpreter.assign(target, StringValue(result))
        interpreter.log {
            CatStatementExecutionLog(
                interpreter.getInterpretationContext().currentProgramName,
                this,
                interpreter.eval(target)
            )
        }
    }

    override fun dataDefinition(): List<InStatementDataDefinition> = dataDefinition?.let { listOf(it) } ?: emptyList()
}

@Serializable
data class LookupStmt(
    val left: Expression,
    val right: Expression,
    val rightIndicators: WithRightIndicators,
    override val position: Position? = null
) : Statement(position), WithRightIndicators by rightIndicators {
    override fun execute(interpreter: InterpreterCore) {
        lookUp(this, interpreter, interpreter.getLocalizationContext().charset)
    }
}

@Serializable
data class ScanStmt(
    val left: Expression,
    val leftLength: Int?,
    val right: Expression,
    val startPosition: Expression?,
    val target: AssignableExpression?,
    val rightIndicators: WithRightIndicators,
    @Derived val dataDefinition: InStatementDataDefinition? = null,
    override val position: Position? = null
) : Statement(position), WithRightIndicators by rightIndicators, StatementThatCanDefineData {

    override fun execute(interpreter: InterpreterCore) {
        val start = startPosition?.let { interpreter.eval(it).asString().value.toInt() } ?: 1

        val stringToSearch = interpreter.eval(left).asString().value.substringOfLength(leftLength)
        val searchInto = interpreter.eval(right).asString().value.substring(start - 1)
        val occurrences = mutableListOf<Value>()
        var index = -1
        do {
            index = searchInto.indexOf(stringToSearch, index + 1)
            if (index >= 0) occurrences.add(IntValue((index + start).toLong()))
        } while (index >= 0)

        interpreter.setIndicators(this, BooleanValue.FALSE, BooleanValue.FALSE, occurrences.isNotEmpty().asValue())
        target ?: return

        when {
            occurrences.isEmpty() -> interpreter.assign(target, IntValue(0))
            target.type().isArray() -> {
                val fullOccurrences =
                    occurrences.resizeTo(target.type().numberOfElements(), IntValue.ZERO).toMutableList()
                interpreter.assign(target, ConcreteArrayValue(fullOccurrences, target.type().asArray().element))
            }
            else -> interpreter.assign(target, occurrences[0])
        }
    }

    override fun dataDefinition() = dataDefinition?.let { listOf(it) } ?: emptyList()
}

@Serializable
data class XFootStmt(
    val left: Expression,
    val result: AssignableExpression,
    val rightIndicators: WithRightIndicators,
    @Derived val dataDefinition: InStatementDataDefinition? = null,
    override val position: Position? = null
) : Statement(position), WithRightIndicators by rightIndicators, StatementThatCanDefineData {
    override fun dataDefinition() = dataDefinition?.let { listOf(it) } ?: emptyList()

    override fun execute(interpreter: InterpreterCore) {
        xfoot(this, interpreter)
    }
}

/**
 *  The SUBST statements returns a substring from factor 2, starting at the
 *  location specified in 'startPosition' for the length specified in 'length',
 *  and places this substring in the 'target' field.
 *
 *  @property length length to extract.
 *  @property value source string.
 *  @property startPosition starting position.
 *  @property target result string.
 *  @property operationExtender indicate extender position.
 */
@Serializable
data class SubstStmt(
    val length: Expression?,
    val value: Expression,
    val startPosition: Expression?,
    val target: AssignableExpression,
    val operationExtender: String?,
    @Derived val dataDefinition: InStatementDataDefinition? = null,
    override val position: Position? = null
) : Statement(position), StatementThatCanDefineData {
    override fun execute(interpreter: InterpreterCore) {

        val start = startPosition?.let { interpreter.eval(it).asString().value.toInt() } ?: 1

        /**
         * Length is 1-based which is a specific prerogative of rpg,
         * not like modern programming languages whose indices are all zero-based
         */
        val rawValue = interpreter.eval(value).asString().value
        val substring: String = length?.let {
            val end = interpreter.eval(it).asString().value.toInt()
            val endPosition = start + end
            rawValue.substring(startIndex = start - 1, endIndex = endPosition - 1)
        } ?: rawValue.substring(startIndex = start - 1)

        /** Extended operations on opcode:
         * in case of SUBST replace range of string,
         * in case of SUBST(P) replace string
         */
        val newSubstr = operationExtender?.let { substring } ?: let {
            val targetValue = interpreter.eval(target).asString().value
            if (targetValue.length > substring.length) {
                targetValue.replaceRange(startIndex = 0, endIndex = substring.length, replacement = substring)
            } else {
                targetValue.replace(targetValue, substring)
            }
        }
        interpreter.assign(target, newSubstr.asValue())
    }

    override fun dataDefinition(): List<InStatementDataDefinition> = dataDefinition?.let { listOf(it) } ?: emptyList()
}

/**
 * Implements [OCCUR](https://www.ibm.com/docs/en/i/7.4?topic=codes-occur-setget-occurrence-data-structure)
 * */
@Serializable
data class OccurStmt(
    val occurenceValue: Expression?,
    val dataStructure: String,
    val result: AssignableExpression?,
    val operationExtender: String?,
    @Derived val dataDefinition: InStatementDataDefinition? = null,
    val errorIndicator: IndicatorKey?,
    override val position: Position? = null
) : Statement(position), StatementThatCanDefineData {

    init {
        require(operationExtender == null) {
            "Operation extender not supported"
        }
    }

    override fun dataDefinition(): List<InStatementDataDefinition> = dataDefinition?.let { listOf(it) } ?: emptyList()

    override fun execute(interpreter: InterpreterCore) {
        val dataStructureValue = interpreter[dataStructure]
        require(dataStructureValue is OccurableDataStructValue) {
            "OCCUR not supported. $dataStructure must be a DS defined with OCCURS keyword"
        }
        occurenceValue?.let {
            val evaluatedValue = interpreter.eval(it)
            when {
                evaluatedValue is OccurableDataStructValue -> {
                    dataStructureValue.pos(
                        occurrence = evaluatedValue.occurrence,
                        interpreter = interpreter,
                        errorIndicator = errorIndicator
                    )
                }
                evaluatedValue.asString().value.isInt() -> {
                    dataStructureValue.pos(
                        occurrence = evaluatedValue.asString().value.toInt(),
                        interpreter = interpreter,
                        errorIndicator = errorIndicator
                    )
                }
                else ->
                    throw IllegalArgumentException("$evaluatedValue must be an occurrence or a reference to a multiple occurrence data structure")
            }
        }
        result?.let { result -> interpreter.assign(result, dataStructureValue.occurrence.asValue()) }
    }
}

fun OccurableDataStructValue.pos(occurrence: Int, interpreter: InterpreterCore, errorIndicator: IndicatorKey?) {
    try {
        this.pos(occurrence)
    } catch (e: ArrayIndexOutOfBoundsException) {
        errorIndicator ?: throw e
        interpreter.getIndicators()[errorIndicator] = BooleanValue.TRUE
    }
}

@Serializable
data class OpenStmt(
    val name: String = "", // Factor 2
    override val position: Position? = null,
    val operationExtender: String?,
    val errorIndicator: IndicatorKey?
) : Statement(position) {
    init {
        require(operationExtender == null) {
            "Operation extender not supported"
        }
    }

    override fun execute(interpreter: InterpreterCore) {
        val dbFile = interpreter.dbFile(name, this)
        dbFile.open = true
    }
}

@Serializable
data class CloseStmt(
    val name: String = "", // Factor 2
    override val position: Position? = null,
    val operationExtender: String?,
    val errorIndicator: IndicatorKey?
) : Statement(position) {

    init {
        require(operationExtender == null) {
            "Operation extender not supported"
        }
    }

    override fun execute(interpreter: InterpreterCore) {
        val dbFile = interpreter.dbFile(name, this)
        dbFile.open = false
    }
}

/**
 *  XLATE operation Code: all characters in the source string (factor 2) are translated according
 *  to the From and To strings (both in factor 1) and put into a receiver
 *  field (result field). Source characters with a match in the From string
 *  are translated to corresponding characters in the To string.
 *
 *  @property from characters to replace
 *  @property to replacement characters.
 *  @property string source string.
 *  @property startPos starting position in the source string.
 *  @property target result string.
 */
@Serializable
data class XlateStmt(
    val from: Expression,
    val to: Expression,
    val string: Expression,
    val startPos: Int,
    val target: AssignableExpression,
    val rightIndicators: WithRightIndicators,
    @Derived val dataDefinition: InStatementDataDefinition? = null,
    override val position: Position? = null
) : Statement(position), WithRightIndicators by rightIndicators, StatementThatCanDefineData {
    override fun execute(interpreter: InterpreterCore) {
        val originalChars = interpreter.eval(from).asString().value
        val newChars = interpreter.eval(to).asString().value
        val start = startPos
        val s = interpreter.eval(string).asString().value
        val pair = s.divideAtIndex(start - 1)
        var right = pair.second
        val substitutionMap = mutableMapOf<Char, Char>()
        originalChars.forEachIndexed { i, c ->
            if (newChars.length > i) {
                substitutionMap[c] = newChars[i]
            }
        }
        substitutionMap.forEach {
            right = right.replace(it.key, it.value)
        }
        interpreter.assign(target, StringValue(pair.first + right))
    }

    override fun dataDefinition() = dataDefinition?.let { listOf(it) } ?: emptyList()
}

@Serializable
data class ResetStmt(
    val name: String,
    @Derived val dataDefinition: InStatementDataDefinition? = null,
    override val position: Position? = null
) : Statement(position), StatementThatCanDefineData {

    override fun execute(interpreter: InterpreterCore) {
        when (val dataDefinition = interpreter.dataDefinitionByName(name)) {
            null -> this.error("Data definition $name not found")
            is DataDefinition -> {
                require(dataDefinition.defaultValue != null) {
                    this.error("Data definition $name has no default value")
                }
                interpreter.assign(dataDefinition, dataDefinition.defaultValue!!)
            }

            is InStatementDataDefinition -> {
                interpreter.assign(dataDefinition, dataDefinition.type.blank())
            }

            else -> this.error("Data definition $name is not a valid instance of DataDefinition")
        }
    }

    override fun dataDefinition(): List<InStatementDataDefinition> = dataDefinition?.let { listOf(it) } ?: emptyList()
}

@Serializable
data class ExfmtStmt(
    override val position: Position? = null
) : Statement(position), MockStatement {
    override fun execute(interpreter: InterpreterCore) {}
}

@Serializable
data class ReadcStmt(
    override val position: Position? = null
) : Statement(position), MockStatement {
    override fun execute(interpreter: InterpreterCore) {}
}

@Serializable
data class UnlockStmt(
    override val position: Position? = null
) : Statement(position), MockStatement {
    override fun execute(interpreter: InterpreterCore) {}
}

@Serializable
data class FeodStmt(
    override val position: Position? = null
) : Statement(position), MockStatement {
    override fun execute(interpreter: InterpreterCore) {}
}<|MERGE_RESOLUTION|>--- conflicted
+++ resolved
@@ -1172,24 +1172,11 @@
 
         if (originalDataDefinition != null) {
             return listOf(InStatementDataDefinition(newVarName, originalDataDefinition.type, position))
-<<<<<<< HEAD
-=======
-        } else {
-            if (!this.enterInStack()) {
-                // This check is necessary to avoid infinite recursion
-                throw Error("Data reference $originalName not resolved")
-            }
-            val inStatementDataDefinition =
-                containingCU.main.stmts
-                    .filterIsInstance<StatementThatCanDefineData>()
-                    .filter { it != this }
-                    .asSequence()
-                    .map(StatementThatCanDefineData::dataDefinition)
-                    .flatten()
-                    .find { it.name == originalName } ?: throw Error("Data reference $originalName not resolved")
-            this.exitFromStack()
-            return listOf(InStatementDataDefinition(newVarName, inStatementDataDefinition.type, position))
->>>>>>> fc80041d
+        }
+
+        if (!this.enterInStack()) {
+            // This check is necessary to avoid infinite recursion
+            throw Error("Data reference $originalName not resolved")
         }
 
         val inStatementDataDefinition =
@@ -1199,7 +1186,8 @@
                 .asSequence()
                 .map(StatementThatCanDefineData::dataDefinition)
                 .flatten()
-                .find { it.name == originalName } ?: return emptyList()
+                .find { it.name == originalName } ?: throw Error("Data reference $originalName not resolved")
+        this.exitFromStack()
 
         return listOf(InStatementDataDefinition(newVarName, inStatementDataDefinition.type, position))
     }
