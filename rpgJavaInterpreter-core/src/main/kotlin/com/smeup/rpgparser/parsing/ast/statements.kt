/*
 * Copyright 2019 Sme.UP S.p.A.
 *
 * Licensed under the Apache License, Version 2.0 (the "License");
 * you may not use this file except in compliance with the License.
 * You may obtain a copy of the License at
 *
 *     https://www.apache.org/licenses/LICENSE-2.0
 *
 * Unless required by applicable law or agreed to in writing, software
 * distributed under the License is distributed on an "AS IS" BASIS,
 * WITHOUT WARRANTIES OR CONDITIONS OF ANY KIND, either express or implied.
 * See the License for the specific language governing permissions and
 * limitations under the License.
 */

package com.smeup.rpgparser.parsing.ast

import com.smeup.dbnative.file.DBFile
import com.smeup.dbnative.file.Record
import com.smeup.dbnative.file.RecordField
import com.smeup.dbnative.file.Result
import com.smeup.rpgparser.MuteParser
import com.smeup.rpgparser.execution.MainExecutionContext
import com.smeup.rpgparser.interpreter.*
import com.smeup.rpgparser.parsing.parsetreetoast.acceptBody
import com.smeup.rpgparser.parsing.parsetreetoast.isInt
import com.smeup.rpgparser.parsing.parsetreetoast.toAst
import com.smeup.rpgparser.utils.ComparisonOperator
import com.smeup.rpgparser.utils.divideAtIndex
import com.smeup.rpgparser.utils.resizeTo
import com.smeup.rpgparser.utils.substringOfLength
import com.strumenta.kolasu.model.*
import kotlinx.serialization.SerialName
import kotlinx.serialization.Serializable
import kotlinx.serialization.Transient
import java.time.format.DateTimeFormatter
import java.util.*
import kotlin.system.measureTimeMillis

interface StatementThatCanDefineData {
    fun dataDefinition(): List<InStatementDataDefinition>
}

enum class AssignmentOperator(val text: String) {
    NORMAL_ASSIGNMENT("="),
    PLUS_ASSIGNMENT("+="),
    MINUS_ASSIGNMENT("-="),
    MULT_ASSIGNMENT("*="),
    DIVIDE_ASSIGNMENT("/="),
    EXP_ASSIGNMENT("**=");
}

@Serializable
abstract class Statement(
    @Transient override val position: Position? = null,
    var muteAnnotations: MutableList<MuteAnnotation> = mutableListOf()
) : Node(position) {
    open fun accept(mutes: MutableMap<Int, MuteParser.MuteLineContext>, start: Int = 0, end: Int): MutableList<MuteAnnotationResolved> {

        // List of mutes successfully attached to the statements
        val mutesAttached: MutableList<MuteAnnotationResolved> = mutableListOf()

        // Extracts the annotation declared before the statement
        val muteToProcess = mutes.filterKeys {
            it < this.position!!.start.line
        }

        muteToProcess.forEach { (line, mute) ->
            this.muteAnnotations.add(mute.toAst(
                    position = pos(line, this.position!!.start.column, line, this.position!!.end.column))
            )
            mutesAttached.add(MuteAnnotationResolved(line, this.position!!.start.line))
        }

        return mutesAttached
    }
    open fun simpleDescription() = "Issue executing ${javaClass.simpleName} at line ${startLine()}."

    var indicatorCondition: IndicatorCondition? = null
    var continuedIndicators: HashMap<IndicatorKey, ContinuedIndicator> = HashMap<IndicatorKey, ContinuedIndicator>()

    @Throws(ControlFlowException::class, IllegalArgumentException::class, NotImplementedError::class, RuntimeException::class)
    abstract fun execute(interpreter: InterpreterCore)
}

interface CompositeStatement {
    val body: List<Statement>
}

fun List<Statement>.explode(preserveCompositeStatement: Boolean = false): List<Statement> {
    val result = mutableListOf<Statement>()
    forEach {
        if (it is CompositeStatement) {
            if (preserveCompositeStatement) result.add(it)
            result.addAll(it.body.explode(preserveCompositeStatement))
        } else {
            result.add(it)
        }
    }
    return result
}

@Serializable
data class ExecuteSubroutine(var subroutine: ReferenceByName<Subroutine>, override val position: Position? = null) : Statement(position) {
    override fun execute(interpreter: InterpreterCore) {
        interpreter.log {
            SubroutineExecutionLogStart(
                    interpreter.getInterpretationContext().currentProgramName,
                    subroutine.referred!!
            )
        }
        val elapsed = measureTimeMillis {
            try {
                interpreter.execute(subroutine.referred!!.stmts)
            } catch (e: LeaveSrException) {
                // Nothing to do here
            } catch (e: GotoException) {
                if (!e.tag.equals(subroutine.referred!!.tag, true)) throw e
            }
        }
        interpreter.log {
            SubroutineExecutionLogEnd(
                    interpreter.getInterpretationContext().currentProgramName,
                    subroutine.referred!!,
                    elapsed
            )
        }
    }
}

@Serializable
data class SelectStmt(
    var cases: List<SelectCase>,
    var other: SelectOtherClause? = null,
    @Derived val dataDefinition: InStatementDataDefinition? = null,
    override val position: Position? = null
) : Statement(position), CompositeStatement, StatementThatCanDefineData {

    override fun accept(mutes: MutableMap<Int, MuteParser.MuteLineContext>, start: Int, end: Int): MutableList<MuteAnnotationResolved> {

        val muteAttached: MutableList<MuteAnnotationResolved> = mutableListOf()

        cases.forEach {
            muteAttached.addAll(
                    acceptBody(it.body, mutes, it.position!!.start.line, it.position.end.line)
            )
        }

        if (other != null) {
            muteAttached.addAll(
                    acceptBody(other!!.body, mutes, other!!.position!!.start.line, other!!.position!!.end.line)
            )
        }

        return muteAttached
    }

    override fun dataDefinition(): List<InStatementDataDefinition> = dataDefinition?.let { listOf(it) } ?: emptyList()

    override fun execute(interpreter: InterpreterCore) {
        for (case in this.cases) {
            val result = interpreter.eval(case.condition)

            interpreter.log { SelectCaseExecutionLogEntry(interpreter.getInterpretationContext().currentProgramName, case, result) }
            if (result.asBoolean().value) {
                interpreter.execute(case.body)
                return
            }
        }
        if (this.other != null) {
            interpreter.log {
                SelectOtherExecutionLogEntry(
                        interpreter.getInterpretationContext().currentProgramName,
                        this.other!!
                )
            }
            interpreter.execute(this.other!!.body)
        }
    }

    @Derived
    override val body: List<Statement>
        get() {
            val result = mutableListOf<Statement>()
            cases.forEach { case ->
                result.addAll(case.body.explode())
            }
            if (other?.body != null) result.addAll(other!!.body.explode())
            return result
        }
}

@Serializable
data class SelectOtherClause(override val body: List<Statement>, override val position: Position? = null) : Node(position), CompositeStatement

@Serializable
data class SelectCase(val condition: Expression, override val body: List<Statement>, override val position: Position? = null) : Node(position), CompositeStatement

@Serializable
data class EvalFlags(
    val halfAdjust: Boolean = false,
    val maximumNumberOfDigitsRule: Boolean = false,
    val resultDecimalPositionRule: Boolean = false
)

@Serializable
data class EvalStmt(
    val target: AssignableExpression,
    var expression: Expression,
    val operator: AssignmentOperator = AssignmentOperator.NORMAL_ASSIGNMENT,
    val flags: EvalFlags = EvalFlags(),
    override val position: Position? = null
) :
    Statement(position) {
    override fun execute(interpreter: InterpreterCore) {
            // Should I assign it one by one?
            val result = if (target.type().isArray() &&
                    target.type().asArray().element.canBeAssigned(expression.type()) && expression.type() !is ArrayType) {
                interpreter.assignEachElement(target, expression, operator)
            } else {
                interpreter.assign(target, expression, operator)
            }
        interpreter.log { EvaluationLogEntry(interpreter.getInterpretationContext().currentProgramName, this, result) }
    }
}

@Serializable
data class SubDurStmt(
    val factor1: Expression?,
    val target: AssignableExpression,
    val factor2: Expression,
    val durationCode: DurationCode,
    override val position: Position? = null
) :
    Statement(position) {
    override fun execute(interpreter: InterpreterCore) {
        when (target) {
            is DataRefExpr -> {
                val minuend = factor1 ?: target
                val subtrahend = factor2
                interpreter.assign(target, interpreter.eval(DiffExpr(minuend, subtrahend, durationCode)))
            }
            else -> throw UnsupportedOperationException("Data reference required: $this")
        }
    }
}

@Serializable
data class MoveStmt(
    val operationExtender: String?,
    val target: AssignableExpression,
    var expression: Expression,
    @Derived val dataDefinition: InStatementDataDefinition? = null,
    override val position: Position? = null
) :
    Statement(position), StatementThatCanDefineData {
    override fun execute(interpreter: InterpreterCore) {
        val value = move(operationExtender, target, expression, interpreter)
        interpreter.log { MoveStatemenExecutionLog(interpreter.getInterpretationContext().currentProgramName, this, value) }
    }

    override fun dataDefinition() = dataDefinition?.let { listOf(it) } ?: emptyList()
}

@Serializable
data class MoveAStmt(
    val operationExtender: String?,
    val target: AssignableExpression,
    var expression: Expression,
    @Derived val dataDefinition: InStatementDataDefinition? = null,
    override val position: Position? = null
) :
    Statement(position), StatementThatCanDefineData {
    override fun execute(interpreter: InterpreterCore) {
        val value = movea(operationExtender, target, expression, interpreter)
        interpreter.log {
            MoveAStatemenExecutionLog(interpreter.getInterpretationContext().currentProgramName, this, value)
        }
    }

    override fun dataDefinition() = dataDefinition?.let { listOf(it) } ?: emptyList()
}
@Serializable
data class MoveLStmt(
    val operationExtender: String?,
    val target: AssignableExpression,
    @Derived val dataDefinition: InStatementDataDefinition? = null,
    var expression: Expression,
    override val position: Position? = null
) : Statement(position), StatementThatCanDefineData {
    override fun dataDefinition(): List<InStatementDataDefinition> {
        if (dataDefinition != null) {
            return listOf(dataDefinition)
        }
        return emptyList()
    }

    override fun execute(interpreter: InterpreterCore) {
        val value = movel(operationExtender, target, expression, interpreter)
        interpreter.log { MoveLStatemenExecutionLog(interpreter.getInterpretationContext().currentProgramName, this, value) }
    }
}

@Serializable
abstract class AbstractReadEqualStmt(
    @Transient open val searchArg: Expression? = null, // Factor1
    @Transient open val name: String = "", // Factor 2
    @Transient override val position: Position? = null,
    private val logPref: String

) : Statement(position) {
    override fun execute(interpreter: InterpreterCore) {
        val dbFile = interpreter.dbFile(name, this)
        val kList: List<String> = when (searchArg) {
            null -> emptyList()
            else -> searchArg!!.createKList(dbFile.jarikoMetadata, interpreter)
        }
        interpreter.log {
            ReadEqualLogStart(
                programName = interpreter.getInterpretationContext().currentProgramName,
                statement = this,
                logPref = logPref,
                kList = kList
            )
        }
        val result: Result
        val elapsed = measureTimeMillis {
            result = when (searchArg) {
                null -> read(dbFile)
                else -> read(dbFile, kList)
            }
            interpreter.fillDataFrom(dbFile, result.record)
        }
        interpreter.log {
            ReadEqualLogEnd(
                programName = interpreter.getInterpretationContext().currentProgramName,
                statement = this,
                logPref = logPref,
                result = result,
                elapsed = elapsed
            )
        }
    }

    abstract fun read(dbFile: DBFile, kList: List<String>? = null): Result
}

@Serializable
abstract class AbstractReadStmt(
    @Transient open val name: String = "", // Factor 2
    @Transient override val position: Position? = null,
    private val logPref: String
) : Statement(position) {
    override fun execute(interpreter: InterpreterCore) {
        interpreter.log {
            ReadLogStart(
                programName = interpreter.getInterpretationContext().currentProgramName,
                statement = this,
                logPref = logPref
            )
        }
        val result: Result
        val elapsed = measureTimeMillis {
            val dbFile = interpreter.dbFile(name, this)
            result = readOp(dbFile)
            interpreter.fillDataFrom(dbFile, result.record)
        }
        interpreter.log {
            ReadLogEnd(
                programName = interpreter.getInterpretationContext().currentProgramName,
                this,
                logPref = logPref,
                result = result,
                elapsed = elapsed
            )
        }
    }

    abstract fun readOp(dbFile: DBFile): Result
}

@Serializable
abstract class AbstractStoreStmt(
    @Transient open val name: String = "", // Factor 2
    @Transient override val position: Position? = null,
    private val logPref: String
) : Statement(position) {

    override fun execute(interpreter: InterpreterCore) {
        val dbFile = interpreter.dbFile(name, this)
        val record = Record()
        val result: Result
        val elapsed = measureTimeMillis {
            interpreter.log {
                StoreLogStart(
                    programName = interpreter.getInterpretationContext().currentProgramName,
                    statement = this,
                    logPref = "$logPref CREATE RECORD"
                )
            }
            dbFile.fileMetadata.fields.forEach { field ->
                interpreter.dataDefinitionByName(field.name)?.let { dataDefinition ->
                    RecordField(field.name, interpreter[dataDefinition].asString().value)
                }?.apply {
                    record.add(this)
                } ?: error("Not found in SymbolTable dbFieldName: ${field.name}")
            }
            interpreter.log {
                StoreLogStart(
                    programName = interpreter.getInterpretationContext().currentProgramName,
                    statement = this,
                    logPref = "$logPref STORE"
                )
            }
            result = store(dbFile, record)
        }
        interpreter.log {
            StoreLogEnd(
                programName = interpreter.getInterpretationContext().currentProgramName,
                statement = this,
                logPref = logPref,
                result = result,
                elapsed = elapsed
            )
        }
    }

    abstract fun store(dbFile: DBFile, record: Record): Result
}

@Serializable
abstract class AbstractSetStmt(
    // this one is a dummy expression needed to initialize because of "transient" annotation
    @Transient open val searchArg: Expression = StringLiteral(""), // Factor1
    @Transient open val name: String = "", // Factor 2
    @Transient override val position: Position? = null,
    private val logPref: String = ""
) : Statement(position) {
    override fun execute(interpreter: InterpreterCore) {
        val dbFile = interpreter.dbFile(name, this)
        val kList: List<String> = searchArg.createKList(dbFile.jarikoMetadata, interpreter)
        interpreter.log {
            SetLogStart(
                programName = interpreter.getInterpretationContext().currentProgramName,
                statement = this,
                kList = kList,
                logPref = logPref
            )
        }
        val elapsed = measureTimeMillis {
            interpreter.getStatus().lastFound = set(dbFile, kList)
        }
        interpreter.log {
            SetLogEnd(
                programName = interpreter.getInterpretationContext().currentProgramName,
                statement = this,
                logPref = logPref,
                elapsed = elapsed
            )
        }
    }

    abstract fun set(dbFile: DBFile, kList: List<String>): Boolean
}

// TODO add other parameters
@Serializable
data class ChainStmt(
    override val searchArg: Expression, // Factor1
    override val name: String, // Factor 2
    override val position: Position? = null
) : AbstractReadEqualStmt(searchArg, name, position, "CHAIN") {
    override fun read(dbFile: DBFile, kList: List<String>?): Result = dbFile.chain(kList!!)
}

@Serializable
data class ReadEqualStmt(
    override val searchArg: Expression?,
    override val name: String,
    override val position: Position? = null
) : AbstractReadEqualStmt(searchArg = searchArg, name = name, position = position, logPref = "READE") {

    override fun read(dbFile: DBFile, kList: List<String>?): Result {
        return if (kList == null) {
            dbFile.readEqual()
        } else {
            dbFile.readEqual(kList)
        }
    }
}

@Serializable
data class ReadPreviousEqualStmt(
    override val searchArg: Expression?,
    override val name: String,
    override val position: Position? = null
) : AbstractReadEqualStmt(searchArg = searchArg, name = name, position = position, logPref = "READPE") {

    override fun read(dbFile: DBFile, kList: List<String>?): Result {
        return if (kList == null) {
            dbFile.readPreviousEqual()
        } else {
            dbFile.readPreviousEqual(kList)
        }
    }
}

@Serializable
data class ReadStmt(override val name: String, override val position: Position?) : AbstractReadStmt(name, position, "READ") {
    override fun readOp(dbFile: DBFile) = dbFile.read()
}

@Serializable
data class ReadPreviousStmt(override val name: String, override val position: Position?) : AbstractReadStmt(name, position, "READP") {
    override fun readOp(dbFile: DBFile) = dbFile.readPrevious()
}

@Serializable
data class WriteStmt(override val name: String, override val position: Position?) : AbstractStoreStmt(name = name, position = position, logPref = "WRITE") {
    override fun store(dbFile: DBFile, record: Record) = dbFile.write(record)
}

@Serializable
data class UpdateStmt(override val name: String, override val position: Position?) : AbstractStoreStmt(name = name, position = position, logPref = "UPDATE") {
    override fun store(dbFile: DBFile, record: Record) = dbFile.update(record)
}

@Serializable
data class DeleteStmt(override val name: String, override val position: Position?) : AbstractStoreStmt(name = name, position = position, logPref = "DELETE") {
    override fun store(dbFile: DBFile, record: Record) = dbFile.delete(record)
}

@Serializable
data class SetllStmt(
    override val searchArg: Expression,
    override val name: String,
    override val position: Position?
) : AbstractSetStmt(
    searchArg = searchArg,
    name = name,
    position = position,
    logPref = "SETLL"
) {
    override fun set(dbFile: DBFile, kList: List<String>) = dbFile.setll(kList)
}

@Serializable
data class SetgtStmt(
    override val searchArg: Expression,
    override val name: String,
    override val position: Position?
) : AbstractSetStmt(searchArg = searchArg, name = name, position = position, logPref = "SETGT") {

    override fun set(dbFile: DBFile, kList: List<String>) = dbFile.setgt(kList)
}

@Serializable
data class CheckStmt(
    val comparatorString: Expression, // Factor1
    val baseString: Expression,
    val start: Int = 1,
    val wrongCharPosition: AssignableExpression?,
    override val position: Position? = null
) : Statement(position) {
    override fun execute(interpreter: InterpreterCore) {
        var baseString = interpreter.eval(this.baseString).asString().value
        if (this.baseString is DataRefExpr) {
            baseString = baseString.padEnd(this.baseString.size())
        }
        val charSet = interpreter.eval(comparatorString).asString().value
        val wrongIndex = wrongCharPosition
        interpreter.getStatus().lastFound = false
        if (wrongIndex != null) {
            interpreter.assign(wrongIndex, IntValue.ZERO)
        }
        baseString.substring(start - 1).forEachIndexed { i, c ->
            if (!charSet.contains(c)) {
                if (wrongIndex != null) {
                    interpreter.assign(wrongIndex, IntValue((i + start).toLong()))
                }
                interpreter.getStatus().lastFound = true
                return
            }
        }
    }
}

@Serializable
data class CallStmt(
    val expression: Expression,
    val params: List<PlistParam>,
    val errorIndicator: IndicatorKey? = null,
    override val position: Position? = null
) : Statement(position), StatementThatCanDefineData {
    override fun dataDefinition(): List<InStatementDataDefinition> {
        return params.mapNotNull() {
            it.dataDefinition
        }
    }

    override fun execute(interpreter: InterpreterCore) {
        interpreter.log { CallExecutionLogEntry(interpreter.getInterpretationContext().currentProgramName, this) }
        val startTime = System.currentTimeMillis()
        val callStatement = this
        val programToCall = interpreter.eval(expression).asString().value.trim()
        MainExecutionContext.setExecutionProgramName(programToCall)
        val program = interpreter.getSystemInterface().findProgram(programToCall)
        require(program != null) {
            "Line: ${this.position.line()} - Program '$programToCall' cannot be found"
        }

        val params = this.params.mapIndexed { index, it ->
            if (it.dataDefinition != null) {
                // handle declaration of new variable
                if (it.dataDefinition.initializationValue != null) {
                    if (!interpreter.exists(it.param.name)) {
                        interpreter.assign(it.dataDefinition, interpreter.eval(it.dataDefinition.initializationValue))
                    } else {
                        interpreter.assign(
                            interpreter.dataDefinitionByName(it.param.name)!!,
                            interpreter.eval(it.dataDefinition.initializationValue)
                        )
                    }
                } else {
                    if (!interpreter.exists(it.param.name)) {
                        interpreter.assign(it.dataDefinition, interpreter.eval(BlanksRefExpr()))
                    }
                }
            } else {
                // handle initialization value without declaration of new variables
                // change the value of parameter with initialization value
                if (it.initializationValue != null) {
                    interpreter.assign(
                        interpreter.dataDefinitionByName(it.param.name)!!,
                        interpreter.eval(it.initializationValue))
                }
            }
            require(program.params().size > index) {
                "Line: ${this.position.line()} - Parameter nr. ${index + 1} can't be found"
            }
            program.params()[index].name to interpreter[it.param.name]
        }.toMap(LinkedHashMap())

        val paramValuesAtTheEnd =
            try {
                interpreter.getSystemInterface().registerProgramExecutionStart(program, params)
                kotlin.run {
                    val callProgramHandler = MainExecutionContext.getConfiguration().options.callProgramHandler
                    // call program.execute only if callProgramHandler.handleCall do nothing
                    callProgramHandler?.handleCall?.invoke(programToCall, interpreter.getSystemInterface(), params)
                        ?: program.execute(interpreter.getSystemInterface(), params)
                }.apply {
                    interpreter.log {
                        CallEndLogEntry(
                            interpreter.getInterpretationContext().currentProgramName,
                            callStatement,
                            System.currentTimeMillis() - startTime
                        )
                    }
                }
            } catch (e: Exception) { // TODO Catch a more specific exception?
                interpreter.log {
                    CallEndLogEntry(
                        interpreter.getInterpretationContext().currentProgramName,
                        callStatement,
                        System.currentTimeMillis() - startTime
                    )
                }
                if (errorIndicator == null) {
                    throw e
                }
                interpreter.getIndicators()[errorIndicator] = BooleanValue.TRUE
                MainExecutionContext.getConfiguration().jarikoCallback.onCallPgmError.invoke(popRuntimeErrorEvent())
                null
            }
        paramValuesAtTheEnd?.forEachIndexed { index, value ->
            interpreter.assign(this.params[index].param.referred!!, value)
        }
    }
}

@Serializable
data class CallPStmt(
    val functionCall: FunctionCall,
    val errorIndicator: IndicatorKey? = null,
    override val position: Position? = null
) : Statement(position), StatementThatCanDefineData {

    override fun dataDefinition(): List<InStatementDataDefinition> {
        return emptyList()
    }

    override fun execute(interpreter: InterpreterCore) {
        interpreter.log { CallPExecutionLogEntry(interpreter.getInterpretationContext().currentProgramName, this) }
        val startTime = System.currentTimeMillis()
        val callStatement = this
        try {
            kotlin.run {
                val expressionEvaluation = ExpressionEvaluation(interpreter.getSystemInterface(), LocalizationContext(), interpreter.getStatus())
                expressionEvaluation.eval(functionCall)
            }.apply {
                interpreter.log {
                    CallPEndLogEntry(
                        interpreter.getInterpretationContext().currentProgramName,
                        callStatement,
                        System.currentTimeMillis() - startTime
                    )
                }
            }
        } catch (e: Exception) { // TODO Catch a more specific exception?
            interpreter.log {
                CallPEndLogEntry(
                    interpreter.getInterpretationContext().currentProgramName,
                    callStatement,
                    System.currentTimeMillis() - startTime
                )
            }
            if (errorIndicator == null) {
                throw e
            }
            interpreter.getIndicators()[errorIndicator] = BooleanValue.TRUE
        }
    }
}

@Serializable
data class KListStmt
private constructor(val name: String, val fields: List<String>, override val position: Position?) : Statement(position), StatementThatCanDefineData {
    companion object {
        operator fun invoke(name: String, fields: List<String>, position: Position? = null): KListStmt {
            return KListStmt(name.uppercase(Locale.getDefault()), fields, position)
        }
    }

    override fun dataDefinition(): List<InStatementDataDefinition> = listOf(InStatementDataDefinition(name, KListType))

    override fun execute(interpreter: InterpreterCore) {
        // TODO Add logging as for PlistStmt
        interpreter.getKlists()[name] = fields
    }
}

@Serializable
data class IfStmt(
    val condition: Expression,
    @SerialName("body")
    val thenBody: List<Statement>,
    val elseIfClauses: List<ElseIfClause> = emptyList(),
    val elseClause: ElseClause? = null,
    override val position: Position? = null
) : Statement(position), CompositeStatement {

    // Since that this property is a collection achieved from thenBody + elseIfClauses + elseClause, this annotation
    // is necessary to avoid that the same node is processed more than ones, thing that it would cause that the same
    // ErrorEvent is fired more times
    @Derived
    @Transient
    override val body: List<Statement> = mutableListOf<Statement>().apply {
        addAll(thenBody)
        elseIfClauses.forEach { addAll(it.body) }
        elseClause?.body?.let { addAll(it) }
    }

    override fun accept(mutes: MutableMap<Int, MuteParser.MuteLineContext>, start: Int, end: Int): MutableList<MuteAnnotationResolved> {
        // check if the annotation is just before the ELSE
        val muteAttached: MutableList<MuteAnnotationResolved> = mutableListOf()

        // Process the body statements
        muteAttached.addAll(
                acceptBody(thenBody, mutes, this.position!!.start.line, this.position.end.line)
        )

        // Process the ELSE IF
        elseIfClauses.forEach {
            muteAttached.addAll(
                    acceptBody(it.body, mutes, it.position!!.start.line, it.position.end.line)
            )
        }

        // Process the ELSE
        if (elseClause != null) {
            muteAttached.addAll(
                    acceptBody(elseClause.body, mutes, elseClause.position!!.start.line, elseClause.position.end.line)
            )
        }

        return muteAttached
    }

    override fun execute(interpreter: InterpreterCore) {
        val condition = interpreter.eval(condition)
        interpreter.log { IfExecutionLogEntry(interpreter.getInterpretationContext().currentProgramName, this, condition) }
        if (condition.asBoolean().value) {
            interpreter.execute(this.thenBody)
        } else {
            for (elseIfClause in elseIfClauses) {
                val c = interpreter.eval(elseIfClause.condition)
                interpreter.log { ElseIfExecutionLogEntry(interpreter.getInterpretationContext().currentProgramName, elseIfClause, c) }
                if (c.asBoolean().value) {
                    interpreter.execute(elseIfClause.body)
                    return
                }
            }
            if (elseClause != null) {
                interpreter.log {
                    ElseExecutionLogEntry(
                            interpreter.getInterpretationContext().currentProgramName,
                            elseClause,
                            condition
                    )
                }
                interpreter.execute(elseClause.body)
            }
        }
    }
}

@Serializable
data class ElseClause(override val body: List<Statement>, override val position: Position? = null) : Node(position), CompositeStatement

@Serializable
data class ElseIfClause(val condition: Expression, override val body: List<Statement>, override val position: Position? = null) : Node(position), CompositeStatement

@Serializable
data class SetStmt(val valueSet: ValueSet, val indicators: List<AssignableExpression>, override val position: Position? = null) : Statement(position) {
    enum class ValueSet {
        ON,
        OFF
    }

    override fun execute(interpreter: InterpreterCore) {
        indicators.forEach {
            when (it) {
                is IndicatorExpr -> interpreter.getIndicators()[it.index] = BooleanValue(valueSet == ValueSet.ON)
                else -> TODO()
            }
        }
    }
}

@Serializable
data class ReturnStmt(val expression: Expression?, override val position: Position? = null) : Statement(position) {
    override fun execute(interpreter: InterpreterCore) {
        // set the RT indicator always on
        interpreter.getIndicators()[IndicatorType.RT.name.toIndicatorKey()] = BooleanValue.TRUE
        val returnValue = expression?.let { interpreter.eval(expression) }
        throw ReturnException(returnValue)
    }
}

// A Plist is a list of parameters
@Serializable
data class PlistStmt(
    val params: List<PlistParam>,
    val isEntry: Boolean,
    override val position: Position? = null
) : Statement(position), StatementThatCanDefineData {
    override fun dataDefinition(): List<InStatementDataDefinition> {
        val allDataDefinitions = params.mapNotNull { it.dataDefinition }
        // We do not want params in plist to shadow existing data definitions
        // They are implicit data definitions only when explicit data definitions are not present
        val filtered = allDataDefinitions.filter { paramDataDef ->
            val containingCU = this.ancestor(CompilationUnit::class.java)
                    ?: throw IllegalStateException("Not contained in a CU")
            containingCU.dataDefinitions.none { it.name == paramDataDef.name }
        }
        return filtered
    }

    override fun execute(interpreter: InterpreterCore) {
        params.forEach {
            if (interpreter.getGlobalSymbolTable().contains(it.param.name)) {
                val value = interpreter.getGlobalSymbolTable()[it.param.name]
                interpreter.log {
                    ParamListStatemenExecutionLog(
                            interpreter.getInterpretationContext().currentProgramName,
                            this,
                            it.param.name,
                            value
                    )
                }
            }
        }
    }
}

@Serializable
data class PlistParam(
    val param: ReferenceByName<AbstractDataDefinition>,
    // TODO @Derived????
    @Derived val dataDefinition: InStatementDataDefinition? = null,
    override val position: Position? = null,
    val initializationValue: Expression? = null
) : Node(position), StatementThatCanDefineData {
    override fun dataDefinition(): List<InStatementDataDefinition> {
        if (dataDefinition != null) {
            return listOf(dataDefinition)
        }
        return emptyList()
    }
}

@Serializable
data class ClearStmt(
    val value: Expression,
    @Derived val dataDefinition: InStatementDataDefinition? = null,
    override val position: Position? = null
) : Statement(position), StatementThatCanDefineData {
    override fun dataDefinition(): List<InStatementDataDefinition> {
        if (dataDefinition != null) {
            return listOf(dataDefinition)
        }
        return emptyList()
    }

    override fun execute(interpreter: InterpreterCore) {
        return when (value) {
            is DataRefExpr -> {
                val value = interpreter.assign(value, BlanksRefExpr())
                interpreter.log {
                    ClearStatemenExecutionLog(
                            interpreter.getInterpretationContext().currentProgramName,
                            this,
                            value
                    )
                }
            }
            is IndicatorExpr -> {
                val value = interpreter.assign(value, BlanksRefExpr())
                interpreter.log {
                    ClearStatemenExecutionLog(
                            interpreter.getInterpretationContext().currentProgramName,
                            this,
                            value
                    )
                }
            }
            is ArrayAccessExpr -> {
                val value = interpreter.assign(value, BlanksRefExpr())
                interpreter.log {
                    ClearStatemenExecutionLog(
                        interpreter.getInterpretationContext().currentProgramName,
                        this,
                        value
                    )
                }
            }
            else -> throw UnsupportedOperationException("I do not know how to clear ${this.value}")
        }
    }
}

@Serializable
data class DefineStmt(
    val originalName: String,
    val newVarName: String,
    override val position: Position? = null
) : Statement(position), StatementThatCanDefineData {
    override fun dataDefinition(): List<InStatementDataDefinition> {
        val containingCU = this.ancestor(CompilationUnit::class.java)
            ?: return emptyList()

        val originalDataDefinition = containingCU.dataDefinitions.find { it.name == originalName }
        // If definition was not found as a 'standalone' 'D spec' declaration,
        // maybe it can be found as a sub-field of DS in 'D specs' declarations
        containingCU.dataDefinitions.forEach {
            it.fields.forEach {
                if (it.name == originalName) {
                    return listOf(InStatementDataDefinition(newVarName, it.type, position))
                }
            }
        }

        if (originalDataDefinition != null) {
            return listOf(InStatementDataDefinition(newVarName, originalDataDefinition.type, position))
        } else {
            val inStatementDataDefinition =
                containingCU.main.stmts
                    .filterIsInstance(StatementThatCanDefineData::class.java)
                    .filter { it != this }
                    .asSequence()
                    .map(StatementThatCanDefineData::dataDefinition)
                    .flatten()
                    .find { it.name == originalName } ?: return emptyList()

            return listOf(InStatementDataDefinition(newVarName, inStatementDataDefinition.type, position))
        }
    }

    override fun execute(interpreter: InterpreterCore) {
        // Nothing to do here
    }
}

interface WithRightIndicators {
    fun allPresent(): Boolean = hi != null && lo != null && eq != null

    val hi: IndicatorKey?
    val lo: IndicatorKey?
    val eq: IndicatorKey?
}

@Serializable
data class RightIndicators(
    override val hi: IndicatorKey?,
    override val lo: IndicatorKey?,
    override val eq: IndicatorKey?
) : WithRightIndicators

@Serializable
data class CompStmt(
    val left: Expression,
    val right: Expression,
    val rightIndicators: WithRightIndicators,
    override val position: Position? = null
) : Statement(position), WithRightIndicators by rightIndicators {
    override fun execute(interpreter: InterpreterCore) {
        when (interpreter.compareExpressions(left, right, interpreter.getLocalizationContext().charset)) {
            GREATER -> interpreter.setIndicators(this, BooleanValue.TRUE, BooleanValue.FALSE, BooleanValue.FALSE)
            SMALLER -> interpreter.setIndicators(this, BooleanValue.FALSE, BooleanValue.TRUE, BooleanValue.FALSE)
            else -> interpreter.setIndicators(this, BooleanValue.FALSE, BooleanValue.FALSE, BooleanValue.TRUE)
        }
    }
}

@Serializable
data class ZAddStmt(
    val target: AssignableExpression,
    @Derived val dataDefinition: InStatementDataDefinition? = null,
    var expression: Expression,
    override val position: Position? = null
) :
        Statement(position), StatementThatCanDefineData {
    override fun dataDefinition(): List<InStatementDataDefinition> {
        if (dataDefinition != null) {
            return listOf(dataDefinition)
        }
        return emptyList()
    }

    override fun execute(interpreter: InterpreterCore) {
        interpreter.assign(target, interpreter.eval(expression))
    }
}

@Serializable
data class MultStmt(
    val target: AssignableExpression,
    val halfAdjust: Boolean = false,
    val factor1: Expression?,
    val factor2: Expression,
    @Derived val dataDefinition: InStatementDataDefinition? = null,
    override val position: Position? = null
) : Statement(position), StatementThatCanDefineData {

    override fun execute(interpreter: InterpreterCore) {
        interpreter.assign(target, interpreter.mult(this))
    }

    override fun dataDefinition() = dataDefinition?.let { listOf(it) } ?: emptyList()
}

@Serializable
data class DivStmt(
    val target: AssignableExpression,
    val halfAdjust: Boolean = false,
    val factor1: Expression?,
    val factor2: Expression,
    val mvrTarget: AssignableExpression? = null,
    @Derived val dataDefinition: InStatementDataDefinition? = null,
    override val position: Position? = null
) : Statement(position), StatementThatCanDefineData {

    override fun execute(interpreter: InterpreterCore) {
        interpreter.assign(target, interpreter.div(this))
    }

    override fun dataDefinition() = dataDefinition?.let { listOf(it) } ?: emptyList()
}

@Serializable
data class AddStmt(
    val left: Expression?,
    val result: AssignableExpression,
    @Derived val dataDefinition: InStatementDataDefinition? = null,
    val right: Expression,
    override val position: Position? = null
) : Statement(position), StatementThatCanDefineData {
    override fun dataDefinition(): List<InStatementDataDefinition> {
        if (dataDefinition != null) {
            return listOf(dataDefinition)
        }
        return emptyList()
    }

    @Derived
    val addend1: Expression
        get() = left ?: result

    override fun execute(interpreter: InterpreterCore) {
        interpreter.assign(result, interpreter.add(this))
    }
}

@Serializable
data class ZSubStmt(
    val target: AssignableExpression,
    @Derived val dataDefinition: InStatementDataDefinition? = null,
    var expression: Expression,
    override val position: Position? = null
) : Statement(position), StatementThatCanDefineData {
    override fun dataDefinition(): List<InStatementDataDefinition> {
        if (dataDefinition != null) {
            return listOf(dataDefinition)
        }
        return emptyList()
    }

    override fun execute(interpreter: InterpreterCore) {
        val value = interpreter.eval(expression)
        require(value is NumberValue) {
            "$value should be a number"
        }
        interpreter.assign(target, value.negate())
    }
}

@Serializable
data class SubStmt(
    val left: Expression?,
    val result: AssignableExpression,
    @Derived val dataDefinition: InStatementDataDefinition? = null,
    val right: Expression,
    override val position: Position? = null
) : Statement(position), StatementThatCanDefineData {
    override fun dataDefinition(): List<InStatementDataDefinition> {
        if (dataDefinition != null) {
            return listOf(dataDefinition)
        }
        return emptyList()
    }

    @Derived
    val minuend: Expression
        get() = left ?: result

    override fun execute(interpreter: InterpreterCore) {
        interpreter.assign(result, interpreter.sub(this))
    }
}

@Serializable
data class TimeStmt(
    val value: Expression,
    override val position: Position? = null
) : Statement(position) {
    override fun execute(interpreter: InterpreterCore) {
        when (value) {
            is DataRefExpr -> {
                val t = TimeStampValue.now()
                when (val valueType = value.type()) {
                    is TimeStampType -> interpreter.assign(value, t)
                    is NumberType -> {
                        val timestampFormatted: String = when (valueType.elementSize()) {
                            6 -> DateTimeFormatter.ofPattern("HHmmss").format(t.value)
                            12 -> DateTimeFormatter.ofPattern("HHmmssddMMyy").format(t.value)
                            14 -> DateTimeFormatter.ofPattern("HHmmssddMMyyyy").format(t.value)
                            else -> throw UnsupportedOperationException("TIME Statement only supports 6, 12, and 14 as the length of the Integer data type")
                        }
                        interpreter.assign(value, IntValue(timestampFormatted.toLong()))
                    }
                    else -> throw UnsupportedOperationException("TIME Statement only supports Timestamp or Integer data type")
                }
            }
            else -> throw UnsupportedOperationException("I do not know how to set TIME to ${this.value}")
        }
    }
}

@Serializable
data class DisplayStmt(val factor1: Expression?, val response: Expression?, override val position: Position? = null) : Statement(position) {
    override fun execute(interpreter: InterpreterCore) {
        val values = mutableListOf<Value>()
        factor1?.let { values.add(interpreter.eval(it)) }
        response?.let { values.add(interpreter.eval(it)) }
        // TODO: receive input from systemInterface and assign value to response
        interpreter.getSystemInterface().display(interpreter.rawRender(values))
    }
}

@Serializable
data class DoStmt(
    val endLimit: Expression,
    val index: AssignableExpression?,
    override val body: List<Statement>,
    val startLimit: Expression = IntLiteral(1),
    @Derived val dataDefinition: InStatementDataDefinition? = null,
    override val position: Position? = null
) : Statement(position), CompositeStatement, StatementThatCanDefineData {

    override fun accept(mutes: MutableMap<Int, MuteParser.MuteLineContext>, start: Int, end: Int): MutableList<MuteAnnotationResolved> {
        // TODO check if the annotation is the last statement
        return acceptBody(body, mutes, start, end)
    }

    override fun dataDefinition(): List<InStatementDataDefinition> = dataDefinition?.let { listOf(it) } ?: emptyList()

    override fun execute(interpreter: InterpreterCore) {
        var loopCounter: Long = 0
        val startTime = System.currentTimeMillis()
        val endLimitExpression = endLimit
        val endLimit: () -> Long = interpreter.optimizedIntExpression(endLimitExpression)
        if (index == null) {
            var myIterValue = interpreter.eval(startLimit).asInt().value
            try {
                interpreter.log { DoStatemenExecutionLogStart(interpreter.getInterpretationContext().currentProgramName, this) }
                while (myIterValue <= endLimit()) {
                    try {
                        interpreter.execute(body)
                    } catch (e: IterException) {
                        // nothing to do here
                    }
                    loopCounter++
                    myIterValue++
                }
                interpreter.log {
                    val elapsed = System.currentTimeMillis() - startTime
                    DoStatemenExecutionLogEnd(
                            interpreter.getInterpretationContext().currentProgramName,
                            this,
                            elapsed,
                            loopCounter
                    )
                }
            } catch (e: LeaveException) {
                // nothing to do here
                interpreter.log {
                    val elapsed = System.currentTimeMillis() - startTime
                    DoStatemenExecutionLogEnd(
                            interpreter.getInterpretationContext().currentProgramName,
                            this,
                            elapsed,
                            loopCounter
                    )
                }
            }
        } else {
            interpreter.assign(index, startLimit)
            try {
                val indexExpression = interpreter.optimizedIntExpression(index)
                while (indexExpression() <= endLimit()) {
                    try {
                        interpreter.execute(body)
                    } catch (e: IterException) {
                        // nothing to do here
                    }
                    interpreter.assign(index, PlusExpr(index, IntLiteral(1)))
                }
            } catch (e: LeaveException) {
                // nothing to do here
            }
        }
    }
}

@Serializable
data class DowStmt(
    val endExpression: Expression,
    override val body: List<Statement>,
    override val position: Position? = null
) : Statement(position), CompositeStatement {
    override fun execute(interpreter: InterpreterCore) {
        var loopCounter: Long = 0
        val startTime = System.currentTimeMillis()
        try {
            interpreter.log { DowStatemenExecutionLogStart(interpreter.getInterpretationContext().currentProgramName, this) }
            while (interpreter.eval(endExpression).asBoolean().value) {
                interpreter.execute(body)
                loopCounter++
            }
            interpreter.log {
                val elapsed = System.currentTimeMillis() - startTime
                DowStatemenExecutionLogEnd(
                        interpreter.getInterpretationContext().currentProgramName,
                        this,
                        elapsed,
                        loopCounter
                )
            }
        } catch (e: LeaveException) {
            interpreter.log {
                val elapsed = System.currentTimeMillis() - startTime
                DowStatemenExecutionLogEnd(
                        interpreter.getInterpretationContext().currentProgramName,
                        this,
                        elapsed,
                        loopCounter
                )
            }
        }
    }
}

@Serializable
data class DouStmt(
    val endExpression: Expression,
    override val body: List<Statement>,
    override val position: Position? = null
) : Statement(position), CompositeStatement {
    override fun execute(interpreter: InterpreterCore) {
        var loopCounter: Long = 0
        val startTime = System.currentTimeMillis()
        try {
            interpreter.log { DouStatemenExecutionLogStart(interpreter.getInterpretationContext().currentProgramName, this) }
            do {
                interpreter.execute(body)
                loopCounter++
            } while (!interpreter.eval(endExpression).asBoolean().value)
            interpreter.log {
                val elapsed = System.currentTimeMillis() - startTime
                DouStatemenExecutionLogEnd(
                        interpreter.getInterpretationContext().currentProgramName,
                        this,
                        elapsed,
                        loopCounter
                )
            }
        } catch (e: LeaveException) {
            interpreter.log {
                val elapsed = System.currentTimeMillis() - startTime
                DouStatemenExecutionLogEnd(
                        interpreter.getInterpretationContext().currentProgramName,
                        this,
                        elapsed,
                        loopCounter
                )
            }
        }
    }
}

@Serializable
data class LeaveSrStmt(override val position: Position? = null) : Statement(position) {
    override fun execute(interpreter: InterpreterCore) {
        interpreter.log { LeaveSrStatemenExecutionLog(interpreter.getInterpretationContext().currentProgramName, this) }
        throw LeaveSrException()
    }
}

@Serializable
data class LeaveStmt(override val position: Position? = null) : Statement(position) {
    override fun execute(interpreter: InterpreterCore) {
        interpreter.log { LeaveStatemenExecutionLog(interpreter.getInterpretationContext().currentProgramName, this) }
        throw LeaveException()
    }
}

@Serializable
data class IterStmt(override val position: Position? = null) : Statement(position) {
    override fun execute(interpreter: InterpreterCore) {
        interpreter.log { IterStatemenExecutionLog(interpreter.getInterpretationContext().currentProgramName, this) }
        throw IterException()
    }
}

@Serializable
data class OtherStmt(override val position: Position? = null) : Statement(position) {
    override fun execute(interpreter: InterpreterCore) {
        TODO("Not yet implemented")
    }
}

@Serializable
data class TagStmt private constructor(val tag: String, override val position: Position? = null) : Statement(position) {
    companion object {
        operator fun invoke(tag: String, position: Position? = null): TagStmt = TagStmt(tag.uppercase(Locale.getDefault()), position)
    }
    override fun execute(interpreter: InterpreterCore) {
        // Nothing to do here
    }
}

@Serializable
data class GotoStmt(val tag: String, override val position: Position? = null) : Statement(position) {
    override fun execute(interpreter: InterpreterCore) {
        throw GotoException(tag)
    }
}

@Serializable
data class CabStmt(
    val factor1: Expression,
    val factor2: Expression,
    val comparison: ComparisonOperator?,
    val tag: String,
    val rightIndicators: WithRightIndicators,
    override val position: Position? = null
) : Statement(position), WithRightIndicators by rightIndicators {
    override fun execute(interpreter: InterpreterCore) {
        val comparisonResult = comparison.verify(factor1, factor2, interpreter, interpreter.getLocalizationContext().charset)
        when (comparisonResult.comparison) {
            GREATER -> interpreter.setIndicators(this, BooleanValue.TRUE, BooleanValue.FALSE, BooleanValue.FALSE)
            SMALLER -> interpreter.setIndicators(this, BooleanValue.FALSE, BooleanValue.TRUE, BooleanValue.FALSE)
            else -> interpreter.setIndicators(this, BooleanValue.FALSE, BooleanValue.FALSE, BooleanValue.TRUE)
        }
        if (comparisonResult.isVerified) throw GotoException(tag)
    }
}

@Serializable
data class ForStmt(
    var init: Expression,
    val endValue: Expression,
    val byValue: Expression,
    val downward: Boolean = false,
    override val body: List<Statement>,
    override val position: Position? = null
) : Statement(position), CompositeStatement {
    fun iterDataDefinition(): AbstractDataDefinition {
        if (init is AssignmentExpr) {
            if ((init as AssignmentExpr).target is DataRefExpr) {
                return ((init as AssignmentExpr).target as DataRefExpr).variable.referred!!
            } else {
                throw UnsupportedOperationException()
            }
        } else {
            throw UnsupportedOperationException()
        }
    }

    override fun accept(mutes: MutableMap<Int, MuteParser.MuteLineContext>, start: Int, end: Int): MutableList<MuteAnnotationResolved> {
        // TODO check if the annotation is the last statement
        return acceptBody(body, mutes, start, end)
    }

    override fun execute(interpreter: InterpreterCore) {
        var loopCounter: Long = 0
        val startTime = System.currentTimeMillis()

        interpreter.eval(init)
        val iterVar = iterDataDefinition()
        try {
            interpreter.log { ForStatementExecutionLogStart(interpreter.getInterpretationContext().currentProgramName, this) }
            var step = interpreter.eval(byValue).asInt().value
            if (downward) {
                step *= -1
            }
            while (interpreter.enterCondition(interpreter[iterVar], interpreter.eval(endValue), downward)) {
                try {
                    interpreter.execute(body)
                } catch (e: IterException) {
                    // nothing to do here
                }

                interpreter.increment(iterVar, step)
                loopCounter++
            }
            interpreter.log {
                val elapsed = System.currentTimeMillis() - startTime
                ForStatementExecutionLogEnd(
                        interpreter.getInterpretationContext().currentProgramName,
                        this,
                        elapsed,
                        loopCounter
                )
            }
        } catch (e: LeaveException) {
            // leaving
            interpreter.log {
                val elapsed = System.currentTimeMillis() - startTime
                ForStatementExecutionLogEnd(
                        interpreter.getInterpretationContext().currentProgramName,
                        this,
                        elapsed,
                        loopCounter
                )
            }
        }
    }
}

/*
* For an array data structure, the keyed-ds-array operand is a qualified name consisting
* of the array to be sorted followed by the subfield to be used as a key for the sort.
*/
@Serializable
data class SortAStmt(val target: Expression, override val position: Position? = null) : Statement(position) {
    override fun execute(interpreter: InterpreterCore) {
        sortA(
            value = interpreter.eval(target),
            arrayType = target.type() as ArrayType
        )
    }
}

@Serializable
data class CatStmt(
    val left: Expression?,
    val right: Expression,
    val target: AssignableExpression,
    val blanksInBetween: Expression?,
    @Derived val dataDefinition: InStatementDataDefinition? = null,
    override val position: Position? = null,
    val operationExtender: String? = null
) : Statement(position), StatementThatCanDefineData {

    override fun execute(interpreter: InterpreterCore) {
        val factor1: String = if (left != null) {
            interpreter.eval(left).asString().value
        } else {
            // set result as factor 1
            interpreter.eval(target).asString().value
        }
        val factor2: String = if (right.type() is StringType) {
            interpreter.eval(right).asString().value
        } else {
            throw UnsupportedOperationException("Factor 2 of CAT Statement must be a StringValue")
        }
        val blanks: String? = if (blanksInBetween != null) {
            " ".repeat(interpreter.eval(blanksInBetween).asInt().value.toInt())
        } else {
            null
        }
        require(target.type() is StringType) {
            "Result expression of CAT Statement must be a StringValue"
        }
        var result: String = interpreter.eval(target).asString().value

        val concatenatedString: String = if (blanks == null) {
            // concatenate factor 1 with factor 2
            (factor1 + factor2)
        } else {
            // if blanks aren't null trim factor 1
            (factor1.trim() + blanks + factor2)
        }

        result = if (result.length > concatenatedString.length) {
            // handle CAT(P)
            if (operationExtender != null) {
                concatenatedString + " ".repeat(result.length - concatenatedString.length)
            } else {
                (concatenatedString + result.substring(concatenatedString.length))
            }
        } else {
            (concatenatedString.substring(0, result.length))
        }

        interpreter.assign(target, StringValue(result))
        interpreter.log { CatStatementExecutionLog(interpreter.getInterpretationContext().currentProgramName, this, interpreter.eval(target)) }
    }

    override fun dataDefinition(): List<InStatementDataDefinition> = dataDefinition?.let { listOf(it) } ?: emptyList()
}

@Serializable
data class LookupStmt(
    val left: Expression,
    val right: Expression,
    val rightIndicators: WithRightIndicators,
    override val position: Position? = null
) : Statement(position), WithRightIndicators by rightIndicators {
    override fun execute(interpreter: InterpreterCore) {
        lookUp(this, interpreter, interpreter.getLocalizationContext().charset)
    }
}

@Serializable
data class ScanStmt(
    val left: Expression,
    val leftLength: Int?,
    val right: Expression,
    val startPosition: Int,
    val target: AssignableExpression,
    val rightIndicators: WithRightIndicators,
    @Derived val dataDefinition: InStatementDataDefinition? = null,
    override val position: Position? = null
) : Statement(position), WithRightIndicators by rightIndicators, StatementThatCanDefineData {

    override fun execute(interpreter: InterpreterCore) {
        val stringToSearch = interpreter.eval(left).asString().value.substringOfLength(leftLength)
        val searchInto = interpreter.eval(right).asString().value.substring(startPosition - 1)
        val occurrences = mutableListOf<Value>()
        var index = -1
        do {
            index = searchInto.indexOf(stringToSearch, index + 1)
            if (index >= 0) occurrences.add(IntValue((index + startPosition).toLong()))
        } while (index >= 0)
        if (occurrences.isEmpty()) {
            interpreter.setIndicators(this, BooleanValue.FALSE, BooleanValue.FALSE, BooleanValue.FALSE)
        } else {
            interpreter.setIndicators(this, BooleanValue.FALSE, BooleanValue.FALSE, BooleanValue.TRUE)
            if (target.type().isArray()) {
                val fullOccurrences = occurrences.resizeTo(target.type().numberOfElements(), IntValue.ZERO).toMutableList()
                interpreter.assign(target, ConcreteArrayValue(fullOccurrences, target.type().asArray().element))
            } else {
                interpreter.assign(target, occurrences[0])
            }
        }
    }

    override fun dataDefinition() = dataDefinition?.let { listOf(it) } ?: emptyList()
}

@Serializable
data class XFootStmt(
    val left: Expression,
    val result: AssignableExpression,
    val rightIndicators: WithRightIndicators,
    @Derived val dataDefinition: InStatementDataDefinition? = null,
    override val position: Position? = null
) : Statement(position), WithRightIndicators by rightIndicators, StatementThatCanDefineData {
    override fun dataDefinition(): List<InStatementDataDefinition> {
        if (dataDefinition != null) {
            return listOf(dataDefinition)
        }
        return emptyList()
    }

    override fun execute(interpreter: InterpreterCore) {
        xfoot(this, interpreter)
    }
}

/**
 *  The SUBST statements returns a substring from factor 2, starting at the
 *  location specified in 'startPosition' for the length specified in 'length',
 *  and places this substring in the 'target' field.
 *
 *  @property length length to extract.
 *  @property value source string.
 *  @property startPosition starting position.
 *  @property target result string.
 *  @property operationExtender indicate extender position.
 */
@Serializable
data class SubstStmt(
    val length: Expression?,
    val value: Expression,
    val startPosition: Expression?,
    val target: AssignableExpression,
    val operationExtender: String?,
    @Derived val dataDefinition: InStatementDataDefinition? = null,
    override val position: Position? = null
) : Statement(position), StatementThatCanDefineData {
    override fun execute(interpreter: InterpreterCore) {

        val start = startPosition?.let { interpreter.eval(it).asString().value.toInt() } ?: 1

        /**
         * Length is 1-based which is a specific prerogative of rpg,
         * not like modern programming languages whose indices are all zero-based
         */
        val substring: String = length?.let {
            val end = interpreter.eval(it).asString().value.toInt()
            val endPosition = start + end
            interpreter.eval(value).asString().value.substring(startIndex = start - 1, endIndex = endPosition - 1)
        } ?: interpreter.eval(value).asString().value.substring(startIndex = start - 1)

        /** Extended operations on opcode:
         * in case of SUBST replace range of string,
         * in case of SUBST(P) replace string
         */
        val newSubstr = operationExtender?.let { substring } ?: let {
            val targetValue = interpreter.eval(target).asString().value
            if (targetValue.length > substring.length) {
                targetValue.replaceRange(startIndex = 0, endIndex = substring.length, replacement = substring)
            } else {
                targetValue.replace(targetValue, substring)
            }
        }
        interpreter.assign(target, newSubstr.asValue())
    }

    override fun dataDefinition(): List<InStatementDataDefinition> = dataDefinition?.let { listOf(it) } ?: emptyList()
}

/**
 * Implements [OCCUR](https://www.ibm.com/docs/en/i/7.4?topic=codes-occur-setget-occurrence-data-structure)
 * */
@Serializable
data class OccurStmt(
    val occurenceValue: Expression?,
    val dataStructure: String,
    val result: AssignableExpression?,
    val operationExtender: String?,
    @Derived val dataDefinition: InStatementDataDefinition? = null,
    val errorIndicator: IndicatorKey?,
    override val position: Position? = null
) : Statement(position), StatementThatCanDefineData {

    init {
        require(operationExtender == null) {
            "Operation extender not supported"
        }
    }

    override fun dataDefinition(): List<InStatementDataDefinition> = dataDefinition?.let { listOf(it) } ?: emptyList()

    override fun execute(interpreter: InterpreterCore) {
        val dataStructureValue = interpreter[dataStructure]
        require(dataStructureValue is OccurableDataStructValue) {
            "OCCUR not supported. $dataStructure must be a DS defined with OCCURS keyword"
        }
        occurenceValue?.let {
            val evaluatedValue = interpreter.eval(it)
            if (evaluatedValue is OccurableDataStructValue) {
                dataStructureValue.pos(
                    occurrence = evaluatedValue.occurrence,
                    interpreter = interpreter,
                    errorIndicator = errorIndicator
                )
            } else if (evaluatedValue.asString().value.isInt()) {
                dataStructureValue.pos(
                    occurrence = evaluatedValue.asString().value.toInt(),
                    interpreter = interpreter,
                    errorIndicator = errorIndicator
                )
            } else {
                throw IllegalArgumentException("$evaluatedValue must be an occurrence or a reference to a multiple occurrence data structure")
            }
        }
        result?.let { result -> interpreter.assign(result, dataStructureValue.occurrence.asValue()) }
    }
}

fun OccurableDataStructValue.pos(occurrence: Int, interpreter: InterpreterCore, errorIndicator: IndicatorKey?) {
    try {
        this.pos(occurrence)
    } catch (e: ArrayIndexOutOfBoundsException) {
        if (errorIndicator == null) throw e else interpreter.getIndicators()[errorIndicator] = BooleanValue.TRUE
    }
}

<<<<<<< HEAD
@Serializable
data class OpenStmt(
    @Transient open val name: String = "", // Factor 2
    @Transient override val position: Position? = null,
    val operationExtender: String?,
    val errorIndicator: IndicatorKey?
) : Statement(position) {
    init {
        require(operationExtender == null) {
            "Operation extender not supported"
        }
    }
    override fun execute(interpreter: InterpreterCore) {
        val dbFile = interpreter.dbFile(name, this)
        dbFile.open = true
    }
}

data class CloseStmt(
    @Transient open val name: String = "", // Factor 2
    @Transient override val position: Position? = null,
    val operationExtender: String?,
    val errorIndicator: IndicatorKey?
) : Statement(position) {

    init {
        require(operationExtender == null) {
            "Operation extender not supported"
        }
    }
    override fun execute(interpreter: InterpreterCore) {
        val dbFile = interpreter.dbFile(name, this)
        dbFile.open = false
    }
=======
/**
 *  XLATE operation Code: all characters in the source string (factor 2) are translated according
 *  to the From and To strings (both in factor 1) and put into a receiver
 *  field (result field). Source characters with a match in the From string
 *  are translated to corresponding characters in the To string.
 *
 *  @property from characters to replace
 *  @property to replacement characters.
 *  @property string source string.
 *  @property startPos starting position in the source string.
 *  @property target result string.
 */
@Serializable
data class XlateStmt(
    val from: Expression,
    val to: Expression,
    val string: Expression,
    val startPos: Int,
    val target: AssignableExpression,
    val rightIndicators: WithRightIndicators,
    @Derived val dataDefinition: InStatementDataDefinition? = null,
    override val position: Position? = null
) : Statement(position), WithRightIndicators by rightIndicators, StatementThatCanDefineData {
    override fun execute(interpreter: InterpreterCore) {
        val originalChars = interpreter.eval(from).asString().value
        val newChars = interpreter.eval(to).asString().value
        val start = startPos
        val s = interpreter.eval(string).asString().value
        val pair = s.divideAtIndex(start - 1)
        var right = pair.second
        val substitutionMap = mutableMapOf<Char, Char>()
        originalChars.forEachIndexed { i, c ->
            if (newChars.length > i) {
                substitutionMap[c] = newChars[i]
            }
        }
        substitutionMap.forEach {
            right = right.replace(it.key, it.value)
        }
        interpreter.assign(target, StringValue(pair.first + right))
    }

    override fun dataDefinition() = dataDefinition?.let { listOf(it) } ?: emptyList()
>>>>>>> 80dbda78
}<|MERGE_RESOLUTION|>--- conflicted
+++ resolved
@@ -1730,86 +1730,4 @@
     } catch (e: ArrayIndexOutOfBoundsException) {
         if (errorIndicator == null) throw e else interpreter.getIndicators()[errorIndicator] = BooleanValue.TRUE
     }
-}
-
-<<<<<<< HEAD
-@Serializable
-data class OpenStmt(
-    @Transient open val name: String = "", // Factor 2
-    @Transient override val position: Position? = null,
-    val operationExtender: String?,
-    val errorIndicator: IndicatorKey?
-) : Statement(position) {
-    init {
-        require(operationExtender == null) {
-            "Operation extender not supported"
-        }
-    }
-    override fun execute(interpreter: InterpreterCore) {
-        val dbFile = interpreter.dbFile(name, this)
-        dbFile.open = true
-    }
-}
-
-data class CloseStmt(
-    @Transient open val name: String = "", // Factor 2
-    @Transient override val position: Position? = null,
-    val operationExtender: String?,
-    val errorIndicator: IndicatorKey?
-) : Statement(position) {
-
-    init {
-        require(operationExtender == null) {
-            "Operation extender not supported"
-        }
-    }
-    override fun execute(interpreter: InterpreterCore) {
-        val dbFile = interpreter.dbFile(name, this)
-        dbFile.open = false
-    }
-=======
-/**
- *  XLATE operation Code: all characters in the source string (factor 2) are translated according
- *  to the From and To strings (both in factor 1) and put into a receiver
- *  field (result field). Source characters with a match in the From string
- *  are translated to corresponding characters in the To string.
- *
- *  @property from characters to replace
- *  @property to replacement characters.
- *  @property string source string.
- *  @property startPos starting position in the source string.
- *  @property target result string.
- */
-@Serializable
-data class XlateStmt(
-    val from: Expression,
-    val to: Expression,
-    val string: Expression,
-    val startPos: Int,
-    val target: AssignableExpression,
-    val rightIndicators: WithRightIndicators,
-    @Derived val dataDefinition: InStatementDataDefinition? = null,
-    override val position: Position? = null
-) : Statement(position), WithRightIndicators by rightIndicators, StatementThatCanDefineData {
-    override fun execute(interpreter: InterpreterCore) {
-        val originalChars = interpreter.eval(from).asString().value
-        val newChars = interpreter.eval(to).asString().value
-        val start = startPos
-        val s = interpreter.eval(string).asString().value
-        val pair = s.divideAtIndex(start - 1)
-        var right = pair.second
-        val substitutionMap = mutableMapOf<Char, Char>()
-        originalChars.forEachIndexed { i, c ->
-            if (newChars.length > i) {
-                substitutionMap[c] = newChars[i]
-            }
-        }
-        substitutionMap.forEach {
-            right = right.replace(it.key, it.value)
-        }
-        interpreter.assign(target, StringValue(pair.first + right))
-    }
-
-    override fun dataDefinition() = dataDefinition?.let { listOf(it) } ?: emptyList()
->>>>>>> 80dbda78
 }