--- conflicted
+++ resolved
@@ -248,7 +248,6 @@
     }
 }
 
-<<<<<<< HEAD
 data class MultStmt(
     val target: AssignableExpression,
     val halfAdjust: Boolean = false,
@@ -264,7 +263,7 @@
     val factor2: Expression,
     override val position: Position? = null
 ) : Statement(position)
-=======
+
 data class AddStmt(
     val left: Expression?,
     val result: AssignableExpression,
@@ -283,7 +282,6 @@
     val addend1: Expression
         get() = left ?: result
 }
->>>>>>> 7ce41de0
 
 data class ZSubStmt(
     val target: AssignableExpression,
