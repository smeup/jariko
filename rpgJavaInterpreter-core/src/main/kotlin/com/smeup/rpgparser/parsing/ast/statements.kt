--- conflicted
+++ resolved
@@ -578,7 +578,6 @@
     }
 }
 
-<<<<<<< HEAD
 @Serializable
 data class CallStmt(
     val expression: Expression,
@@ -591,18 +590,6 @@
             it.dataDefinition
         }
     }
-=======
-        override fun execute(interpreter: InterpreterCore) {
-            interpreter.log { CallExecutionLogEntry(interpreter.interpretationContext.currentProgramName, this) }
-            val startTime = System.currentTimeMillis()
-            val callStatement = this
-            val programToCall = interpreter.eval(expression).asString().value.trim()
-            MainExecutionContext.setExecutionProgramName(programToCall)
-            val program = interpreter.systemInterface.findProgram(programToCall)
-            require(program != null) {
-                "Line: ${this.position.line()} - Program $programToCall cannot be found"
-            }
->>>>>>> ef1ff4fe
 
     override fun execute(interpreter: InterpreterCore) {
         interpreter.log { CallExecutionLogEntry(interpreter.interpretationContext.currentProgramName, this) }
@@ -622,8 +609,8 @@
                         interpreter.assign(it.dataDefinition, interpreter.eval(it.dataDefinition.initializationValue))
                     } else {
                         interpreter.assign(
-                                interpreter.dataDefinitionByName(it.param.name)!!,
-                                interpreter.eval(it.dataDefinition.initializationValue)
+                            interpreter.dataDefinitionByName(it.param.name)!!,
+                            interpreter.eval(it.dataDefinition.initializationValue)
                         )
                     }
                 } else {
@@ -638,35 +625,37 @@
             program.params()[index].name to interpreter[it.param.name]
         }.toMap(LinkedHashMap())
 
-<<<<<<< HEAD
         val paramValuesAtTheEnd =
-                try {
-                    interpreter.systemInterface.registerProgramExecutionStart(program, params)
-                    program.execute(interpreter.systemInterface, params).apply {
-=======
-            val paramValuesAtTheEnd =
-                    try {
-                        interpreter.systemInterface.registerProgramExecutionStart(program, params)
-                        kotlin.run {
-                            val callProgramHandler = MainExecutionContext.getConfiguration().options?.callProgramHandler
-                            // call program.execute only if callProgramHandler.handleCall do nothing
-                            callProgramHandler?.handleCall?.invoke(programToCall, interpreter.systemInterface, params)
-                                ?: program.execute(interpreter.systemInterface, params)
-                        }.apply {
-                            interpreter.log { CallEndLogEntry(interpreter.interpretationContext.currentProgramName, callStatement, System.currentTimeMillis() - startTime) }
-                        }
-                    } catch (e: Exception) { // TODO Catch a more specific exception?
->>>>>>> ef1ff4fe
-                        interpreter.log { CallEndLogEntry(interpreter.interpretationContext.currentProgramName, callStatement, System.currentTimeMillis() - startTime) }
+            try {
+                interpreter.systemInterface.registerProgramExecutionStart(program, params)
+                kotlin.run {
+                    val callProgramHandler = MainExecutionContext.getConfiguration().options?.callProgramHandler
+                    // call program.execute only if callProgramHandler.handleCall do nothing
+                    callProgramHandler?.handleCall?.invoke(programToCall, interpreter.systemInterface, params)
+                        ?: program.execute(interpreter.systemInterface, params)
+                }.apply {
+                    interpreter.log {
+                        CallEndLogEntry(
+                            interpreter.interpretationContext.currentProgramName,
+                            callStatement,
+                            System.currentTimeMillis() - startTime
+                        )
                     }
-                } catch (e: Exception) { // TODO Catch a more specific exception?
-                    interpreter.log { CallEndLogEntry(interpreter.interpretationContext.currentProgramName, callStatement, System.currentTimeMillis() - startTime) }
-                    if (errorIndicator == null) {
-                        throw e
-                    }
-                    interpreter.predefinedIndicators[errorIndicator] = BooleanValue.TRUE
-                    null
-                }
+                }
+            } catch (e: Exception) { // TODO Catch a more specific exception?
+                interpreter.log {
+                    CallEndLogEntry(
+                        interpreter.interpretationContext.currentProgramName,
+                        callStatement,
+                        System.currentTimeMillis() - startTime
+                    )
+                }
+                if (errorIndicator == null) {
+                    throw e
+                }
+                interpreter.predefinedIndicators[errorIndicator] = BooleanValue.TRUE
+                null
+            }
         paramValuesAtTheEnd?.forEachIndexed { index, value ->
             interpreter.assign(this.params[index].param.referred!!, value)
         }
@@ -1476,25 +1465,7 @@
         return emptyList()
     }
 
-<<<<<<< HEAD
     override fun execute(interpreter: InterpreterCore) {
         xfoot(this, interpreter)
     }
-}
-=======
-        override fun execute(interpreter: InterpreterCore) {
-            xfoot(this, interpreter)
-        }
-    }
-
-    private data class ExternalizedProgram(
-        private val programName: String,
-        private val params: List<ProgramParam>,
-        private val execute: (programName: String, systemInterface: SystemInterface, params: LinkedHashMap<String, Value>) -> List<Value>
-    ) : Program {
-
-        override fun params() = params
-
-        override fun execute(systemInterface: SystemInterface, params: LinkedHashMap<String, Value>) = execute.invoke(programName, systemInterface, params)
-    }
->>>>>>> ef1ff4fe
+}