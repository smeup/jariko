--- conflicted
+++ resolved
@@ -811,27 +811,17 @@
 }
 
 @Serializable
-<<<<<<< HEAD
 data class KListStmt(
     val name: String,
     val fields: List<String>,
     val dataDefinitions: List<InStatementDataDefinition>? = null,
     override val position: Position?
-) : Statement(position), StatementThatCanDefineData {
+) : Statement(position),
+    StatementThatCanDefineData {
+    override val loggableEntityName: String
+        get() = "KLIST"
+
     private val normalizedName: String = name.uppercase(Locale.getDefault())
-=======
-data class KListStmt
-private constructor(val name: String, val fields: List<String>, override val position: Position?) : Statement(position),
-    StatementThatCanDefineData {
-    override val loggableEntityName: String
-        get() = "KLIST"
-
-    companion object {
-        operator fun invoke(name: String, fields: List<String>, position: Position? = null): KListStmt {
-            return KListStmt(name.uppercase(Locale.getDefault()), fields, position)
-        }
-    }
->>>>>>> 5dedc05d
 
     override fun dataDefinition(): List<InStatementDataDefinition> {
         val klistDefinition = InStatementDataDefinition(normalizedName, KListType)
