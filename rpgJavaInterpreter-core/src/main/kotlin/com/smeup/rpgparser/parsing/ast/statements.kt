--- conflicted
+++ resolved
@@ -1762,11 +1762,7 @@
 
 @Serializable
 data class OpenStmt(
-<<<<<<< HEAD
-    open val name: String = "", // Factor 2
-=======
     val name: String = "", // Factor 2
->>>>>>> 719446a9
     override val position: Position? = null,
     val operationExtender: String?,
     val errorIndicator: IndicatorKey?
@@ -1783,11 +1779,7 @@
 }
 @Serializable
 data class CloseStmt(
-<<<<<<< HEAD
-    open val name: String = "", // Factor 2
-=======
     val name: String = "", // Factor 2
->>>>>>> 719446a9
     override val position: Position? = null,
     val operationExtender: String?,
     val errorIndicator: IndicatorKey?
