--- conflicted
+++ resolved
@@ -79,7 +79,6 @@
 }
 
 internal object KnownDataDefinition {
-
     fun getInstance(): KnownDataDefinitionInstance {
         return if (MainExecutionContext.getParsingProgramStack().empty()) {
             MainExecutionContext.getAttributes()
@@ -115,22 +114,15 @@
     val sortedStatements = this.filterNotNull().moveLikeStatementToTheEnd(conf = conf)
 
     // First pass ignore exception and all the know definitions
-<<<<<<< HEAD
-    dataDefinitionProviders.addAll(this.statement()
-        .mapNotNull {
-            it.toDataDefinitionProvider(
-                conf = conf,
-                knownDataDefinitions = knownDataDefinitions,
-                fileDefinitions = fileDefinitions
-            )
-        })
-=======
     val firstPassProviders = sortedStatements.mapNotNull {
-        it.toDataDefinitionProvider(conf = conf, knownDataDefinitions = knownDataDefinitions)
+        it.toDataDefinitionProvider(
+            conf = conf,
+            knownDataDefinitions = knownDataDefinitions,
+            fileDefinitions = fileDefinitions
+        )
     }
     dataDefinitionProviders.addAll(firstPassProviders)
 
->>>>>>> 4464006b
     // Second pass, everything, I mean everything
     val secondPassProviders = sortedStatements.mapNotNull {
         kotlin.runCatching {
@@ -154,22 +146,6 @@
                             dataDefinitionProviders = dataDefinitionProviders,
                             parentDataDefinitions = parentDataDefinitions
                         )
-<<<<<<< HEAD
-                    }
-                    else -> null
-=======
-                    ).toDataDefinition().updateKnownDataDefinitionsAndGetHolder(knownDataDefinitions)
->>>>>>> 4464006b
-                }
-
-                it.dcl_ds() != null && it.dcl_ds().useExtName() && fileDefinitions != null && fileDefinitions.keys.any { fileDefinition ->
-                    fileDefinition.name.equals(it.dcl_ds().getKeywordExtName().getExtName(), ignoreCase = true)
-                } -> {
-                    DataDefinitionCalculator(
-                        it.dcl_ds().toAstWithExtName(
-                            conf = conf,
-                            fileDefinitions = fileDefinitions
-                        )
                     ).toDataDefinition().updateKnownDataDefinitionsAndGetHolder(knownDataDefinitions)
                 }
 
@@ -219,6 +195,7 @@
         dataDefinition.error("${dataDefinition.name} has been defined twice")
     }
 }
+
 internal fun FileDefinition.toDataDefinitions(): List<DataDefinition> {
     val dataDefinitions = mutableListOf<DataDefinition>()
     val reloadConfig = MainExecutionContext.getConfiguration()
@@ -566,7 +543,7 @@
 private fun StatementContext.toDataDefinitionProvider(
     conf: ToAstConfiguration = ToAstConfiguration(),
     knownDataDefinitions: MutableMap<String, DataDefinition>,
-    fileDefinitions: Map<FileDefinition, List<DataDefinition>>
+    fileDefinitions: Map<FileDefinition, List<DataDefinition>>?
 ): DataDefinitionProvider? {
     return when {
         this.dcl_ds() != null -> {
@@ -593,63 +570,12 @@
 }
 
 private fun ProcedureContext.getDataDefinitions(conf: ToAstConfiguration = ToAstConfiguration(), parentDataDefinitions: List<DataDefinition>): List<DataDefinition> {
-<<<<<<< HEAD
-    // We need to calculate first all the data definitions which do not contain the LIKE DS directives
-    // then we calculate the ones with the LIKE DS clause, as they could have references to DS declared
-    // after them
-    val dataDefinitionProviders: MutableList<DataDefinitionProvider> = LinkedList()
-    val knownDataDefinitions = mutableMapOf<String, DataDefinition>()
-
-    // First pass ignore exception and all the know definitions
-    dataDefinitionProviders.addAll(this.subprocedurestatement()
-        .mapNotNull {
-            it.statement()?.toDataDefinitionProvider(
-                conf = conf,
-                knownDataDefinitions = knownDataDefinitions,
-                fileDefinitions = emptyMap()
-            )
-        })
-
-    // Second pass, everything, I mean everything
-    dataDefinitionProviders.addAll(this.subprocedurestatement()
-        .mapNotNull {
-            kotlin.runCatching {
-                if (null != it.statement()) {
-                    when {
-                        it.statement().dspec() != null -> {
-                            it.statement().dspec()
-                                .toAst(conf, knownDataDefinitions.values.toList(), parentDataDefinitions)
-                                .updateKnownDataDefinitionsAndGetHolder(knownDataDefinitions)
-                        }
-                        it.statement().dcl_c() != null -> {
-                            it.statement().dcl_c()
-                                .toAst(conf)
-                                .updateKnownDataDefinitionsAndGetHolder(knownDataDefinitions)
-                        }
-                        it.statement().dcl_ds() != null && it.statement().dcl_ds().useLikeDs(conf) -> {
-                            DataDefinitionCalculator(
-                                it.statement().dcl_ds().toAstWithLikeDs(
-                                    conf = conf,
-                                    dataDefinitionProviders = dataDefinitionProviders,
-                                    parentDataDefinitions = parentDataDefinitions
-                                )
-                            )
-                        }
-                        else -> null
-                    }
-                } else {
-                    null
-                }
-            }.onFailure { error ->
-                it.error("Error on dataDefinitionProviders creation", error, conf)
-            }.getOrThrow()
-        })
-=======
-    val (providers, knownDataDefinitions) = this.subprocedurestatement().map { it.statement() }.getDataDefinition(
-        conf = conf,
-        parentDataDefinitions = parentDataDefinitions
-    )
->>>>>>> 4464006b
+    val (providers, knownDataDefinitions) = this.subprocedurestatement()
+        .map { it.statement() }
+        .getDataDefinition(
+            conf = conf,
+            parentDataDefinitions = parentDataDefinitions
+        )
 
     // PROCEDURE PARAMETERS pass
     val paramProviders = this.dcl_pi().pi_parm_fixed()
