--- conflicted
+++ resolved
@@ -450,7 +450,6 @@
     return ZAddStmt(DataRefExpr(ReferenceByName(name), position), dataDefinition, expression, position)
 }
 
-<<<<<<< HEAD
 internal fun CsMULTContext.toAst(conf: ToAstConfiguration = ToAstConfiguration()): MultStmt {
     val result = this.cspec_fixed_standard_parts().result.text
     val factor1 = leftExpr(conf)
@@ -477,7 +476,8 @@
     } else {
         null
     }
-=======
+}
+
 internal fun CsADDContext.toAst(conf: ToAstConfiguration = ToAstConfiguration()): AddStmt {
     val result = this.cspec_fixed_standard_parts().result.text
     val left = leftExpr(conf)
@@ -485,7 +485,6 @@
     val position = toPosition(conf.considerPosition)
     val dataDefinition = this.cspec_fixed_standard_parts().toDataDefinition(result, position, conf)
     return AddStmt(left, DataRefExpr(ReferenceByName(result), position), dataDefinition, right, position)
->>>>>>> 7ce41de0
 }
 
 internal fun CsZ_SUBContext.toAst(conf: ToAstConfiguration = ToAstConfiguration()): ZSubStmt {
