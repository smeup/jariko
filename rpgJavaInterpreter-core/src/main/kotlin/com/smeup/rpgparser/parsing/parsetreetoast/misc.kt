--- conflicted
+++ resolved
@@ -259,11 +259,8 @@
         this.csTAG() != null -> this.csTAG().toAst(conf)
         this.csGOTO() != null -> this.csGOTO().toAst(conf)
         this.csSORTA() != null -> this.csSORTA().toAst(conf)
-<<<<<<< HEAD
         this.csDEFINE() != null -> this.csDEFINE().toAst(conf)
-=======
         this.csCAT() != null -> this.csCAT().toAst(conf)
->>>>>>> 0d1aa6bf
         else -> TODO("${this.text} at ${this.toPosition(true)}")
     }
 }
