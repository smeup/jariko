--- conflicted
+++ resolved
@@ -206,10 +206,7 @@
     return when {
         this.SPLAT_HIVAL() != null -> HiValExpr(position)
         this.SPLAT_LOVAL() != null -> LowValExpr(position)
-<<<<<<< HEAD
         this.SPLAT_BLANKS() != null -> BlanksRefExpr(position)
-=======
->>>>>>> 956191d3
         this.SPLAT_ALL() != null -> {
             val content: LiteralContext = this.parent.getChild(1) as LiteralContext
             AllExpr(content.toAst(conf), position)
@@ -258,11 +255,7 @@
         this.csRETURN() != null -> this.csRETURN().toAst(conf)
         this.csTAG() != null -> this.csTAG().toAst(conf)
         this.csGOTO() != null -> this.csGOTO().toAst(conf)
-<<<<<<< HEAD
         this.csSORTA() != null -> this.csSORTA().toAst(conf)
-
-=======
->>>>>>> 956191d3
         else -> TODO("${this.text} at ${this.toPosition(true)}")
     }
 }
@@ -418,17 +411,12 @@
     }
 }
 
-<<<<<<< HEAD
 internal fun CsSETONContext.toAst(conf: ToAstConfiguration = ToAstConfiguration()): SetStmt {
     try {
         return SetStmt(SetStmt.ValueSet.ON, indicators(this.cspec_fixed_standard_parts(), conf.considerPosition), toPosition(conf.considerPosition))
     } catch (e: Exception) {
         throw RuntimeException("Problem translating ${this.text} at ${this.toPosition(true)}", e)
     }
-=======
-internal fun CsSETONContext.toAst(conf: ToAstConfiguration = ToAstConfiguration()): SetOnStmt {
-    return SetOnStmt(indicators(this.cspec_fixed_standard_parts()), toPosition(conf.considerPosition))
->>>>>>> 956191d3
 }
 
 internal fun CsSETOFFContext.toAst(conf: ToAstConfiguration = ToAstConfiguration()): SetStmt {
@@ -510,18 +498,11 @@
 }
 
 internal fun CsREADContext.toAst(conf: ToAstConfiguration): Statement {
-<<<<<<< HEAD
     // TODO implement DS in result field
     val factor2 = this.cspec_fixed_standard_parts().factor2.text ?: throw UnsupportedOperationException("READE operation requires factor 2: ${this.text}")
     return ReadStmt(
         factor2,
         toPosition(conf.considerPosition))
-=======
-    val position = toPosition(conf.considerPosition)
-    // TODO implement DS in result field
-    val factor2 = this.cspec_fixed_standard_parts().factor2.text ?: throw UnsupportedOperationException("READE operation requires factor 2: ${this.text} - ${position.atLine()}")
-    return ReadStmt(factor2, position)
->>>>>>> 956191d3
 }
 
 internal fun CsSETLLContext.toAst(conf: ToAstConfiguration): Statement {
