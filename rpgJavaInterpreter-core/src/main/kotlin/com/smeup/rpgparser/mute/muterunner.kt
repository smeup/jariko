package com.smeup.rpgparser.mute

import com.andreapivetta.kolor.green
import com.andreapivetta.kolor.red
import com.github.ajalt.clikt.core.CliktCommand
import com.github.ajalt.clikt.parameters.arguments.argument
import com.github.ajalt.clikt.parameters.arguments.multiple
import com.github.ajalt.clikt.parameters.options.default
import com.github.ajalt.clikt.parameters.options.option
import com.github.ajalt.clikt.parameters.options.switch
import com.github.ajalt.clikt.parameters.types.file
import com.smeup.rpgparser.interpreter.InternalInterpreter
import com.smeup.rpgparser.interpreter.SimpleSystemInterface
import com.smeup.rpgparser.parsing.ast.MuteAnnotationResolved
<<<<<<< HEAD
=======
import com.smeup.rpgparser.parsing.ast.MuteComparisonAnnotationExecuted
>>>>>>> dc22de55
import com.smeup.rpgparser.parsing.facade.RpgParserFacade
import com.smeup.rpgparser.parsing.facade.RpgParserResult
import com.smeup.rpgparser.parsing.parsetreetoast.injectMuteAnnotation
import com.smeup.rpgparser.parsing.parsetreetoast.resolve
import com.smeup.rpgparser.parsing.parsetreetoast.toAst
<<<<<<< HEAD
import com.smeup.rpgparser.utils.asDouble
import com.strumenta.kolasu.validation.Error
import java.io.File
=======
import com.smeup.rpgparser.rgpinterop.RpgProgramFinder
import com.smeup.rpgparser.utils.asDouble
import com.strumenta.kolasu.validation.Error
import java.io.File
import java.io.PrintStream
>>>>>>> dc22de55
import java.io.PrintWriter
import java.io.StringWriter
import java.nio.file.Files
import java.nio.file.Path
import java.nio.file.Paths
import java.util.*

data class ExecutionResult(
    val file: File,
    val resolved: Int,
    val executed: Int,
    val failed: Int,
    val exceptions: LinkedList<Throwable>,
    val syntaxErrors: List<Error>
) {
    fun success(): Boolean = failed == 0 && exceptions.isEmpty() && syntaxErrors.isEmpty()

<<<<<<< HEAD
    override fun toString(): String {
        val sb = StringBuilder()
        sb.appendln("------------")
        sb.appendln("$file - Total annotation: $resolved, executed: $executed, failed: $failed, exceptions: ${exceptions.size}, syntax errors: ${syntaxErrors.size}".color(success()))
=======
    // codebeat:disable[ABC]
    override fun toString(): String {
        val sb = StringBuilder()
        sb.appendln("------------")
        val message =
            "$file - Total annotation: $resolved, executed: $executed, failed: $failed, exceptions: ${exceptions.size}, syntax errors: ${syntaxErrors.size}"
        sb.appendln(message.color(success()))
>>>>>>> dc22de55
        val sw = StringWriter()
        val printWriter = PrintWriter(sw)
        exceptions.forEach {
            it.printStackTrace(printWriter)
        }
        sw.flush()
        sb.append(sw)
        syntaxErrors.forEach {
            sb.appendln(it)
        }
        return addFileLink(sb)
    }
<<<<<<< HEAD
=======
    // codebeat:enable[ABC]
>>>>>>> dc22de55

    private fun addFileLink(sb: StringBuilder): String {
        var result = sb.toString()
        val lineNumber = result.substringAfter("Position(start=Line ").substringBefore(",").asDouble().toInt()
        if (lineNumber > 0) {
            result += System.lineSeparator() + "${file.linkTo(lineNumber)}"
        }
        return result
    }
}

fun String.color(success: Boolean) = if (success) this.green() else this.red()

<<<<<<< HEAD
fun File.linkTo(line: Int) = "${this.name}(${this.name}:$line)"
=======
fun File.linkTo(line: Int) = if (showSourceAbsolutePath()) {
    // For linking to source from Visual Studio Code console
    "${this.absolutePath}:$line"
} else {
    // For linking to source from IDEA console
    "${this.name}(${this.name}:$line)"
}

fun showSourceAbsolutePath(): Boolean = "true" == System.getProperty("showSourceAbsolutePath")
>>>>>>> dc22de55

fun executeWithMutes(
    path: Path,
    verbose: Boolean = false,
    logConfigurationFile: File?,
    programFinders: List<RpgProgramFinder> = emptyList(),
    output: PrintStream? = null
): ExecutionResult {
    var failed = 0
    var executed = 0
    var resolved: List<MuteAnnotationResolved>
    var exceptions = LinkedList<Throwable>()

    var result: RpgParserResult? = null
    val file = File(path.toString())
    try {
        result =
            RpgParserFacade().apply { this.muteSupport = true }
            .parse(file.inputStream())
        if (result.correct) {
            val cu = result.root!!.rContext.toAst().apply {
                resolved = this.injectMuteAnnotation(result.root?.muteContexts!!)

                if (verbose) {
                    val sorted = resolved.sortedWith(compareBy { it.muteLine })
                    sorted.forEach {
                        println("Mute annotation at line ${it.muteLine} attached to statement ${it.statementLine}")
                    }
                }
            }
            cu.resolve()
            val interpreter = InternalInterpreter(SimpleSystemInterface(programFinders = programFinders, output = output).useConfigurationFile(logConfigurationFile))

            interpreter.execute(cu, mapOf())
            val sorted = interpreter.systemInterface.executedAnnotationInternal.toSortedMap()
            sorted.forEach { (line, annotation) ->
<<<<<<< HEAD
                if (!annotation.result.asBoolean().value) {
                    println("Mute annotation at line $line ${annotation.expression.render()} failed ${file.linkTo(line)}")
                    println("   Value 1: ${annotation.value1Expression.render()} -> ${annotation.value1Result}")
                    println("   Value 2: ${annotation.value2Expression.render()} -> ${annotation.value2Result}")
                    failed++
=======
                if (verbose || !annotation.succeeded()) {
                    println("Mute annotation at line $line ${annotation.resultAsString()} - ${annotation.headerDescription()} - ${file.linkTo(line)}".color(annotation.succeeded()))
                    if (annotation is MuteComparisonAnnotationExecuted && !annotation.succeeded()) {
                        println("   Value 1: ${annotation.value1Expression.render()} -> ${annotation.value1Result}")
                        println("   Value 2: ${annotation.value2Expression.render()} -> ${annotation.value2Result}")
                    }
>>>>>>> dc22de55
                }
                if (!annotation.succeeded()) failed++
                executed++
            }
        }
    } catch (e: Throwable) {
        exceptions.add(e)
    }
<<<<<<< HEAD
    return ExecutionResult(file, resolved.size, executed, failed, exceptions, result?.errors ?: emptyList())
=======
    return ExecutionResult(file, result?.root?.muteContexts?.size ?: 0, executed, failed, exceptions, result?.errors ?: emptyList())
>>>>>>> dc22de55
}

object MuteRunner {
    val successful: Boolean
        get() = results.all { it.success() }
    var verbose: Boolean = true
    var results = mutableListOf<ExecutionResult>()
    var logConfigurationFile: File? = null

    fun processPaths(pathsToProcess: List<Path>) {
        pathsToProcess.forEach { path ->
            // Check if the Path is a directory
            if (Files.isDirectory(path)) {
                Files.list(path).forEach {
                    processPaths(listOf(it))
                }
            } else {
                if (isRpgle(path)) {
                    results.add(executeWithMutes(path, verbose, logConfigurationFile = logConfigurationFile))
                }
            }
        }
    }

    private fun isRpgle(path: Path) = path.toString().toLowerCase().endsWith(".rpgle")
    fun resolved(): Int = results.sumBy { it.resolved }
    fun executed(): Int = results.sumBy { it.executed }
    fun failed(): Int = results.sumBy { it.failed }
    fun errors(): Int = results.sumBy { it.syntaxErrors.size }
    fun exceptions(): Int = results.sumBy { it.exceptions.size }
}

const val FAILURE_EXIT_CODE = 1

class MuteRunnerCLI : CliktCommand() {
    val verbosity by option().switch("--verbose" to true, "-v" to true, "--silent" to false, "-s" to false).default(
<<<<<<< HEAD
            false
    )
    val logConfigurationFile by option("-lc", "--log-configuration").file(exists = true, readable = true)
    val pathsToProcessArgs by argument(name = "Paths to process").file(
            exists = true,
            folderOkay = true,
            fileOkay = true
=======
        false
    )
    val logConfigurationFile by option("-lc", "--log-configuration").file(exists = true, readable = true)
    val pathsToProcessArgs by argument(name = "Paths to process").file(
        exists = true,
        folderOkay = true,
        fileOkay = true
>>>>>>> dc22de55
    ).multiple(required = false)

    override fun run() {
        MuteRunner.verbose = verbosity
        MuteRunner.logConfigurationFile = logConfigurationFile

        println("MUTE Runner")
        if (MuteRunner.verbose) {
            println("log configuration file: ${logConfigurationFile?.canonicalFile?.absolutePath ?: "<unspecified>"}")
        }
        val pathsToProcess = mutableListOf<Path>()
        pathsToProcess.addAll(pathsToProcessArgs.map { it.toPath() })
        if (pathsToProcess.isEmpty()) {
            pathsToProcess.add(Paths.get("."))
        }
        if (MuteRunner.verbose) {
            println("(running in verbose mode)")
            println("paths to process: $pathsToProcess")
        }
        val invalidPaths = pathsToProcess.filter { !it.toFile().exists() }
        if (invalidPaths.isNotEmpty()) {
            System.err.println("Unexisting paths found:")
            invalidPaths.forEach { System.err.println(it) }
            System.exit(FAILURE_EXIT_CODE)
        }

        MuteRunner.processPaths(pathsToProcess)
        MuteRunner.results.forEach { println(it) }
        printBox("Total files: ${MuteRunner.results.size}, resolved: ${MuteRunner.resolved()}, executed: ${MuteRunner.executed()}, failed: ${MuteRunner.failed()}, errors: ${MuteRunner.errors()}, exceptions: ${MuteRunner.exceptions()}")
        if (MuteRunner.successful) {
            println()
            println("SUCCESS".green())
        } else {
            println()
            println("FAILURE".red())
        }
        if (!MuteRunner.successful) {
            System.exit(FAILURE_EXIT_CODE)
        }
    }
}

private fun printBox(msg: String) {
    println("--------------------------------------------------------------------------------------")
    println(msg)
    println("--------------------------------------------------------------------------------------")
}

/**
 * This program accepts the flags --verbose (default) and --silent.
 * All the other arguments are treated as paths to examine. If no paths are specified
 * the current directory is used.
 */
fun main(args: Array<String>) {
    MuteRunnerCLI().main(args)
}<|MERGE_RESOLUTION|>--- conflicted
+++ resolved
@@ -12,26 +12,17 @@
 import com.smeup.rpgparser.interpreter.InternalInterpreter
 import com.smeup.rpgparser.interpreter.SimpleSystemInterface
 import com.smeup.rpgparser.parsing.ast.MuteAnnotationResolved
-<<<<<<< HEAD
-=======
 import com.smeup.rpgparser.parsing.ast.MuteComparisonAnnotationExecuted
->>>>>>> dc22de55
 import com.smeup.rpgparser.parsing.facade.RpgParserFacade
 import com.smeup.rpgparser.parsing.facade.RpgParserResult
 import com.smeup.rpgparser.parsing.parsetreetoast.injectMuteAnnotation
 import com.smeup.rpgparser.parsing.parsetreetoast.resolve
 import com.smeup.rpgparser.parsing.parsetreetoast.toAst
-<<<<<<< HEAD
-import com.smeup.rpgparser.utils.asDouble
-import com.strumenta.kolasu.validation.Error
-import java.io.File
-=======
 import com.smeup.rpgparser.rgpinterop.RpgProgramFinder
 import com.smeup.rpgparser.utils.asDouble
 import com.strumenta.kolasu.validation.Error
 import java.io.File
 import java.io.PrintStream
->>>>>>> dc22de55
 import java.io.PrintWriter
 import java.io.StringWriter
 import java.nio.file.Files
@@ -49,12 +40,6 @@
 ) {
     fun success(): Boolean = failed == 0 && exceptions.isEmpty() && syntaxErrors.isEmpty()
 
-<<<<<<< HEAD
-    override fun toString(): String {
-        val sb = StringBuilder()
-        sb.appendln("------------")
-        sb.appendln("$file - Total annotation: $resolved, executed: $executed, failed: $failed, exceptions: ${exceptions.size}, syntax errors: ${syntaxErrors.size}".color(success()))
-=======
     // codebeat:disable[ABC]
     override fun toString(): String {
         val sb = StringBuilder()
@@ -62,7 +47,6 @@
         val message =
             "$file - Total annotation: $resolved, executed: $executed, failed: $failed, exceptions: ${exceptions.size}, syntax errors: ${syntaxErrors.size}"
         sb.appendln(message.color(success()))
->>>>>>> dc22de55
         val sw = StringWriter()
         val printWriter = PrintWriter(sw)
         exceptions.forEach {
@@ -75,10 +59,7 @@
         }
         return addFileLink(sb)
     }
-<<<<<<< HEAD
-=======
     // codebeat:enable[ABC]
->>>>>>> dc22de55
 
     private fun addFileLink(sb: StringBuilder): String {
         var result = sb.toString()
@@ -92,9 +73,6 @@
 
 fun String.color(success: Boolean) = if (success) this.green() else this.red()
 
-<<<<<<< HEAD
-fun File.linkTo(line: Int) = "${this.name}(${this.name}:$line)"
-=======
 fun File.linkTo(line: Int) = if (showSourceAbsolutePath()) {
     // For linking to source from Visual Studio Code console
     "${this.absolutePath}:$line"
@@ -104,7 +82,6 @@
 }
 
 fun showSourceAbsolutePath(): Boolean = "true" == System.getProperty("showSourceAbsolutePath")
->>>>>>> dc22de55
 
 fun executeWithMutes(
     path: Path,
@@ -141,33 +118,20 @@
             interpreter.execute(cu, mapOf())
             val sorted = interpreter.systemInterface.executedAnnotationInternal.toSortedMap()
             sorted.forEach { (line, annotation) ->
-<<<<<<< HEAD
-                if (!annotation.result.asBoolean().value) {
-                    println("Mute annotation at line $line ${annotation.expression.render()} failed ${file.linkTo(line)}")
-                    println("   Value 1: ${annotation.value1Expression.render()} -> ${annotation.value1Result}")
-                    println("   Value 2: ${annotation.value2Expression.render()} -> ${annotation.value2Result}")
-                    failed++
-=======
                 if (verbose || !annotation.succeeded()) {
                     println("Mute annotation at line $line ${annotation.resultAsString()} - ${annotation.headerDescription()} - ${file.linkTo(line)}".color(annotation.succeeded()))
                     if (annotation is MuteComparisonAnnotationExecuted && !annotation.succeeded()) {
                         println("   Value 1: ${annotation.value1Expression.render()} -> ${annotation.value1Result}")
                         println("   Value 2: ${annotation.value2Expression.render()} -> ${annotation.value2Result}")
                     }
->>>>>>> dc22de55
-                }
-                if (!annotation.succeeded()) failed++
+                }
                 executed++
             }
         }
     } catch (e: Throwable) {
         exceptions.add(e)
     }
-<<<<<<< HEAD
-    return ExecutionResult(file, resolved.size, executed, failed, exceptions, result?.errors ?: emptyList())
-=======
     return ExecutionResult(file, result?.root?.muteContexts?.size ?: 0, executed, failed, exceptions, result?.errors ?: emptyList())
->>>>>>> dc22de55
 }
 
 object MuteRunner {
@@ -204,23 +168,15 @@
 
 class MuteRunnerCLI : CliktCommand() {
     val verbosity by option().switch("--verbose" to true, "-v" to true, "--silent" to false, "-s" to false).default(
-<<<<<<< HEAD
-            false
+        false
     )
+
     val logConfigurationFile by option("-lc", "--log-configuration").file(exists = true, readable = true)
+
     val pathsToProcessArgs by argument(name = "Paths to process").file(
             exists = true,
             folderOkay = true,
             fileOkay = true
-=======
-        false
-    )
-    val logConfigurationFile by option("-lc", "--log-configuration").file(exists = true, readable = true)
-    val pathsToProcessArgs by argument(name = "Paths to process").file(
-        exists = true,
-        folderOkay = true,
-        fileOkay = true
->>>>>>> dc22de55
     ).multiple(required = false)
 
     override fun run() {
