package com.smeup.rpgparser.mute

import com.github.ajalt.clikt.core.CliktCommand
import com.github.ajalt.clikt.parameters.arguments.argument
import com.github.ajalt.clikt.parameters.arguments.multiple
import com.github.ajalt.clikt.parameters.options.default
import com.github.ajalt.clikt.parameters.options.option
import com.github.ajalt.clikt.parameters.options.switch
import com.github.ajalt.clikt.parameters.types.file
import com.smeup.rpgparser.parsing.ast.MuteAnnotationResolved
import com.smeup.rpgparser.parsing.facade.RpgParserFacade
import com.smeup.rpgparser.interpreter.InternalInterpreter
import com.smeup.rpgparser.interpreter.SimpleSystemInterface
import com.smeup.rpgparser.interpreter.line
import com.smeup.rpgparser.parsing.parsetreetoast.injectMuteAnnotation
import com.smeup.rpgparser.parsing.parsetreetoast.resolve
import com.smeup.rpgparser.parsing.parsetreetoast.toAst
import com.strumenta.kolasu.validation.Error
import java.io.File
import java.nio.file.Files
import java.nio.file.Path
import java.nio.file.Paths
import java.util.*

data class ExecutionResult(val resolved: Int, val executed: Int, val failed: Int, val exceptions: LinkedList<Throwable>, val syntaxErrors: List<Error>)

fun executeWithMutes(
    filename: String,
    verbose: Boolean = false,
    logConfigurationFile: File?
): ExecutionResult {
    var failed = 0
    var executed = 0
    var resolved: List<MuteAnnotationResolved> = listOf()
    var exceptions = LinkedList<Throwable>()

    val result = RpgParserFacade()
            .apply { this.muteSupport = true }
            .parse(File(filename).inputStream())

    if (result.correct) {
        val cu = result.root!!.rContext.toAst().apply {
            resolved = this.injectMuteAnnotation(result.root.muteContexts!!)

            if (verbose) {
                val sorted = resolved.sortedWith(compareBy { it.muteLine })
                sorted.forEach {
                    println("Mute annotation at line ${it.muteLine} attached to statement ${it.statementLine}")
                }
            }
        }
        println()
        cu.resolve()
        val interpreter = InternalInterpreter(SimpleSystemInterface().useConfigurationFile(logConfigurationFile))

        try {
            interpreter.execute(cu, mapOf())
            val sorted = interpreter.systemInterface.executedAnnotationInternal.toSortedMap()
            sorted.forEach { (line, annotation) ->
                if (!annotation.result.asBoolean().value) {
<<<<<<< HEAD

                    println("Mute annotation at line $line ${annotation.expression.render()} failed")
                    if (verbose) {
                        println("  Value 1: ${annotation.value1Expression.render()} -> ${annotation.value1Result}")
                        println("  Value 2: ${annotation.value2Expression.render()} -> ${annotation.value2Result}")
                    }

=======
                    println("Mute annotation at line $line ${annotation.expression.render()} failed ${file.linkTo(line)}".color(false))
                    println("   Value 1: ${annotation.value1Expression.render()} -> ${annotation.value1Result}")
                    println("   Value 2: ${annotation.value2Expression.render()} -> ${annotation.value2Result}")
>>>>>>> db9a9f22
                    failed++
                } else {
                    if (verbose) {
                        println("Mute annotation at line $line ${annotation.expression.render()} succeed ${file.linkTo(line)}".color(true))
                    }
                }
                executed++
            }
        } catch (e: Throwable) {
            exceptions.add(e)
        }
    } else {
        result.errors.forEach {
            println("Line: ${it.position.line()} - $it")
        }
    }

    println("$filename - Total annotation: ${resolved.size}, executed: $executed, failed: $failed, exceptions: ${exceptions.size}, syntax errors: ${result.errors.size}")
    exceptions.forEach {
        println(it)
        it.printStackTrace()
    }
    println()
    return ExecutionResult(resolved.size, executed, failed, exceptions, result.errors)
}

data class MuteRunnerStatus(var files: Int = 0, var resolved: Int = 0, var executed: Int = 0, var failed: Int = 0) {
    val exceptions = LinkedList<Throwable>()
    val syntaxErrors = LinkedList<Error>()

    val errors: Int
        get() = exceptions.size + syntaxErrors.size

    val successful: Boolean
        get() = failed == 0 && exceptions.isEmpty() && syntaxErrors.isEmpty()
}

object MuteRunner {
    val successful: Boolean
        get() = status.successful
    var verbose: Boolean = true
    var status = MuteRunnerStatus()
    var logConfigurationFile: File? = null

    private fun processPathForFile(path: Path) {
        val filename = path.toString()

        if (filename.endsWith(".rpgle")) {
            if (verbose) {
                println(filename)
            }
            try {
                val result = executeWithMutes(filename, verbose, logConfigurationFile = logConfigurationFile)
                status.resolved += result.resolved
                status.executed += result.executed
                status.failed += result.failed
                status.files++
                status.exceptions.addAll(result.exceptions)
                status.syntaxErrors.addAll(result.syntaxErrors)
            } catch (e: Throwable) {
                status.exceptions.add(e)
                System.err.println(e)
            }
        }
    }

    fun processPaths(pathsToProcess: List<Path>) {
        pathsToProcess.forEach { path ->
            // Check if the Path is a directory
            if (Files.isDirectory(path)) {
                Files.list(path).forEach {
                    processPaths(listOf(it))
                }
            } else {
                processPathForFile(path)
            }
        }
    }
}

val FAILURE_EXIT_CODE = 1

class MuteRunnerCLI : CliktCommand() {
    val verbosity by option().switch("--verbose" to true, "-v" to true, "--silent" to false, "-s" to false).default(false)
    val logConfigurationFile by option("-lc", "--log-configuration").file(exists = true, readable = true)
    val pathsToProcessArgs by argument(name = "Paths to process").file(exists = true, folderOkay = true, fileOkay = true).multiple(required = false)

    override fun run() {
        MuteRunner.verbose = verbosity
        MuteRunner.logConfigurationFile = logConfigurationFile

        println("MUTE Runner")
        if (MuteRunner.verbose) {
            println("log configuration file: ${logConfigurationFile?.canonicalFile?.absolutePath ?: "<unspecified>"}")
        }
        val pathsToProcess = mutableListOf<Path>()
        pathsToProcess.addAll(pathsToProcessArgs.map { it.toPath() })
        if (pathsToProcess.isEmpty()) {
            pathsToProcess.add(Paths.get("."))
        }
        if (MuteRunner.verbose) {
            println("(running in verbose mode)")
            println("paths to process: $pathsToProcess")
        }
        val invalidPaths = pathsToProcess.filter { !it.toFile().exists() }
        if (invalidPaths.isNotEmpty()) {
            System.err.println("Unexisting paths found:")
            invalidPaths.forEach { System.err.println(it) }
            System.exit(FAILURE_EXIT_CODE)
        }

        MuteRunner.processPaths(pathsToProcess)
        println("Total files: ${MuteRunner.status.files}, resolved: ${MuteRunner.status.resolved}, executed: ${MuteRunner.status.executed}, failed: ${MuteRunner.status.failed}, errors: ${MuteRunner.status.errors};")
        if (MuteRunner.successful) {
            println()
            println("SUCCESS")
        } else {
            println()
            println("FAILURE")
        }
        if (!MuteRunner.successful) {
            System.exit(FAILURE_EXIT_CODE)
        }
    }
}

/**
 * This program accepts the flags --verbose (default) and --silent.
 * All the other arguments are treated as paths to examine. If no paths are specified
 * the current directory is used.
 */
fun main(args: Array<String>) {
    MuteRunnerCLI().main(args)
}<|MERGE_RESOLUTION|>--- conflicted
+++ resolved
@@ -58,7 +58,6 @@
             val sorted = interpreter.systemInterface.executedAnnotationInternal.toSortedMap()
             sorted.forEach { (line, annotation) ->
                 if (!annotation.result.asBoolean().value) {
-<<<<<<< HEAD
 
                     println("Mute annotation at line $line ${annotation.expression.render()} failed")
                     if (verbose) {
@@ -66,11 +65,6 @@
                         println("  Value 2: ${annotation.value2Expression.render()} -> ${annotation.value2Result}")
                     }
 
-=======
-                    println("Mute annotation at line $line ${annotation.expression.render()} failed ${file.linkTo(line)}".color(false))
-                    println("   Value 1: ${annotation.value1Expression.render()} -> ${annotation.value1Result}")
-                    println("   Value 2: ${annotation.value2Expression.render()} -> ${annotation.value2Result}")
->>>>>>> db9a9f22
                     failed++
                 } else {
                     if (verbose) {
