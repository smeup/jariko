--- conflicted
+++ resolved
@@ -15,18 +15,13 @@
     LE
 }
 
-<<<<<<< HEAD
 data class MuteComparisonAnnotation(
     var val1: Expression,
     var val2: Expression,
     val comparison: Comparison,
     override val position: Position? = null
 ) : MuteAnnotation(position)
-=======
 data class MuteTypeAnnotation(override var position: Position? = null  ) : MuteAnnotation(position)
-data class MuteComparisonAnnotation(var val1: Expression, var val2: Expression, var comparison: Comparison,
-                                    override var position: Position? = null  ) : MuteAnnotation(position)
->>>>>>> 8683cc41
 
 data class MuteAnnotationResolved(val muteLine: Int, val statementLine: Int)
 data class MuteAnnotationExecuted(val expression: Expression, val result: Value)