package com.smeup.rpgparser.execution

import com.smeup.dbnative.DBNativeAccessConfig
import com.smeup.dbnative.model.FileMetadata
import com.smeup.rpgparser.interpreter.ActivationGroup
import com.smeup.rpgparser.interpreter.IMemorySliceStorage
import com.smeup.rpgparser.interpreter.ISymbolTable
import com.smeup.rpgparser.parsing.parsetreetoast.ToAstConfiguration
import java.io.File

const val DEFAULT_ACTIVATION_GROUP_NAME: String = "*DFTACTGRP"

/**
 * Configuration object
 * @param memorySliceStorage Allows to implement a symbol table storaging.
 * If null, symbol table persistence will be skipped
 * @param jarikoCallback Several callback.
 * @param reloadConfig Reload configuration, it is necessary only for db access
 * */

data class Configuration(
        val memorySliceStorage: IMemorySliceStorage? = null,
        var jarikoCallback: JarikoCallback = JarikoCallback(),
        val reloadConfig: ReloadConfig? = null,
        val defaultActivationGroupName: String = DEFAULT_ACTIVATION_GROUP_NAME,
        var options: Options? = Options()
) {
    constructor(memorySliceStorage: IMemorySliceStorage?) :
            this (memorySliceStorage, JarikoCallback(), ReloadConfig(), DEFAULT_ACTIVATION_GROUP_NAME, Options())
    constructor(memorySliceStorage: IMemorySliceStorage?, defaultActivationGroupName: String) :
            this (memorySliceStorage, JarikoCallback(), ReloadConfig(), defaultActivationGroupName, Options())
}

/**
 * Reload configuration
 * @param nativeAccessConfig DB Native Accesso config
 * @param getMetadata get metadata for a dbFile, if returns null, FileMetadata are searched using default lookup method
 * provided by reload
 * */
data class ReloadConfig(
        val nativeAccessConfig: DBNativeAccessConfig? = null,
        val metadata: List<FileMetadata> = emptyList())

/**
 * Options object
 * @param muteSupport Used to enable/disable scan execution of mute annotations into rpg sources)
 * @param compiledProgramsDir If specified Jariko searches compiled program in this directory
 * @param muteVerbose If true increases mute logging granularity
 * @param toAstConfiguration Creating ast configuration
 * */
data class Options(
<<<<<<< HEAD
        var muteSupport: Boolean = false,
        var compiledProgramsDir: File? = null
=======
    var muteSupport: Boolean = false,
    var compiledProgramsDir: File? = null,
    var muteVerbose: Boolean = false,
    var toAstConfiguration: ToAstConfiguration = ToAstConfiguration()
>>>>>>> 2e785de3
)

/**
 * Sometimes we have to gain control of Jariko, this is the right place.
 * It was primarily intended for future use.
 * @param getActivationGroup If specified, it overrides the activation group associated to the program.
 * Default null it means by Configuration.
 * Parameter programName is program for which we are getting activation group, associatedActivationGroup is the current
 * activation group associated to the program.
 * @param exitInRT If specified, it overrides the exit mode established in program. Default null (nei seton rt od lr mode)
 * @param onEnterPgm It is invoked on program enter after symboltable initialization.
 * @param onExitPgm It is invoked on program exit
 * */
data class JarikoCallback(
    var getActivationGroup: (programName: String, associatedActivationGroup: ActivationGroup?) -> ActivationGroup? = {
        _: String, _: ActivationGroup? ->
        null
    },
    var exitInRT: (programName: String) -> Boolean? = { null },
    var onEnterPgm: (programName: String, symbolTable: ISymbolTable) -> Unit = { _: String, _: ISymbolTable -> },
    var onExitPgm: (programName: String, symbolTable: ISymbolTable, error: Throwable?) -> Unit = { _: String, _: ISymbolTable, _: Throwable? -> }
)<|MERGE_RESOLUTION|>--- conflicted
+++ resolved
@@ -49,15 +49,10 @@
  * @param toAstConfiguration Creating ast configuration
  * */
 data class Options(
-<<<<<<< HEAD
-        var muteSupport: Boolean = false,
-        var compiledProgramsDir: File? = null
-=======
     var muteSupport: Boolean = false,
     var compiledProgramsDir: File? = null,
     var muteVerbose: Boolean = false,
     var toAstConfiguration: ToAstConfiguration = ToAstConfiguration()
->>>>>>> 2e785de3
 )
 
 /**
