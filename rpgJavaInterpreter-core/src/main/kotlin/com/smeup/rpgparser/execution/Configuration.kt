package com.smeup.rpgparser.execution

import com.smeup.dbnative.DBNativeAccessConfig
import com.smeup.dbnative.model.FileMetadata
import com.smeup.rpgparser.interpreter.ActivationGroup
import com.smeup.rpgparser.interpreter.IMemorySliceStorage
import com.smeup.rpgparser.interpreter.ISymbolTable
import java.io.File

const val DEFAULT_ACTIVATION_GROUP_NAME: String = "*DFTACTGRP"

const val DEFAULT_ACTIVATION_GROUP_NAME = "*DFTACTGRP"

/**
 * Configuration object
 * @param memorySliceStorage Allows to implement a symbol table storaging.
 * If null, symbol table persistence will be skipped
 * @param jarikoCallback Several callback.
 * @param reloadConfig Reload configuration, it is necessary only for db access
 * */
<<<<<<< HEAD
data class Configuration(
        val memorySliceStorage: IMemorySliceStorage? = null,
        val jarikoCallback: JarikoCallback = JarikoCallback(),
        val reloadConfig: ReloadConfig? = null,
        val defaultActivationGroupName: String = DEFAULT_ACTIVATION_GROUP_NAME,
        val options: Options? = Options()
)
=======

data class Configuration(
    val memorySliceStorage: IMemorySliceStorage? = null,
    var jarikoCallback: JarikoCallback = JarikoCallback(),
    val defaultActivationGroupName: String = DEFAULT_ACTIVATION_GROUP_NAME,
    var options: Options? = Options()
) {
    constructor(memorySliceStorage: IMemorySliceStorage?) :
            this (memorySliceStorage, JarikoCallback(), DEFAULT_ACTIVATION_GROUP_NAME, Options())
    constructor(memorySliceStorage: IMemorySliceStorage?, defaultActivationGroupName: String) :
            this (memorySliceStorage, JarikoCallback(), defaultActivationGroupName, Options())
}
>>>>>>> 7bfaa073

/**
 * Options object
 * @param muteSupport Used to enable/disable scan execution of mute annotations into rpg sources)
 * @param compiledProgramsDir If specified Jariko searches compiled program in this directory
 * */
data class Options(
<<<<<<< HEAD
        val muteSupport: Boolean = false
=======
    var muteSupport: Boolean = false,
    var compiledProgramsDir: File? = null
>>>>>>> 7bfaa073
)

/**
 * Reload configuration
 * @param nativeAccessConfig DB Native Accesso config
 * @param getMetadata get metadata for a dbFile, if returns null, FileMetadata are searched using default lookup method
 * provided by reload
 * */
data class ReloadConfig(
        val nativeAccessConfig: DBNativeAccessConfig,
        val metadata: List<FileMetadata>)

/**
 * Sometimes we have to gain control of Jariko, this is the right place.
 * It was primarily intended for future use.
 * @param getActivationGroup If specified, it overrides the activation group associated to the program.
 * Default null it means by Configuration.
 * Parameter programName is program for which we are getting activation group, associatedActivationGroup is the current
 * activation group associated to the program.
 * @param exitInRT If specified, it overrides the exit mode established in program. Default null (nei seton rt od lr mode)
 * @param onEnterPgm It is invoked on program enter after symboltable initialization.
 * @param onExitPgm It is invoked on program exit
 * */
data class JarikoCallback(
    var getActivationGroup: (programName: String, associatedActivationGroup: ActivationGroup?) -> ActivationGroup? = {
        _: String, _: ActivationGroup? ->
        null
    },
<<<<<<< HEAD
    val exitInRT: (programName: String) -> Boolean? = { null },
    val onEnterPgm: (programName: String, symbolTable: ISymbolTable) -> Unit = { _: String, _: ISymbolTable -> },
    val onExitPgm: (programName: String, symbolTable: ISymbolTable, error: Throwable?) -> Unit = { _: String, _: ISymbolTable, _: Throwable? -> }
)
=======
    var exitInRT: (programName: String) -> Boolean? = { null },
    var onEnterPgm: (programName: String, symbolTable: ISymbolTable) -> Unit = { _: String, _: ISymbolTable -> },
    var onExitPgm: (programName: String, symbolTable: ISymbolTable, error: Throwable?) -> Unit = { _: String, _: ISymbolTable, _: Throwable? -> }
)
>>>>>>> 7bfaa073
<|MERGE_RESOLUTION|>--- conflicted
+++ resolved
@@ -9,8 +9,6 @@
 
 const val DEFAULT_ACTIVATION_GROUP_NAME: String = "*DFTACTGRP"
 
-const val DEFAULT_ACTIVATION_GROUP_NAME = "*DFTACTGRP"
-
 /**
  * Configuration object
  * @param memorySliceStorage Allows to implement a symbol table storaging.
@@ -18,19 +16,13 @@
  * @param jarikoCallback Several callback.
  * @param reloadConfig Reload configuration, it is necessary only for db access
  * */
-<<<<<<< HEAD
-data class Configuration(
-        val memorySliceStorage: IMemorySliceStorage? = null,
-        val jarikoCallback: JarikoCallback = JarikoCallback(),
-        val reloadConfig: ReloadConfig? = null,
-        val defaultActivationGroupName: String = DEFAULT_ACTIVATION_GROUP_NAME,
-        val options: Options? = Options()
-)
-=======
+
+const val DEFAULT_ACTIVATION_GROUP_NAME = "*DFTACTGRP"
 
 data class Configuration(
     val memorySliceStorage: IMemorySliceStorage? = null,
     var jarikoCallback: JarikoCallback = JarikoCallback(),
+    val reloadConfig: ReloadConfig? = null,
     val defaultActivationGroupName: String = DEFAULT_ACTIVATION_GROUP_NAME,
     var options: Options? = Options()
 ) {
@@ -39,7 +31,7 @@
     constructor(memorySliceStorage: IMemorySliceStorage?, defaultActivationGroupName: String) :
             this (memorySliceStorage, JarikoCallback(), defaultActivationGroupName, Options())
 }
->>>>>>> 7bfaa073
+)
 
 /**
  * Options object
@@ -47,12 +39,8 @@
  * @param compiledProgramsDir If specified Jariko searches compiled program in this directory
  * */
 data class Options(
-<<<<<<< HEAD
-        val muteSupport: Boolean = false
-=======
     var muteSupport: Boolean = false,
     var compiledProgramsDir: File? = null
->>>>>>> 7bfaa073
 )
 
 /**
@@ -81,14 +69,7 @@
         _: String, _: ActivationGroup? ->
         null
     },
-<<<<<<< HEAD
-    val exitInRT: (programName: String) -> Boolean? = { null },
-    val onEnterPgm: (programName: String, symbolTable: ISymbolTable) -> Unit = { _: String, _: ISymbolTable -> },
-    val onExitPgm: (programName: String, symbolTable: ISymbolTable, error: Throwable?) -> Unit = { _: String, _: ISymbolTable, _: Throwable? -> }
-)
-=======
     var exitInRT: (programName: String) -> Boolean? = { null },
     var onEnterPgm: (programName: String, symbolTable: ISymbolTable) -> Unit = { _: String, _: ISymbolTable -> },
     var onExitPgm: (programName: String, symbolTable: ISymbolTable, error: Throwable?) -> Unit = { _: String, _: ISymbolTable, _: Throwable? -> }
-)
->>>>>>> 7bfaa073
+)