--- conflicted
+++ resolved
@@ -1,7 +1,5 @@
 package com.smeup.rpgparser.execution
 
-import com.smeup.dbnative.DBNativeAccessConfig
-import com.smeup.dbnative.model.FileMetadata
 import com.smeup.rpgparser.interpreter.ActivationGroup
 import com.smeup.rpgparser.interpreter.IMemorySliceStorage
 import com.smeup.rpgparser.interpreter.ISymbolTable
@@ -11,11 +9,7 @@
  * @param memorySliceStorage Allows to implement a symbol table storaging.
  * If null, symbol table persistence will be skipped
  * @param jarikoCallback Several callback.
-<<<<<<< HEAD
- * @param reloadConfig Reload configuration, it is necessary only for db access
-=======
  * @param defaultActivationGroupName Default activation group. If not specified it assumes "*DEFACTGRP"
->>>>>>> 94c47675
  * */
 
 const val DEFAULT_ACTIVATION_GROUP_NAME = "*DFTACTGRP"
@@ -23,11 +17,7 @@
 data class Configuration(
     val memorySliceStorage: IMemorySliceStorage? = null,
     val jarikoCallback: JarikoCallback = JarikoCallback(),
-<<<<<<< HEAD
-    val reloadConfig: ReloadConfig? = null
-=======
     val defaultActivationGroupName: String = DEFAULT_ACTIVATION_GROUP_NAME
->>>>>>> 94c47675
 )
 
 /**
@@ -49,15 +39,4 @@
     val exitInRT: (programName: String) -> Boolean? = { null },
     val onEnterPgm: (programName: String, symbolTable: ISymbolTable) -> Unit = { _: String, _: ISymbolTable -> },
     val onExitPgm: (programName: String, symbolTable: ISymbolTable, error: Throwable?) -> Unit = { _: String, _: ISymbolTable, _: Throwable? -> }
-)
-
-/**
- * Reload configuration
- * @param nativeAccessConfig DB Native Accesso config
- * @param getMetadata get metadata for a dbFile, if returns null, FileMetadata are searched using default lookup method
- * provided by reload
- * */
-data class ReloadConfig(
-    val nativeAccessConfig: DBNativeAccessConfig,
-    val getMetadata: (dbFile: String) -> FileMetadata?
 )