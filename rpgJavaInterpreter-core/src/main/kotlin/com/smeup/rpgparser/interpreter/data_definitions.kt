--- conflicted
+++ resolved
@@ -136,12 +136,9 @@
     val initializationValue: Expression? = null,
     val inz: Boolean = false,
     override val position: Position? = null,
-<<<<<<< HEAD
+    override val const: Boolean = false,
     var paramPassedBy: ParamPassedBy = ParamPassedBy.Reference,
     var paramOptions: List<ParamOption> = mutableListOf()
-=======
-    override val const: Boolean = false
->>>>>>> 4e074107
 ) :
             AbstractDataDefinition(name = name, type = type, position = position, const = const) {
 
