/*
 * Copyright 2019 Sme.UP S.p.A.
 *
 * Licensed under the Apache License, Version 2.0 (the "License");
 * you may not use this file except in compliance with the License.
 * You may obtain a copy of the License at
 *
 *     https://www.apache.org/licenses/LICENSE-2.0
 *
 * Unless required by applicable law or agreed to in writing, software
 * distributed under the License is distributed on an "AS IS" BASIS,
 * WITHOUT WARRANTIES OR CONDITIONS OF ANY KIND, either express or implied.
 * See the License for the specific language governing permissions and
 * limitations under the License.
 */

package com.smeup.rpgparser.interpreter

import com.smeup.rpgparser.RpgParser
import com.smeup.rpgparser.RpgParser.Cspec_fixedContext
import com.smeup.rpgparser.execution.MainExecutionContext
import com.smeup.rpgparser.parsing.ast.*
import com.smeup.rpgparser.parsing.facade.findAllDescendants
import com.smeup.rpgparser.parsing.parsetreetoast.*
import com.smeup.rpgparser.utils.asInt

/**
 * This is a very limited interpreter used at compile time, mainly
 * while examining data definitions.
 *
 * It should consider only statically evaluable elements.
 */
interface CompileTimeInterpreter {
    fun evaluate(rContext: RpgParser.RContext, expression: Expression): Value
    fun evaluateElementSizeOf(rContext: RpgParser.RContext, expression: Expression, conf: ToAstConfiguration): Int
    fun evaluateTypeOf(rContext: RpgParser.RContext, expression: Expression, conf: ToAstConfiguration): Type
    fun evaluateNumberOfElementsOf(rContext: RpgParser.RContext, declName: String): Int
}

object CommonCompileTimeInterpreter : BaseCompileTimeInterpreter(emptyList())

class InjectableCompileTimeInterpreter(
    knownDataDefinitions: List<DataDefinition> = emptyList(),
    delegatedCompileTimeInterpreter: CompileTimeInterpreter? = null
) : BaseCompileTimeInterpreter(knownDataDefinitions, delegatedCompileTimeInterpreter) {
    override fun evaluateNumberOfElementsOf(rContext: RpgParser.RContext, declName: String): Int {
        return mockedDecls[declName]?.numberOfElements() ?: super.evaluateNumberOfElementsOf(rContext, declName)
    }

    override fun evaluateElementSizeOf(rContext: RpgParser.RContext, declName: String, conf: ToAstConfiguration): Int {
        return mockedDecls[declName]?.elementSize() ?: super.evaluateElementSizeOf(rContext, declName, conf)
    }

    override fun evaluateTypeOf(rContext: RpgParser.RContext, declName: String, conf: ToAstConfiguration): Type {
        return mockedDecls[declName] ?: super.evaluateTypeOf(rContext, declName, conf)
    }

    private val mockedDecls = HashMap<String, Type>()

    fun overrideDecl(name: String, type: Type) {
        mockedDecls[name] = type
    }
}

class NotFoundAtCompileTimeException(declName: String) : ParseTreeToAstError("Unable to calculate element size of $declName")

open class BaseCompileTimeInterpreter(
    private val knownDataDefinitions: List<DataDefinition>,
    private val delegatedCompileTimeInterpreter: CompileTimeInterpreter? = null
) : CompileTimeInterpreter {

    override fun evaluate(rContext: RpgParser.RContext, expression: Expression): Value {
        return when (expression) {
            is NumberOfElementsExpr -> IntValue(evaluateNumberOfElementsOf(rContext, expression.value).toLong())
            is IntLiteral -> IntValue(expression.value)
            is StringLiteral -> StringValue(expression.value)
            else -> TODO(expression.toString())
        }
    }

    private fun evaluateNumberOfElementsOf(rContext: RpgParser.RContext, expression: Expression): Int {
        return when (expression) {
            is DataRefExpr -> {
                try {
                    evaluateNumberOfElementsOf(rContext, expression.variable.name)
                } catch (e: NotFoundAtCompileTimeException) {
                    if (delegatedCompileTimeInterpreter != null) {
                        return delegatedCompileTimeInterpreter.evaluateNumberOfElementsOf(rContext, expression.variable.name)
                    } else {
                        throw RuntimeException(e)
                    }
                }
            }
            else -> TODO(expression.toString())
        }
    }

    override fun evaluateNumberOfElementsOf(rContext: RpgParser.RContext, declName: String): Int {
        val conf = MainExecutionContext.getConfiguration().options.toAstConfiguration
        knownDataDefinitions.forEach {
            if (it.name == declName) {
                return it.numberOfElements()
            }
            val field = it.fields.find { it.name == declName }
            if (field != null) {
                return field.numberOfElements()
            }
        }
        rContext.statement()
                .forEach {
                    when {
                        it.dspec() != null -> {
                            val name = it.dspec().ds_name().text
                            if (name == declName) {
                                return it.dspec().toAst(conf = conf, knownDataDefinitions = listOf(), null).let { dataDefinition ->
                                    if (dataDefinition.type is ArrayType) {
                                        dataDefinition.numberOfElements()
                                    } else throw it.dspec().ds_name().error("D spec is not an array", conf = conf)
                                }
                            }
                        }
                        it.dcl_ds() != null -> {
                            val name = it.dcl_ds().name
                            if (name == declName) {
                                val fieldsList = it.dcl_ds().calculateFieldInfos(knownDataDefinitions)
                                return it.dcl_ds().type(
                                        it.dcl_ds().declaredSize(),
                                        fieldsList).numberOfElements()
                            }
                        }
                    }
                }
        throw NotFoundAtCompileTimeException(declName)
    }

    open fun evaluateElementSizeOf(rContext: RpgParser.RContext, declName: String, conf: ToAstConfiguration): Int {
        knownDataDefinitions.forEach {
            if (it.name.equals(declName, ignoreCase = true)) {
                return it.elementSize()
            }
            val field = it.fields.find { it.name.equals(declName, ignoreCase = true) }
            if (field != null) return (field.elementSize() /*/ field.declaredArrayInLine!!*/)
        }
        return findSize(rContext.statement(), declName, conf, false)!!
    }

    private fun findSize(statements: List<RpgParser.StatementContext>, declName: String, conf: ToAstConfiguration, innerBlock: Boolean = true): Int? {
        statements.forEach {
            when {
                it.dspec() != null -> {
                    val name = it.dspec().ds_name().text
                    if (name == declName) {
                        // TODO verify...
                        return it.dspec().TO_POSITION().text.asInt()
                    }
                }
                it.cspec_fixed() != null -> {
                    val size = it.cspec_fixed().findType(declName, conf)?.size
                    if (size != null) return size
                }
                it.dcl_ds() != null -> {
                    val name = it.dcl_ds().name
                    if (name == declName) {
                        return it.dcl_ds().elementSizeOf(knownDataDefinitions)
                    }
                }
                it.block() != null -> {
                    val size = it.block().findType(declName, conf)?.size
                    if (size != null) return size
                }
            }
        }
        if (innerBlock)
            return null
        else
            throw NotFoundAtCompileTimeException(declName)
    }

    override fun evaluateElementSizeOf(rContext: RpgParser.RContext, expression: Expression, conf: ToAstConfiguration): Int {
        return when (expression) {
            is DataRefExpr -> {
                try {
                    evaluateElementSizeOf(rContext, expression.variable.name, conf)
                } catch (e: NotFoundAtCompileTimeException) {
                    if (delegatedCompileTimeInterpreter != null) {
                        return delegatedCompileTimeInterpreter.evaluateElementSizeOf(rContext, expression, conf)
                    } else {
                        throw expression.error(message = e.message, cause = e)
                    }
                }
            }
            else -> TODO(expression.toString())
        }
    }

    override fun evaluateTypeOf(rContext: RpgParser.RContext, expression: Expression, conf: ToAstConfiguration): Type {
        return when (expression) {
            is DataRefExpr -> {
                try {
                    evaluateTypeOf(rContext, expression.variable.name, conf)
                } catch (e: NotFoundAtCompileTimeException) {
                    if (delegatedCompileTimeInterpreter != null) {
                        return delegatedCompileTimeInterpreter.evaluateTypeOf(rContext, expression, conf)
                    } else {
                        throw RuntimeException(e)
                    }
                }
            }
            else -> TODO(expression.toString())
        }
    }

    open fun evaluateTypeOf(rContext: RpgParser.RContext, declName: String, conf: ToAstConfiguration): Type {
        knownDataDefinitions.forEach {
            if (it.name.equals(declName, ignoreCase = true)) {
                return it.type
            }
            val field = it.fields.find { it.name.equals(declName, ignoreCase = true) }
            if (field != null) {
                return field.type
            }
        }
        return findType(rContext.statement(), declName, conf, false)!!
    }

    private fun findType(statements: List<RpgParser.StatementContext>, declName: String, conf: ToAstConfiguration, innerBlock: Boolean = true): Type? {
        statements
            .forEach { it ->
                when {
<<<<<<< HEAD
                    it.cspec_fixed() != null && it.cspec_fixed().cspec_fixed_standard().toAst(conf) is StatementThatCanDefineData -> {
                        val dataDefinition = (it.cspec_fixed().cspec_fixed_standard().toAst(conf) as StatementThatCanDefineData).dataDefinition()
                        dataDefinition.forEach {
                            if (it.name.asValue().value == declName) {
                                return it.type
                            }
                        }
=======
                    it.cspec_fixed() != null -> {
                        val type = it.cspec_fixed().findType(declName, conf)
                        if (type != null) return type
                    }
                    it.block() != null -> {
                        val type = it.block().findType(declName, conf)
                        if (type != null) return type
>>>>>>> 827170cf
                    }
                }
            }
        if (innerBlock) {
            return null
        } else {
            throw NotFoundAtCompileTimeException(declName)
        }
    }

    private fun RpgParser.BlockContext.findType(declName: String, conf: ToAstConfiguration): Type? {
        return this.findAllDescendants(type = RpgParser.StatementContext::class, includingMe = false).let { descendants ->
            findType(descendants, declName, conf)
        }
    }

    private fun Cspec_fixedContext.findType(declName: String, conf: ToAstConfiguration): Type? {
        val ast = this.toAst(conf)
        if (ast is StatementThatCanDefineData) {
            val dataDefinition = ast.dataDefinition()
            dataDefinition.forEach {
                if (it.name.asValue().value == declName) {
                    return it.type
                }
            }
        }
        return null
    }
}<|MERGE_RESOLUTION|>--- conflicted
+++ resolved
@@ -112,7 +112,7 @@
                         it.dspec() != null -> {
                             val name = it.dspec().ds_name().text
                             if (name == declName) {
-                                return it.dspec().toAst(conf = conf, knownDataDefinitions = listOf(), null).let { dataDefinition ->
+                                return it.dspec().toAst(conf = conf, knownDataDefinitions = listOf()).let { dataDefinition ->
                                     if (dataDefinition.type is ArrayType) {
                                         dataDefinition.numberOfElements()
                                     } else throw it.dspec().ds_name().error("D spec is not an array", conf = conf)
@@ -227,15 +227,6 @@
         statements
             .forEach { it ->
                 when {
-<<<<<<< HEAD
-                    it.cspec_fixed() != null && it.cspec_fixed().cspec_fixed_standard().toAst(conf) is StatementThatCanDefineData -> {
-                        val dataDefinition = (it.cspec_fixed().cspec_fixed_standard().toAst(conf) as StatementThatCanDefineData).dataDefinition()
-                        dataDefinition.forEach {
-                            if (it.name.asValue().value == declName) {
-                                return it.type
-                            }
-                        }
-=======
                     it.cspec_fixed() != null -> {
                         val type = it.cspec_fixed().findType(declName, conf)
                         if (type != null) return type
@@ -243,7 +234,6 @@
                     it.block() != null -> {
                         val type = it.block().findType(declName, conf)
                         if (type != null) return type
->>>>>>> 827170cf
                     }
                 }
             }
