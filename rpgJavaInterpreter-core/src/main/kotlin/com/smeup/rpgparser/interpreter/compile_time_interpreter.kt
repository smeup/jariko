/*
 * Copyright 2019 Sme.UP S.p.A.
 *
 * Licensed under the Apache License, Version 2.0 (the "License");
 * you may not use this file except in compliance with the License.
 * You may obtain a copy of the License at
 *
 *     https://www.apache.org/licenses/LICENSE-2.0
 *
 * Unless required by applicable law or agreed to in writing, software
 * distributed under the License is distributed on an "AS IS" BASIS,
 * WITHOUT WARRANTIES OR CONDITIONS OF ANY KIND, either express or implied.
 * See the License for the specific language governing permissions and
 * limitations under the License.
 */

package com.smeup.rpgparser.interpreter

import com.smeup.rpgparser.RpgParser
import com.smeup.rpgparser.RpgParser.Cspec_fixedContext
import com.smeup.rpgparser.RpgParser.Parm_fixedContext
import com.smeup.rpgparser.execution.MainExecutionContext
import com.smeup.rpgparser.parsing.ast.*
import com.smeup.rpgparser.parsing.facade.findAllDescendants
import com.smeup.rpgparser.parsing.parsetreetoast.*
import com.smeup.rpgparser.utils.asInt
import com.strumenta.kolasu.model.tryToResolve

/**
 * This is a very limited interpreter used at compile time, mainly
 * while examining data definitions.
 *
 * It should consider only statically evaluable elements.
 */
interface CompileTimeInterpreter {
    fun evaluate(rContext: RpgParser.RContext, expression: Expression): Value
    fun evaluateElementSizeOf(rContext: RpgParser.RContext, expression: Expression, conf: ToAstConfiguration): Int
    fun evaluateTypeOf(rContext: RpgParser.RContext, expression: Expression, conf: ToAstConfiguration): Type
    fun evaluateNumberOfElementsOf(rContext: RpgParser.RContext, declName: String): Int
}

object CommonCompileTimeInterpreter : BaseCompileTimeInterpreter(emptyList())

class InjectableCompileTimeInterpreter(
    knownDataDefinitions: List<DataDefinition> = emptyList(),
    delegatedCompileTimeInterpreter: CompileTimeInterpreter? = null
) : BaseCompileTimeInterpreter(knownDataDefinitions, delegatedCompileTimeInterpreter) {
    override fun evaluateNumberOfElementsOf(rContext: RpgParser.RContext, declName: String): Int {
        return mockedDecls[declName]?.numberOfElements() ?: super.evaluateNumberOfElementsOf(rContext, declName)
    }

    override fun evaluateElementSizeOf(rContext: RpgParser.RContext, declName: String, conf: ToAstConfiguration): Int {
        return mockedDecls[declName]?.elementSize() ?: super.evaluateElementSizeOf(rContext, declName, conf)
    }

    override fun evaluateTypeOf(rContext: RpgParser.RContext, declName: String, conf: ToAstConfiguration): Type {
        return mockedDecls[declName] ?: super.evaluateTypeOf(rContext, declName, conf)
    }

    private val mockedDecls = HashMap<String, Type>()

    fun overrideDecl(name: String, type: Type) {
        mockedDecls[name] = type
    }
}

class NotFoundAtCompileTimeException(declName: String) : ParseTreeToAstError("Unable to calculate element size of $declName")

open class BaseCompileTimeInterpreter(
    private val knownDataDefinitions: List<DataDefinition>,
    private val delegatedCompileTimeInterpreter: CompileTimeInterpreter? = null
) : CompileTimeInterpreter {

    override fun evaluate(rContext: RpgParser.RContext, expression: Expression): Value {
        return when (expression) {
            is NumberOfElementsExpr -> IntValue(evaluateNumberOfElementsOf(rContext, expression.value).toLong())
            is IntLiteral -> IntValue(expression.value)
            is StringLiteral -> StringValue(expression.value)
            is DataRefExpr -> if (expression.variable.tryToResolve(knownDataDefinitions))
                return this.evaluate(rContext, (expression.variable.referred as? DataDefinition)?.initializationValue as Expression)
                    else
                TODO(expression.toString())
            else -> TODO(expression.toString())
        }
    }

    private fun evaluateNumberOfElementsOf(rContext: RpgParser.RContext, expression: Expression): Int {
        return when (expression) {
            is DataRefExpr -> {
                try {
                    evaluateNumberOfElementsOf(rContext, expression.variable.name)
                } catch (e: NotFoundAtCompileTimeException) {
                    if (delegatedCompileTimeInterpreter != null) {
                        return delegatedCompileTimeInterpreter.evaluateNumberOfElementsOf(rContext, expression.variable.name)
                    } else {
                        throw RuntimeException(e)
                    }
                }
            }
            else -> TODO(expression.toString())
        }
    }

    override fun evaluateNumberOfElementsOf(rContext: RpgParser.RContext, declName: String): Int {
        val conf = MainExecutionContext.getConfiguration().options.toAstConfiguration
        knownDataDefinitions.forEach {
            if (it.name == declName) {
                return it.numberOfElements()
            }
            val field = it.fields.find { it.name == declName }
            if (field != null) {
                return field.numberOfElements()
            }
        }
        rContext.statement()
                .forEach {
                    when {
                        it.dspec() != null -> {
                            val name = it.dspec().ds_name().text
                            if (name == declName) {
                                return it.dspec().toAst(conf = conf, knownDataDefinitions = listOf()).let { dataDefinition ->
                                    if (dataDefinition.type is ArrayType) {
                                        dataDefinition.numberOfElements()
                                    } else throw it.dspec().ds_name().error("D spec is not an array", conf = conf)
                                }
                            }
                        }
                        it.dcl_ds() != null -> {
                            val name = it.dcl_ds().name
                            if (name == declName) {
                                val fieldsList = it.dcl_ds().calculateFieldInfos(knownDataDefinitions)
                                return it.dcl_ds().type(
                                        it.dcl_ds().declaredSize(),
                                        fieldsList).numberOfElements()
                            }
                        }
                    }
                }
        throw NotFoundAtCompileTimeException(declName)
    }

    open fun evaluateElementSizeOf(rContext: RpgParser.RContext, declName: String, conf: ToAstConfiguration): Int {
        knownDataDefinitions.forEach {
            if (it.name.equals(declName, ignoreCase = true)) {
                return it.elementSize()
            }
            val field = it.fields.find { it.name.equals(declName, ignoreCase = true) }
            if (field != null) return (field.elementSize() /*/ field.declaredArrayInLine!!*/)
        }

        return findSize(rContext.statement() + rContext.subroutine().flatMap { it.statement() }, declName, conf, false)!!
    }

    private fun findSize(statements: List<RpgParser.StatementContext>, declName: String, conf: ToAstConfiguration, innerBlock: Boolean = true): Int? {
        statements.forEach {
            when {
                it.fspec_fixed() != null -> {
                    val size = it.fspec_fixed().runParserRuleContext(conf) { context ->
<<<<<<< HEAD
                        kotlin.runCatching { context.toAst(conf).let { dataDefinition -> dataDefinition to dataDefinition.toDataDefinitions() } }.getOrNull()
                    }?.second?.find { it.name.equals(declName, ignoreCase = true) }?.elementSize()
=======
                        kotlin.runCatching { context.toAst(conf).let { fileDefinition -> fileDefinition.toDataDefinitions() } }.getOrNull()
                    }?.find { dataDefinition -> dataDefinition.name.equals(declName, ignoreCase = true) }?.elementSize()
>>>>>>> d19bac41
                    if (size != null) return size
                }
                it.dspec() != null -> {
                    val name = it.dspec().ds_name()?.text ?: it.dspec().dspecConstant().ds_name()?.text
                    if (declName.equals(name, ignoreCase = true)) {
                        return it.dspec().TO_POSITION().text.asInt()
                    }
                }
                it.cspec_fixed() != null -> {
                    val size = it.cspec_fixed().findType(declName, conf)?.size
                    if (size != null) return size
                }
                it.dcl_ds() != null -> {
                    val name = it.dcl_ds().name
                    if (name == declName) {
                        return it.dcl_ds().elementSizeOf(knownDataDefinitions)
                    }
                }
                it.block() != null -> {
                    val size = it.block().findType(declName, conf)?.size
                    if (size != null) return size
                }
            }
        }
        if (innerBlock)
            return null
        else
            throw NotFoundAtCompileTimeException(declName)
    }

    override fun evaluateElementSizeOf(rContext: RpgParser.RContext, expression: Expression, conf: ToAstConfiguration): Int {
        return when (expression) {
            is DataRefExpr -> {
                try {
                    evaluateElementSizeOf(rContext, expression.variable.name, conf)
                } catch (e: NotFoundAtCompileTimeException) {
                    if (delegatedCompileTimeInterpreter != null) {
                        return delegatedCompileTimeInterpreter.evaluateElementSizeOf(rContext, expression, conf)
                    } else {
                        throw expression.error(message = e.message, cause = e)
                    }
                }
            }
            else -> TODO(expression.toString())
        }
    }

    override fun evaluateTypeOf(rContext: RpgParser.RContext, expression: Expression, conf: ToAstConfiguration): Type {
        return when (expression) {
            is DataRefExpr -> {
                try {
                    evaluateTypeOf(rContext, expression.variable.name, conf)
                } catch (e: NotFoundAtCompileTimeException) {
                    if (delegatedCompileTimeInterpreter != null) {
                        return delegatedCompileTimeInterpreter.evaluateTypeOf(rContext, expression, conf)
                    } else {
                        throw RuntimeException(e)
                    }
                }
            }
            else -> TODO(expression.toString())
        }
    }

    open fun evaluateTypeOf(rContext: RpgParser.RContext, declName: String, conf: ToAstConfiguration): Type {
        knownDataDefinitions.forEach {
            if (it.name.equals(declName, ignoreCase = true)) {
                return it.type
            }
            val field = it.fields.find { it.name.equals(declName, ignoreCase = true) }
            if (field != null) {
                return field.type
            }
        }

        return findType(rContext.statement() + rContext.subroutine().flatMap { it.statement() }, declName, conf, false)!!
    }

    private fun findType(statements: List<RpgParser.StatementContext>, declName: String, conf: ToAstConfiguration, innerBlock: Boolean = true): Type? {
        statements
            .forEach { it ->
                when {
<<<<<<< HEAD
//                    it.dcl_ds() != null -> {
//                        val type = it.dcl_ds().toAst(conf = conf, knownDataDefinitions = knownDataDefinitions).fields
//                            .firstOrNull { it.name.equals(declName, ignoreCase = true) }?.type
//                        if (type != null) return type
//                    }
                    it.fspec_fixed() != null -> {
                        val type = it.fspec_fixed().runParserRuleContext(conf) { context ->
                            kotlin.runCatching { context.toAst(conf).let { dataDefinition -> dataDefinition to dataDefinition.toDataDefinitions() } }.getOrNull()
                        }?.second?.find { it.name.equals(declName, ignoreCase = true) }?.type
=======
                    it.fspec_fixed() != null -> {
                        val type = it.fspec_fixed().runParserRuleContext(conf) { context ->
                            kotlin.runCatching { context.toAst(conf).let { fileDefinition -> fileDefinition.toDataDefinitions() } }.getOrNull()
                        }?.find { dataDefinition -> dataDefinition.name.equals(declName, ignoreCase = true) }?.type
                        if (type != null) return type
                    }
                    it.dcl_ds() != null -> {
                        val type = it.dcl_ds().parm_fixed().find { it.ds_name().text.equals(declName, ignoreCase = true) }?.findType(conf)
>>>>>>> d19bac41
                        if (type != null) return type
                    }
                    it.dspec() != null -> {
                        val name = it.dspec().ds_name()?.text ?: it.dspec().dspecConstant().ds_name()?.text
                        if (declName.equals(name, ignoreCase = true)) {
                            return it.dspec().toAst(conf = conf, knownDataDefinitions = knownDataDefinitions).type
                        }
                    }
                    it.cspec_fixed() != null -> {
                        val type = it.cspec_fixed().findType(declName, conf)
                        if (type != null) return type
                    }
                    it.block() != null -> {
                        val type = it.block().findType(declName, conf)
                        if (type != null) return type
                    }
                }
            }
        if (innerBlock) {
            return null
        } else {
            throw NotFoundAtCompileTimeException(declName)
        }
    }

    private fun RpgParser.BlockContext.findType(declName: String, conf: ToAstConfiguration): Type? {
        return this.findAllDescendants(type = RpgParser.StatementContext::class, includingMe = false).let { descendants ->
            findType(descendants, declName, conf)
        }
    }

    private fun Cspec_fixedContext.findType(declName: String, conf: ToAstConfiguration): Type? {
        val ast = this.toAst(conf)
        if (ast is StatementThatCanDefineData) {
            val dataDefinition = ast.dataDefinition()
            dataDefinition.forEach {
                if (it.name == declName) {
                    return it.type
                }
            }
        }
        return null
    }

    private fun Parm_fixedContext.findType(conf: ToAstConfiguration): Type? {
        return this.toAst(conf, emptyList()).type
    }
}<|MERGE_RESOLUTION|>--- conflicted
+++ resolved
@@ -156,13 +156,8 @@
             when {
                 it.fspec_fixed() != null -> {
                     val size = it.fspec_fixed().runParserRuleContext(conf) { context ->
-<<<<<<< HEAD
-                        kotlin.runCatching { context.toAst(conf).let { dataDefinition -> dataDefinition to dataDefinition.toDataDefinitions() } }.getOrNull()
-                    }?.second?.find { it.name.equals(declName, ignoreCase = true) }?.elementSize()
-=======
                         kotlin.runCatching { context.toAst(conf).let { fileDefinition -> fileDefinition.toDataDefinitions() } }.getOrNull()
                     }?.find { dataDefinition -> dataDefinition.name.equals(declName, ignoreCase = true) }?.elementSize()
->>>>>>> d19bac41
                     if (size != null) return size
                 }
                 it.dspec() != null -> {
@@ -245,17 +240,6 @@
         statements
             .forEach { it ->
                 when {
-<<<<<<< HEAD
-//                    it.dcl_ds() != null -> {
-//                        val type = it.dcl_ds().toAst(conf = conf, knownDataDefinitions = knownDataDefinitions).fields
-//                            .firstOrNull { it.name.equals(declName, ignoreCase = true) }?.type
-//                        if (type != null) return type
-//                    }
-                    it.fspec_fixed() != null -> {
-                        val type = it.fspec_fixed().runParserRuleContext(conf) { context ->
-                            kotlin.runCatching { context.toAst(conf).let { dataDefinition -> dataDefinition to dataDefinition.toDataDefinitions() } }.getOrNull()
-                        }?.second?.find { it.name.equals(declName, ignoreCase = true) }?.type
-=======
                     it.fspec_fixed() != null -> {
                         val type = it.fspec_fixed().runParserRuleContext(conf) { context ->
                             kotlin.runCatching { context.toAst(conf).let { fileDefinition -> fileDefinition.toDataDefinitions() } }.getOrNull()
@@ -264,7 +248,6 @@
                     }
                     it.dcl_ds() != null -> {
                         val type = it.dcl_ds().parm_fixed().find { it.ds_name().text.equals(declName, ignoreCase = true) }?.findType(conf)
->>>>>>> d19bac41
                         if (type != null) return type
                     }
                     it.dspec() != null -> {
