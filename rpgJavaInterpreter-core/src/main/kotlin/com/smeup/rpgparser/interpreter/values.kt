--- conflicted
+++ resolved
@@ -24,13 +24,6 @@
     open fun asArray(): ArrayValue = throw UnsupportedOperationException()
     open fun render(): String = "Nope"
     abstract fun copy(): Value
-    fun toArray(nElements: Int, elementType: Type): Value {
-        val elements = LinkedList<Value>()
-        for (i in 1..nElements) {
-            elements.add(coerce(this.copy(), elementType))
-        }
-        return ConcreteArrayValue(elements, elementType)
-    }
 }
 
 interface NumberValue {
@@ -38,11 +31,7 @@
     val bigDecimal: BigDecimal
 }
 
-<<<<<<< HEAD
-data class StringValue(val value: String,val varying: Boolean = false) : Value() {
-=======
 data class StringValue(val value: String, val varying: Boolean = false) : Value() {
->>>>>>> 9e64d902
     override fun assignableTo(expectedType: Type): Boolean {
         return when (expectedType) {
             is StringType -> expectedType.length >= value.length.toLong()
@@ -99,11 +88,7 @@
 
     override fun copy(): StringValue = this
 
-<<<<<<< HEAD
-    fun length() : Int {
-=======
     fun length(varying : Boolean = this.varying) : Int {
->>>>>>> 9e64d902
         if( varying ) {
             var len = 0
             value.forEach {
