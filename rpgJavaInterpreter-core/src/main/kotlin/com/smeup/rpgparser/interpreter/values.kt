package com.smeup.rpgparser.interpreter

import java.math.BigDecimal
import java.text.SimpleDateFormat
import java.util.*
import kotlin.streams.toList

const val PAD_CHAR = '\u0000'
const val PAD_STRING = PAD_CHAR.toString()

abstract class Value {
    open fun asInt(): IntValue = throw UnsupportedOperationException("${this.javaClass.simpleName} cannot be seen as an Int")
    open fun asDecimal(): DecimalValue = throw UnsupportedOperationException("${this.javaClass.simpleName} cannot be seen as an Decimal")
    open fun asString(): StringValue = throw UnsupportedOperationException()
    open fun asBoolean(): BooleanValue = throw UnsupportedOperationException()
    open fun asTimeStamp(): TimeStampValue = throw UnsupportedOperationException()
    abstract fun assignableTo(expectedType: Type): Boolean
    open fun takeLast(n: Int): Value = TODO("takeLast not yet implemented for ${this.javaClass.simpleName}")
    open fun takeFirst(n: Int): Value = TODO("takeFirst not yet implemented for ${this.javaClass.simpleName}")
    open fun concatenate(other: Value): Value = TODO("concatenate not yet implemented for ${this.javaClass.simpleName}")
    open fun asArray(): ArrayValue = throw UnsupportedOperationException()
    open fun render(): String = "Nope"
}

interface NumberValue {
    fun negate(): Value
}

// TODO Should we change value to a val in order tho share instances?
data class StringValue(var value: String) : Value() {
    override fun assignableTo(expectedType: Type): Boolean {
        return when (expectedType) {
            is StringType -> expectedType.length >= value.length.toLong()
            is DataStructureType -> expectedType.elementSize == value.length // Check for >= ???
            else -> false
        }
    }

    override fun takeLast(n: Int): Value {
        return StringValue(value.takeLast(n))
    }

    override fun takeFirst(n: Int): Value {
        return StringValue(value.take(n))
    }

    override fun concatenate(other: Value): Value {
        require(other is StringValue)
        return StringValue(value + other.value)
    }

    val valueWithoutPadding: String
        get() = value.removeNullChars()

    companion object {
        fun blank(length: Int) = StringValue(PAD_STRING.repeat(length))
        fun padded(value: String, size: Int) = StringValue(value.padEnd(size, PAD_CHAR))
    }

    override fun equals(other: Any?): Boolean {
        return if (other is StringValue) {
            this.valueWithoutPadding == other.valueWithoutPadding
        } else {
            false
        }
    }

    override fun hashCode(): Int {
        return valueWithoutPadding.hashCode()
    }

    fun setSubstring(startOffset: Int, endOffset: Int, substringValue: StringValue) {
        require(startOffset >= 0)
        require(startOffset <= value.length)
        require(endOffset >= startOffset)
        require(endOffset <= value.length) { "Asked startOffset=$startOffset, endOffset=$endOffset on string of length ${value.length}" }
        require(endOffset - startOffset == substringValue.value.length)
        val newValue = value.substring(0, startOffset) + substringValue.value + value.substring(endOffset)
        value = newValue.replace('\u0000', ' ')
    }

    fun getSubstring(startOffset: Int, endOffset: Int): StringValue {
        require(startOffset >= 0)
        require(startOffset <= value.length)
        require(endOffset >= startOffset)
        require(endOffset <= value.length) { "Asked startOffset=$startOffset, endOffset=$endOffset on string of length ${value.length}" }
        val s = value.substring(startOffset, endOffset)
        return StringValue(s)
    }

    override fun toString(): String {
        return "StringValue[${value.length}]($valueWithoutPadding)"
    }

    override fun asString() = this
    fun isBlank(): Boolean {
        return this.valueWithoutPadding.isBlank()
    }

    override fun render(): String {
        return valueWithoutPadding.toString()
    }
}

fun String.removeNullChars(): String {
    val firstNullChar = this.chars().toList().indexOfFirst { it == 0 }
    return if (firstNullChar == -1) {
        this
    } else {
        this.substring(0, firstNullChar)
    }
}

data class IntValue(val value: Long) : NumberValue, Value() {
    override fun negate(): Value = IntValue(-value)

    override fun assignableTo(expectedType: Type): Boolean {
        // TODO check decimals
        return expectedType is NumberType
    }

    override fun asInt() = this
    // TODO Verify conversion
    override fun asDecimal(): DecimalValue = DecimalValue(BigDecimal(value))

    fun increment() = IntValue(value + 1)

    override fun takeLast(n: Int): Value {
        return IntValue(lastDigits(value, n))
    }

    private fun lastDigits(n: Long, digits: Int): Long {
        return (n % Math.pow(10.0, digits.toDouble())).toLong()
    }

    private fun firstDigits(n: Long, digits: Int): Long {
        var localNr = n
        if (n < 0) {
            localNr = n * -1
        }
        val div = Math.pow(10.0, digits.toDouble()).toInt()
        while (localNr / div > 0) {
            localNr /= 10
        }
        return localNr * java.lang.Long.signum(n)
    }

    override fun takeFirst(n: Int): Value {
        return IntValue(firstDigits(value, n))
    }

    override fun concatenate(other: Value): Value {
        require(other is IntValue)
        return IntValue((value.toString() + other.value.toString()).toLong())
    }

    companion object {
        val ZERO = IntValue(0)
    }

    override fun render(): String {
        return value.toString()
    }
}

<<<<<<< HEAD
data class DecimalValue(val value: BigDecimal) : Value() {
    // TODO Verify conversion
=======
data class DecimalValue(val value: BigDecimal) : NumberValue, Value() {
    override fun negate(): Value = DecimalValue(-value)
>>>>>>> db9a9f22
    override fun asInt(): IntValue {

        return IntValue(value.longValueExact())
    }

    override fun asDecimal(): DecimalValue = this

    override fun assignableTo(expectedType: Type): Boolean {
        // TODO check decimals
        return expectedType is NumberType
    }

    companion object {
        val ZERO = DecimalValue(BigDecimal.ZERO)
    }
}

data class BooleanValue(val value: Boolean) : Value() {
    override fun assignableTo(expectedType: Type): Boolean {
        return expectedType is BooleanType
    }

    override fun asBoolean() = this

    override fun asString() = StringValue(if (value) "1" else "0")

    companion object {
        val FALSE = BooleanValue(false)
        val TRUE = BooleanValue(true)
    }
    override fun render(): String {
        return value.toString()
    }
}

data class CharacterValue(val value: Array<Char>) : Value() {
    override fun assignableTo(expectedType: Type): Boolean {
        return expectedType is CharacterType
    }
}

data class TimeStampValue(val value: Date) : Value() {
    override fun assignableTo(expectedType: Type): Boolean {
        return expectedType is TimeStampType
    }

    override fun asTimeStamp() = this

    companion object {
        val LOVAL = TimeStampValue(GregorianCalendar(0, Calendar.JANUARY, 0).time)
    }
}

abstract class ArrayValue : Value() {
    abstract fun arrayLength(): Int
    abstract fun elementSize(): Int
    abstract fun setElement(index: Int, value: Value)
    abstract fun getElement(index: Int): Value
    fun elements(): List<Value> {
        val elements = LinkedList<Value>()
        for (i in 0 until (arrayLength())) {
            elements.add(getElement(i + 1))
        }
        return elements
    }

    override fun asString(): StringValue {
        return StringValue(elements().map { it.asString() }.joinToString(""))
    }

    override fun assignableTo(expectedType: Type): Boolean {
        if (expectedType is DataStructureType) {
            // FIXME
            return true
        }
        if (expectedType is ArrayType) {
            return elements().all { it.assignableTo(expectedType.element) }
        }
        if (expectedType is StringType) {
            return expectedType.length >= arrayLength() * elementSize()
        }
        return false
    }
    override fun render(): String {
        return "Array(${elements().size})"
    }
    override fun asArray() = this
}
data class ConcreteArrayValue(val elements: MutableList<Value>, val elementType: Type) : ArrayValue() {
    override fun elementSize() = elementType.size.toInt()

    override fun arrayLength() = elements.size

    override fun setElement(index: Int, value: Value) {
        require(index >= 1)
        require(index <= arrayLength())
        require(value.assignableTo(elementType))
        elements[index - 1] = value
    }

    override fun getElement(index: Int): Value {
        require(index >= 1)
        require(index <= arrayLength())
        return elements[index - 1]
    }
}

object BlanksValue : Value() {
    override fun toString(): String {
        return "BlanksValue"
    }

    override fun assignableTo(expectedType: Type): Boolean {
        // FIXME
        return true
    }
}

object HiValValue : Value() {
    override fun toString(): String {
        return "HiValValue"
    }

    override fun assignableTo(expectedType: Type): Boolean {
        // FIXME
        return true
    }
}
object LowValValue : Value() {
    override fun toString(): String {
        return "LowValValue"
    }

    override fun assignableTo(expectedType: Type): Boolean {
        // FIXME
        return true
    }
}

class StructValue(val elements: MutableMap<FieldDefinition, Value>) : Value() {
    override fun assignableTo(expectedType: Type): Boolean {
        // FIXME
        return true
    }
}

class ProjectedArrayValue(val container: ArrayValue, val field: FieldDefinition) : ArrayValue() {
    override fun elementSize(): Int {
        TODO("not implemented") // To change body of created functions use File | Settings | File Templates.
    }

    override fun arrayLength() = container.arrayLength()

    override fun setElement(index: Int, value: Value) {
        require(index >= 1)
        require(index <= arrayLength())
        require(value.assignableTo((field.type as ArrayType).element)) { "Assigning to field $field incompatible value $value" }
        val containerElement = container.getElement(index)
        // TODO to review
        if (containerElement is StringValue) {
            if (value is StringValue) {
                containerElement.setSubstring(field.startOffset, field.endOffset, value)
            } else if (value is IntValue) {
                var s = value.value.toString()
                val pad = s.padStart(field.endOffset - field.startOffset)
                containerElement.setSubstring(field.startOffset, field.endOffset, StringValue(pad))
            } else {
                TODO()
            }
        } else if (containerElement is DataStructValue) {
            if (value is StringValue) {
                containerElement.setSubstring(field.startOffset, field.endOffset, value)
            } else if (value is IntValue) {
                var s = value.value.toString()
                val pad = s.padStart(field.endOffset - field.startOffset)
                containerElement.setSubstring(field.startOffset, field.endOffset, StringValue(pad))
            } else {
                TODO()
            }
        }
    }

    override fun getElement(index: Int): Value {
        val containerElement = container.getElement(index)
        if (containerElement is StringValue) {
            return containerElement.getSubstring(field.startOffset, field.endOffset)
        } else if (containerElement is DataStructValue) {
            return containerElement.getSubstring(field.startOffset, field.endOffset)
        } else {
            TODO()
        }
    }
}

fun createArrayValue(elementType: Type, n: Int, creator: (Int) -> Value) = ConcreteArrayValue(Array(n, creator).toMutableList(), elementType)

fun blankString(length: Int) = StringValue(PAD_STRING.repeat(length))

fun Long.asValue() = IntValue(this)

fun String.asValue() = StringValue(this)

private const val FORMAT_DATE_ISO = "yyyy-MM-dd-HH.mm.ss.SSS"

fun String.asIsoDate(): Date {
    return SimpleDateFormat(FORMAT_DATE_ISO).parse(this.take(FORMAT_DATE_ISO.length))
}

fun Type.blank(): Value {
    return when (this) {
        is ArrayType -> createArrayValue(this.element, this.nElements) {
            this.element.blank()
        }
        is DataStructureType -> DataStructValue.blank(this.size.toInt())
        is StringType -> StringValue.blank(this.size.toInt())
        is NumberType -> IntValue(0)
        is BooleanType -> BooleanValue(false)
        is TimeStampType -> TimeStampValue.LOVAL
        is KListType -> throw UnsupportedOperationException("Blank value not supported for KList")
        else -> TODO()
    }
}

// StringValue wrapper
data class DataStructValue(var value: String) : Value() {
    override fun assignableTo(expectedType: Type): Boolean {
        return when (expectedType) {
            is DataStructureType -> expectedType.elementSize == value.length // Check for >= ???
            is StringType -> expectedType.size == this.value.length.toLong()
            else -> false
        }
    }

    fun set(data: FieldDefinition, value: Value) {
        val v = data.toDataStructureValue(value)
        this.setSubstring(data.startOffset, data.startOffset + data.size.toInt(), v)
    }
    fun get(data: FieldDefinition): StringValue {
        return this.getSubstring(data.startOffset, data.endOffset)
    }

    val valueWithoutPadding: String
        get() = value.removeNullChars()

    fun setSubstring(startOffset: Int, endOffset: Int, substringValue: StringValue) {
        require(startOffset >= 0)
        require(startOffset <= value.length)
        require(endOffset >= startOffset)
        require(endOffset <= value.length) { "Asked startOffset=$startOffset, endOffset=$endOffset on string of length ${value.length}" }
        require(endOffset - startOffset == substringValue.value.length)
        val newValue = value.substring(0, startOffset) + substringValue.value + value.substring(endOffset)
        value = newValue.replace('\u0000', ' ')
    }

    fun getSubstring(startOffset: Int, endOffset: Int): StringValue {
        require(startOffset >= 0)
        require(startOffset <= value.length)
        require(endOffset >= startOffset)
        require(endOffset <= value.length) { "Asked startOffset=$startOffset, endOffset=$endOffset on string of length ${value.length}" }
        val s = value.substring(startOffset, endOffset)
        return StringValue(s)
    }

    companion object {
        fun blank(length: Int) = DataStructValue(PAD_STRING.repeat(length))
    }
    override fun toString(): String {
        return "StringValue[${value.length}]($valueWithoutPadding)"
    }

    override fun asString() = StringValue(this.value)
    fun isBlank(): Boolean {
        return this.valueWithoutPadding.isBlank()
    }
}<|MERGE_RESOLUTION|>--- conflicted
+++ resolved
@@ -163,13 +163,8 @@
     }
 }
 
-<<<<<<< HEAD
-data class DecimalValue(val value: BigDecimal) : Value() {
-    // TODO Verify conversion
-=======
 data class DecimalValue(val value: BigDecimal) : NumberValue, Value() {
     override fun negate(): Value = DecimalValue(-value)
->>>>>>> db9a9f22
     override fun asInt(): IntValue {
 
         return IntValue(value.longValueExact())
@@ -180,6 +175,10 @@
     override fun assignableTo(expectedType: Type): Boolean {
         // TODO check decimals
         return expectedType is NumberType
+    }
+
+    fun isPositive(): Boolean {
+        return value >= BigDecimal.ZERO;
     }
 
     companion object {
