--- conflicted
+++ resolved
@@ -24,7 +24,7 @@
         InternalInterpreter(this.systemInterface!!)
     }
 
-    var activationGroup: ActivationGroup? = null
+    lateinit var activationGroup: ActivationGroup
     private var initialized = false
 
     private val logHandlers: MutableList<InterpreterLogHandler> by lazy {
@@ -79,21 +79,6 @@
                     "param ${pv.key} was expected to have type $expectedType. It has value: $coercedValue"
                 }
             }
-<<<<<<< HEAD
-            var activationGroupType = cu.activationGroupType()
-            // if activation group is not in AST (not defined in RPG program)
-            if (activationGroupType == null) {
-                activationGroupType = when (caller) {
-                    // for main program, which does not have a caller, activation group is fixed by config
-                    null -> NamedActivationGroup(MainExecutionContext.getConfiguration().defaultActivationGroupName)
-                    else -> {
-                        CallerActivationGroup
-                    }
-                }
-            }
-            activationGroupType?.let {
-                activationGroup = ActivationGroup(it, it.assignedName(this, caller))
-=======
             if (!initialized) {
                 initialized = true
                 val caller = if (MainExecutionContext.getProgramStack().isNotEmpty()) {
@@ -101,11 +86,17 @@
                 } else {
                     null
                 }
-                val activationGroupType = cu.activationGroupType()
-                activationGroupType?.let {
+                val activationGroupType = cu.activationGroupType() ?: when (caller) {
+
+                        // for main program, which does not have a caller, activation group is fixed by config
+                        null -> NamedActivationGroup(MainExecutionContext.getConfiguration().defaultActivationGroupName)
+                        else -> {
+                            CallerActivationGroup
+                        }
+                    }
+                activationGroupType.let {
                     activationGroup = ActivationGroup(it, it.assignedName(this, caller))
                 }
->>>>>>> 8a40012c
             }
             MainExecutionContext.getProgramStack().push(this)
             // set reinitialization to false because symboltable cleaning currently is handled directly
