/*
 * Copyright 2019 Sme.UP S.p.A.
 *
 * Licensed under the Apache License, Version 2.0 (the "License");
 * you may not use this file except in compliance with the License.
 * You may obtain a copy of the License at
 *
 *     https://www.apache.org/licenses/LICENSE-2.0
 *
 * Unless required by applicable law or agreed to in writing, software
 * distributed under the License is distributed on an "AS IS" BASIS,
 * WITHOUT WARRANTIES OR CONDITIONS OF ANY KIND, either express or implied.
 * See the License for the specific language governing permissions and
 * limitations under the License.
 */

package com.smeup.rpgparser.interpreter

import com.smeup.rpgparser.execution.MainExecutionContext
import com.smeup.rpgparser.logging.ProgramUsageType
import com.smeup.rpgparser.parsing.ast.*
import com.smeup.rpgparser.parsing.facade.RpgParserFacade
import com.smeup.rpgparser.parsing.parsetreetoast.resolveAndValidate
import java.io.InputStream
import kotlin.system.measureNanoTime
import kotlin.time.Duration.Companion.nanoseconds

data class ProgramParam(val name: String, val type: Type)

infix fun Type.parm(name: String): ProgramParam = ProgramParam(name, this)

interface Program {
    fun params(): List<ProgramParam>
    fun execute(systemInterface: SystemInterface, params: LinkedHashMap<String, Value>): List<Value>
}

class RpgProgram(val cu: CompilationUnit, val name: String = "<UNNAMED RPG PROGRAM>") : Program {

    private var systemInterface: SystemInterface? = null

    private val interpreter: InternalInterpreter by lazy {
        val interpreterCore = InternalInterpreter(this.systemInterface!!)
        MainExecutionContext.getConfiguration().jarikoCallback.onInterpreterCreation(interpreterCore)
        interpreterCore
    }

    val intepreterCore: InterpreterCore by lazy {
        interpreter
    }

    lateinit var activationGroup: ActivationGroup
    private var initialized = false

    private val logHandlers: MutableList<InterpreterLogHandler> by lazy {
        systemInterface!!.getAllLogHandlers()
    }

    override fun params(): List<ProgramParam> {
        val plistParams = cu.entryPlist
        // TODO derive proper type from the data specification
        return plistParams?.params?.map {
            val type = cu.getAnyDataDefinition(it.param.name) {
                "Cannot resolve PARAM: ${it.param.name} in *ENTRY PLIST of the program: $name"
            }.type
            ProgramParam(it.param.name, type)
        }
            ?: emptyList()
    }

    init {
        cu.resolveAndValidate()
    }

    companion object {
        fun fromInputStream(inputStream: InputStream, name: String = "<UNNAMED INPUT STREAM>", sourceProgram: SourceProgram? = SourceProgram.RPGLE): RpgProgram {
            inputStream.use {
                val cu = RpgParserFacade().parseAndProduceAst(inputStream, sourceProgram)
                return RpgProgram(cu, name)
            }
        }
    }

    override fun execute(systemInterface: SystemInterface, params: LinkedHashMap<String, Value>): List<Value> {
        val configuration = MainExecutionContext.getConfiguration()
        val callback = configuration.jarikoCallback
        val trace = JarikoTrace(JarikoTraceKind.RpgProgram, this.name)
        callback.startJarikoTrace(trace)

        // We need to finish the trace even if the program throws
        try {
            val expectedKeys = params().asSequence().map { it.name }.toSet()

            // Original params passed from the caller
            val callerParams = LinkedHashMap(params)

            if (expectedKeys.size <= params.size) {
                require(params.keys.toSet() == params().asSequence().map { it.name }.toSet()) {
                    "Expected params: ${params().asSequence().map { it.name }.joinToString(", ")}"
                }
            } else {
                require(params().asSequence().map { it.name }.toSet().all { it in expectedKeys }) {
                    "Expected params: ${params().asSequence().map { it.name }.joinToString(", ")}"
                }

                // Set not passed params to NullValue
                params().forEach {
                    if (it.name !in params.keys) {
                        params[it.name] = NullValue
                    }
                }
            }
<<<<<<< HEAD
            this.systemInterface = systemInterface
            val logSource = { LogSourceData.fromProgram(name) }
            logHandlers.renderLog(LazyLogEntry.produceStatement(logSource, "INTERPRETATION", "START"))
            val changedInitialValues: List<Value>
            val elapsed = measureNanoTime {
                interpreter.setInterpretationContext(object : InterpretationContext {
                    private var iDataWrapUpChoice: DataWrapUpChoice? = null
                    override val currentProgramName: String
                        get() = name

                    override fun shouldReinitialize() = false
                    override var dataWrapUpChoice: DataWrapUpChoice?
                        get() = iDataWrapUpChoice
                        set(value) {
                            iDataWrapUpChoice = value
                        }
                })

                for (pv in params) {
                    val expectedType = params().find { it.name == pv.key }!!.type
                    val coercedValue = coerce(pv.value, expectedType)
                    require(coercedValue.assignableTo(expectedType)) {
                        "param ${pv.key} was expected to have type $expectedType. It has value: $coercedValue"
                    }
=======
            if (!initialized) {
                initialized = true

                /**
                 * As the RPG program stack is managed outside of this method, it is up to the caller of this method
                 * to ensure it is in the correct state, that is:
                 * - `lastIndex` is this RpgProgram
                 * - `lastIndex - 1` is the RpgProgram that calls this RpgProgram
                 *
                 * Note: If these two rules are not followed at this point, do not expect RpgPrograms to behave correctly.
                 * that means something is wrong with `MainExecutionContext.getProgramStack()` push and pop logic.
                 */
                val programStack = MainExecutionContext.getProgramStack()
                val caller = if (programStack.size > 1) {
                    val parentProgramIndex = programStack.lastIndex - 1
                    programStack[parentProgramIndex]
                } else {
                    null
>>>>>>> 241d8a43
                }
                if (!initialized) {
                    initialized = true
                    val caller = if (MainExecutionContext.getProgramStack().isNotEmpty()) {
                        MainExecutionContext.getProgramStack().peek()
                    } else {
                        null
                    }

                    val activationGroupType = cu.activationGroupType()?.let {
                        when {
                            // When there is no caller use the default activation group
                            it is CallerActivationGroup && caller == null ->
                                NamedActivationGroup(configuration.defaultActivationGroupName)

                            else -> it
                        }
                    } ?: when (caller) {
                        // for main program, which does not have a caller, activation group is fixed by config
                        null -> NamedActivationGroup(configuration.defaultActivationGroupName)
                        else -> CallerActivationGroup
                    }

                    activationGroup = ActivationGroup(activationGroupType, activationGroupType.assignedName(caller))
                }
                MainExecutionContext.getProgramStack().push(this)
                configuration.jarikoCallback.onEnterPgm(name, interpreter.getGlobalSymbolTable())
                // set reinitialization to false because symboltable cleaning currently is handled directly
                // in internal interpreter before exit
                // todo i don't know whether parameter reinitialization has still sense
                interpreter.execute(this.cu, params, false, callerParams)
                configuration.jarikoCallback.onExitPgm(name, interpreter.getGlobalSymbolTable(), null)
                params.keys.forEach { params[it] = interpreter[it] }
                changedInitialValues = params().map { interpreter[it.name] }
                // here clear symbol table if needed
                interpreter.doSomethingAfterExecution()
                MainExecutionContext.getProgramStack().pop()
            }.nanoseconds
            if (MainExecutionContext.isLoggingEnabled) {
                logHandlers.renderLog(LazyLogEntry.produceStatement(logSource, "INTERPRETATION", "END"))
                logHandlers.renderLog(
                    LazyLogEntry.producePerformanceAndUpdateAnalytics(
                        logSource,
                        ProgramUsageType.Interpretation,
                        "INTERPRETATION",
                        elapsed
                    )
                )
            }
            if (MainExecutionContext.getProgramStack().isEmpty()) {
                interpreter.onInterpretationEnd()
            }
<<<<<<< HEAD
=======
            MainExecutionContext.getConfiguration().jarikoCallback.onEnterPgm(name, interpreter.getGlobalSymbolTable())
            // set reinitialization to false because symboltable cleaning currently is handled directly
            // in internal interpreter before exit
            // todo i don't know whether parameter reinitialization has still sense
            interpreter.execute(this.cu, params, false, callerParams)
            MainExecutionContext.getConfiguration().jarikoCallback.onExitPgm(name, interpreter.getGlobalSymbolTable(), null)
            params.keys.forEach { params[it] = interpreter[it] }
            changedInitialValues = params().map { interpreter[it.name] }
            // here clear symbol table if needed
            interpreter.doSomethingAfterExecution()
        }.nanoseconds
        if (MainExecutionContext.isLoggingEnabled) {
            logHandlers.renderLog(LazyLogEntry.produceStatement(logSource, "INTERPRETATION", "END"))
            logHandlers.renderLog(LazyLogEntry.producePerformanceAndUpdateAnalytics(logSource, ProgramUsageType.Interpretation, "INTERPRETATION", elapsed))
        }
        if (MainExecutionContext.getProgramStack().isEmpty()) {
            interpreter.onInterpretationEnd()
        }
>>>>>>> 241d8a43

            return changedInitialValues
        } catch (e: Exception) {
            throw e
        } finally {
            callback.finishJarikoTrace()
        }
    }

    override fun equals(other: Any?) =
            (other is RpgProgram) && other.name == name

    override fun hashCode(): Int {
        return name.hashCode()
    }
}

/**
 * Model activation group concept.
 * @param type activation group type as from grammar
 * @param assignedName Name assigned. The assignment algorithm depends on activation group type
 * @see ActivationGroupType.assignedName
 * */
data class ActivationGroup(val type: ActivationGroupType, val assignedName: String)<|MERGE_RESOLUTION|>--- conflicted
+++ resolved
@@ -86,7 +86,6 @@
         val trace = JarikoTrace(JarikoTraceKind.RpgProgram, this.name)
         callback.startJarikoTrace(trace)
 
-        // We need to finish the trace even if the program throws
         try {
             val expectedKeys = params().asSequence().map { it.name }.toSet()
 
@@ -109,7 +108,6 @@
                     }
                 }
             }
-<<<<<<< HEAD
             this.systemInterface = systemInterface
             val logSource = { LogSourceData.fromProgram(name) }
             logHandlers.renderLog(LazyLogEntry.produceStatement(logSource, "INTERPRETATION", "START"))
@@ -134,31 +132,23 @@
                     require(coercedValue.assignableTo(expectedType)) {
                         "param ${pv.key} was expected to have type $expectedType. It has value: $coercedValue"
                     }
-=======
-            if (!initialized) {
-                initialized = true
-
-                /**
-                 * As the RPG program stack is managed outside of this method, it is up to the caller of this method
-                 * to ensure it is in the correct state, that is:
-                 * - `lastIndex` is this RpgProgram
-                 * - `lastIndex - 1` is the RpgProgram that calls this RpgProgram
-                 *
-                 * Note: If these two rules are not followed at this point, do not expect RpgPrograms to behave correctly.
-                 * that means something is wrong with `MainExecutionContext.getProgramStack()` push and pop logic.
-                 */
-                val programStack = MainExecutionContext.getProgramStack()
-                val caller = if (programStack.size > 1) {
-                    val parentProgramIndex = programStack.lastIndex - 1
-                    programStack[parentProgramIndex]
-                } else {
-                    null
->>>>>>> 241d8a43
                 }
                 if (!initialized) {
                     initialized = true
-                    val caller = if (MainExecutionContext.getProgramStack().isNotEmpty()) {
-                        MainExecutionContext.getProgramStack().peek()
+
+                    /**
+                     * As the RPG program stack is managed outside of this method, it is up to the caller of this method
+                     * to ensure it is in the correct state, that is:
+                     * - `lastIndex` is this RpgProgram
+                     * - `lastIndex - 1` is the RpgProgram that calls this RpgProgram
+                     *
+                     * Note: If these two rules are not followed at this point, do not expect RpgPrograms to behave correctly.
+                     * that means something is wrong with `MainExecutionContext.getProgramStack()` push and pop logic.
+                     */
+                    val programStack = MainExecutionContext.getProgramStack()
+                    val caller = if (programStack.size > 1) {
+                        val parentProgramIndex = programStack.lastIndex - 1
+                        programStack[parentProgramIndex]
                     } else {
                         null
                     }
@@ -167,30 +157,35 @@
                         when {
                             // When there is no caller use the default activation group
                             it is CallerActivationGroup && caller == null ->
-                                NamedActivationGroup(configuration.defaultActivationGroupName)
+                                NamedActivationGroup(MainExecutionContext.getConfiguration().defaultActivationGroupName)
 
                             else -> it
                         }
                     } ?: when (caller) {
                         // for main program, which does not have a caller, activation group is fixed by config
-                        null -> NamedActivationGroup(configuration.defaultActivationGroupName)
+                        null -> NamedActivationGroup(MainExecutionContext.getConfiguration().defaultActivationGroupName)
                         else -> CallerActivationGroup
                     }
 
                     activationGroup = ActivationGroup(activationGroupType, activationGroupType.assignedName(caller))
                 }
-                MainExecutionContext.getProgramStack().push(this)
-                configuration.jarikoCallback.onEnterPgm(name, interpreter.getGlobalSymbolTable())
+                MainExecutionContext.getConfiguration().jarikoCallback.onEnterPgm(
+                    name,
+                    interpreter.getGlobalSymbolTable()
+                )
                 // set reinitialization to false because symboltable cleaning currently is handled directly
                 // in internal interpreter before exit
                 // todo i don't know whether parameter reinitialization has still sense
                 interpreter.execute(this.cu, params, false, callerParams)
-                configuration.jarikoCallback.onExitPgm(name, interpreter.getGlobalSymbolTable(), null)
+                MainExecutionContext.getConfiguration().jarikoCallback.onExitPgm(
+                    name,
+                    interpreter.getGlobalSymbolTable(),
+                    null
+                )
                 params.keys.forEach { params[it] = interpreter[it] }
                 changedInitialValues = params().map { interpreter[it.name] }
                 // here clear symbol table if needed
                 interpreter.doSomethingAfterExecution()
-                MainExecutionContext.getProgramStack().pop()
             }.nanoseconds
             if (MainExecutionContext.isLoggingEnabled) {
                 logHandlers.renderLog(LazyLogEntry.produceStatement(logSource, "INTERPRETATION", "END"))
@@ -206,27 +201,6 @@
             if (MainExecutionContext.getProgramStack().isEmpty()) {
                 interpreter.onInterpretationEnd()
             }
-<<<<<<< HEAD
-=======
-            MainExecutionContext.getConfiguration().jarikoCallback.onEnterPgm(name, interpreter.getGlobalSymbolTable())
-            // set reinitialization to false because symboltable cleaning currently is handled directly
-            // in internal interpreter before exit
-            // todo i don't know whether parameter reinitialization has still sense
-            interpreter.execute(this.cu, params, false, callerParams)
-            MainExecutionContext.getConfiguration().jarikoCallback.onExitPgm(name, interpreter.getGlobalSymbolTable(), null)
-            params.keys.forEach { params[it] = interpreter[it] }
-            changedInitialValues = params().map { interpreter[it.name] }
-            // here clear symbol table if needed
-            interpreter.doSomethingAfterExecution()
-        }.nanoseconds
-        if (MainExecutionContext.isLoggingEnabled) {
-            logHandlers.renderLog(LazyLogEntry.produceStatement(logSource, "INTERPRETATION", "END"))
-            logHandlers.renderLog(LazyLogEntry.producePerformanceAndUpdateAnalytics(logSource, ProgramUsageType.Interpretation, "INTERPRETATION", elapsed))
-        }
-        if (MainExecutionContext.getProgramStack().isEmpty()) {
-            interpreter.onInterpretationEnd()
-        }
->>>>>>> 241d8a43
 
             return changedInitialValues
         } catch (e: Exception) {
