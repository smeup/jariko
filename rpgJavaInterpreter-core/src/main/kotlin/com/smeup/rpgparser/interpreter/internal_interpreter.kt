package com.smeup.rpgparser.interpreter

import com.smeup.rpgparser.MuteParser.*
import com.smeup.rpgparser.ast.*
import com.smeup.rpgparser.ast.AssignmentOperator.*
import com.smeup.rpgparser.utils.*
import java.math.BigDecimal
import java.text.DecimalFormat
import java.text.DecimalFormatSymbols
import java.util.*
import kotlin.collections.HashMap
import kotlin.collections.LinkedHashMap
<<<<<<< HEAD
import com.smeup.rpgparser.ast.Comparison.EQ
import com.smeup.rpgparser.ast.Comparison.NE
import com.smeup.rpgparser.ast.Comparison.GT
import com.smeup.rpgparser.ast.Comparison.LT
import com.smeup.rpgparser.ast.Comparison.GE
import com.smeup.rpgparser.ast.Comparison.LE
import com.smeup.rpgparser.parsetreetoast.MuteAnnotationExecutionLogEntry
import java.lang.UnsupportedOperationException

abstract class LogEntry
data class CallExecutionLogEntry(val callStmt: CallStmt) : LogEntry() {
    override fun toString(): String {
        return "calling ${callStmt}"
    }
}

data class CallEndLogEntry(val callStmt: CallStmt, val exception: Exception? = null) : LogEntry() {
    override fun toString(): String {
        if (exception == null) {
            return "end of ${callStmt}"
        } else {
            return "exception ${exception} in calling ${callStmt}"
        }
    }
}

data class SubroutineExecutionLogEntry(val subroutine: Subroutine) : LogEntry() {
    override fun toString(): String {
        return "executing ${subroutine.name}"
    }
}

data class ExpressionEvaluationLogEntry(val expression: Expression, val value: Value) : LogEntry() {
    override fun toString(): String {
        return "evaluating $expression as $value"
    }
}

data class AssignmentLogEntry(val data: AbstractDataDefinition, val value: Value) : LogEntry() {
    override fun toString(): String {
        return "assigning to $data value $value"
    }
}

data class AssignmentOfElementLogEntry(val array: Expression, val index: Int, val value: Value) : LogEntry() {
    override fun toString(): String {
        return "assigning to $array[$index] value $value"
    }
}
=======
>>>>>>> 9c93a2e5

class LeaveException : Exception()
class IterException : Exception()

interface InterpretationContext {
    val name: String
    fun setDataWrapUpPolicy(dataWrapUpChoice: DataWrapUpChoice)
    fun shouldReinitialize(): Boolean
}

object DummyInterpretationContext : InterpretationContext {
    override val name: String
        get() = "<UNSPECIFIED>"

    override fun shouldReinitialize() = false

    override fun setDataWrapUpPolicy(dataWrapUpChoice: DataWrapUpChoice) {
        // nothing to do
    }

}

class InternalInterpreter(val systemInterface: SystemInterface) {
    private val globalSymbolTable = SymbolTable()
    private val predefinedIndicators = HashMap<Int, Value>()
<<<<<<< HEAD
    val executedAnnotation = HashMap<Int, MuteAnnotationExecuted>()
    public var interpretationContext: InterpretationContext = DummyInterpretationContext
    var traceMode: Boolean = false
    var cycleLimit: Int? = null

    fun getLogs() = logs
    fun getExecutedSubroutines() = logs.asSequence().filterIsInstance(SubroutineExecutionLogEntry::class.java).map { it.subroutine }.toList()
    fun getExecutedSubroutineNames() = getExecutedSubroutines().map { it.name }
    fun getEvaluatedExpressions() = logs.filterIsInstance(ExpressionEvaluationLogEntry::class.java)
    fun getAssignments() = logs.filterIsInstance(AssignmentLogEntry::class.java)
    /**
     * Remove an expression if the last time the same expression was evaluated it had the same searchedValued
     */
    fun getEvaluatedExpressionsConcise(): List<ExpressionEvaluationLogEntry> {
        val base = logs.asSequence().filterIsInstance(ExpressionEvaluationLogEntry::class.java).toMutableList()
        var i = 0
        while (i < base.size) {
            val current = base[i]
            val found = base.subList(0, i).reversed().firstOrNull {
                it.expression == current.expression
            }?.value == current.value
            if (found) {
                base.removeAt(i)
            } else {
                i++
            }
        }
        return base
    }
=======
    var interpretationContext: InterpretationContext = DummyInterpretationContext
    var logHandlers: List<InterpreterLogHandler> = emptyList()
>>>>>>> 9c93a2e5

    private fun exists(dataName: String) = globalSymbolTable.contains(dataName)

    private fun dataDefinitionByName(name: String) = globalSymbolTable.dataDefinitionByName(name)

    operator fun get(data: AbstractDataDefinition) = globalSymbolTable[data]
    operator fun get(dataName: String) = globalSymbolTable[dataName]

    operator fun set(data: AbstractDataDefinition, value: Value) {
        require(data.canBeAssigned(value)) {
            "$data cannot be assigned the value $value"
        }

        log(AssignmentLogEntry(data, value))
        globalSymbolTable[data] = coerce(value, data.type)
        // TODO add here the annotation evaluation ??
    }


    private fun log(logEntry: LogEntry) {
        logHandlers.log(logEntry)
    }

    private fun initialize(compilationUnit: CompilationUnit, initialValues: Map<String, Value>,
                           reinitialization: Boolean = true) {
        // Assigning initial values received from outside and consider INZ clauses
        if (reinitialization) {
            compilationUnit.dataDefinitions.forEach {
                set(it, coerce(when {
                    it.name in initialValues -> initialValues[it.name]!!
                    it.initializationValue != null -> interpret(it.initializationValue)
                    it.isCompileTimeArray() -> toArrayValue(compilationUnit.compileTimeArray(it.name), (it.type as ArrayType))
                    else -> blankValue(it)
                }, it.type))
                executeMutes(it.muteAnnotations)
            }
        } else {
            initialValues.forEach { iv ->
                val def = compilationUnit.allDataDefinitions.find { it.name.equals(iv.key, ignoreCase = true) }!!
                set(def, coerce(iv.value, def.type))
            }
        }
    }

    private fun toArrayValue(compileTimeArray: CompileTimeArray, arrayType: ArrayType): Value {
        var l: MutableList<Value> =
            compileTimeArray.lines.chunkAs(arrayType.compileTimeRecordsPerLine!!, arrayType.element.size.toInt())
                    .map {
                        coerce(StringValue(it), arrayType.element)
                    }
                    .resizeTo(arrayType.nElements, blankValue(arrayType.element))
                    .toMutableList()

        return ConcreteArrayValue(l, arrayType.element)
    }

    fun simplyInitialize(compilationUnit: CompilationUnit, initialValues: Map<String, Value>) {
        initialize(compilationUnit, initialValues)
    }

    fun execute(compilationUnit: CompilationUnit, initialValues: Map<String, Value>,
                reinitialization: Boolean = true) {
        initialize(compilationUnit, caseInsensitiveMap(initialValues), reinitialization)
        compilationUnit.main.stmts.forEach {
            executeWithMute(it)
        }
    }

    private fun caseInsensitiveMap(aMap: Map<String, Value>): Map<String, Value> {
        val result = TreeMap<String, Value>(String.CASE_INSENSITIVE_ORDER)
        result.putAll(aMap)
        return result
    }


    private fun execute(statements: List<Statement>) {
        statements.forEach { executeWithMute(it) }
    }


    private fun executeWithMute(statement: Statement) {
        execute(statement)
        executeMutes(statement.muteAnnotations)
    }

    private fun executeMutes(muteAnnotations: MutableList<MuteAnnotation>) {
       muteAnnotations.forEach{
            when (it) {
                is MuteComparisonAnnotation -> {
                    val exp : Expression;
                    when (it.comparison) {
                        EQ -> exp = EqualityExpr(it.val1, it.val2, it.position)
                        NE -> exp = DifferentThanExpr(it.val1, it.val2, it.position)
                        GT -> exp = GreaterThanExpr(it.val1, it.val2, it.position)
                        GE -> exp = GreaterEqualThanExpr(it.val1, it.val2, it.position)
                        LT -> exp = LessThanExpr(it.val1, it.val2, it.position)
                        LE -> exp = LessEqualThanExpr(it.val1, it.val2, it.position)
                        else -> throw UnsupportedOperationException("Unsupported comparison: ${it.comparison}")
                    }
                    val value = interpretConcrete(exp)
                    log(MuteAnnotationExecutionLogEntry(it, value))
                    executedAnnotation.put(it.position!!.start.line,MuteAnnotationExecuted(exp,value))
                }
                else -> throw UnsupportedOperationException("Unknown type of annotation: $it")
            }

        }
    }

    private fun execute(statement: Statement) {
        try {
            when (statement) {
                is ExecuteSubroutine -> {
                    log(SubroutineExecutionLogEntry(statement.subroutine.referred!!))
                    execute(statement.subroutine.referred!!.stmts)
                }
                is EvalStmt -> {
// Some sort of line breakpoint :-)
//                    if (statement.position.line().equals("129")) {
//                        println(statement)
//                    }
                    assign(statement.target, statement.expression, statement.operator)
                }
                is MoveStmt -> move(statement.target, statement.expression)
                is SelectStmt -> {
                    for (case in statement.cases) {
                        if (interpret(case.condition).asBoolean().value) {
                            execute(case.body)
                            return
                        }
                    }
                    if (statement.other != null) {
                        execute(statement.other!!.body)
                    }
                }
                is SetOnStmt -> {
                    statement.choices.forEach {
                        interpretationContext.setDataWrapUpPolicy(it)
                    }
                }
                is PlistStmt -> null /* Nothing to do here */
                is ClearStmt -> {
                    return when (statement.value) {
                        is DataRefExpr -> {
                            assign(statement.value, BlanksRefExpr())
                            Unit
                        }
                        else -> throw UnsupportedOperationException("I do not know how to clear ${statement.value}")
                    }
                }
                is ZAddStmt -> {
                    assign(statement.target, eval(statement.expression))
                }
                is TimeStmt -> {
                    return when (statement.value) {
                        is DataRefExpr -> {
                            assign(statement.value, TimeStampValue(Date()))
                            Unit
                        }
                        else -> throw UnsupportedOperationException("I do not know how to set TIME to ${statement.value}")
                    }
                }
                is DisplayStmt -> {
                    val values = mutableListOf<Value>()
                    statement.factor1?.let { values.add(interpret(it)) }
                    statement.response?.let { values.add(interpret(it)) }
                    //TODO: receive input from systemInterface and assign value to response
                    systemInterface.display(render(values))
                }
                is IfStmt -> {
                    val condition = eval(statement.condition).asBoolean().value
                    if (condition) {
                        execute(statement.body)
                    } else {
                        for (elseIfClause in statement.elseIfClauses) {
                            val c = eval(elseIfClause.condition).asBoolean().value
                            if (c) {
                                execute(elseIfClause.body)
                                return
                            }
                        }
                        if (statement.elseClause != null) {
                            execute(statement.elseClause.body)
                        }
                    }
                }
                is CallStmt -> {
                    log(CallExecutionLogEntry(statement))
                    val programToCall = eval(statement.expression).asString().value
                    val program = systemInterface.findProgram(programToCall) ?: throw RuntimeException("Program $programToCall cannot be found")

                    val params = statement.params.mapIndexed { index, it ->
                        if (it.dataDefinition != null) {
                            if (it.dataDefinition.initializationValue != null) {
                                if(!exists(it.param.name)) {
                                    assign(it.dataDefinition, eval(it.dataDefinition.initializationValue))
                                } else {
                                    assign(dataDefinitionByName(it.param.name)!!, eval(it.dataDefinition.initializationValue))
                                }
                            } else {
                                if(!exists(it.param.name)) {
                                    assign(it.dataDefinition, eval(BlanksRefExpr()))
                                }
                            }
                        }
                        program.params()[index].name to get(it.param.name)
                    }.toMap(LinkedHashMap())

                    val paramValuesAtTheEnd =
                        try {
                            program.execute(systemInterface, params).apply {
                                log(CallEndLogEntry(statement))
                            }
                        } catch (e: Exception) { //TODO Catch a more specific exception?
                            log(CallEndLogEntry(statement))
                            if (statement.errorIndicator == null) {
                                throw e
                            }
                            predefinedIndicators[statement.errorIndicator] = BooleanValue.TRUE
                            null
                        }
                    paramValuesAtTheEnd?.forEachIndexed { index, value ->
                        assign(statement.params[index].param.referred!!, value)
                    }
                }
                is ForStmt -> {
                    eval(statement.init)
                    try {
                        while (enterCondition(this[statement.iterDataDefinition()], eval(statement.endValue), statement.downward)) {
                            execute(statement.body)
                            increment(statement.iterDataDefinition(), step(statement.byValue, statement.downward))
                        }
                    } catch (e: LeaveException) {
                        // leaving
                    }
                }
                is DoStmt -> {
                    if (statement.index == null) {
                        var myIterValue = eval(statement.startLimit).asInt()
                        try {
                            while ((cycleLimit == null || (cycleLimit as Int) >= myIterValue.value) &&
                                    isEqualOrSmaller(myIterValue, eval(statement.endLimit))) {
                                try {
                                    execute(statement.body)
                                } catch (e: IterException) {
                                    // nothing to do here
                                }
                                myIterValue = myIterValue.increment()
                            }
                        } catch (e: LeaveException) {
                            // nothing to do here
                        }
                    } else {
                        assign(statement.index, statement.startLimit)
                        try {
                            while ((cycleLimit == null || (cycleLimit as Int) >= eval(statement.index).asInt().value) &&
                                    isEqualOrSmaller(eval(statement.index), eval(statement.endLimit))) {
                                try {
                                    execute(statement.body)
                                } catch (e: IterException) {
                                    // nothing to do here
                                }
                                assign(statement.index, PlusExpr(statement.index, IntLiteral(1)))
                            }
                        } catch (e: LeaveException) {
                            // nothing to do here
                        }
                    }
                }
                is DowStmt -> {
                    try {
                        while (eval(statement.endExpression).asBoolean().value) {
                            execute(statement.body)
                        }
                    } catch (e: LeaveException) {
                        // nothing to do here
                    }
                }
                is SubDurStmt -> {
                    when (statement.target) {
                        is DataRefExpr -> {
                            //TODO: partial implementation just for *MS - Add more cases
                            val minuend = if (statement.factor1 == null) {
                                interpret(statement.target)
                            } else {
                                interpret(statement.factor1)
                            }
                            val subtrahend = interpret(statement.factor2)
                            val newValue = (minuend.asTimeStamp().value.time - subtrahend.asTimeStamp().value.time) * 1000
                            assign(statement.target, IntValue(newValue))
                        }
                        else -> throw UnsupportedOperationException("Data reference required: " + statement)
                    }
                }
                is LeaveStmt -> throw LeaveException()
                is IterStmt -> throw IterException()
                else -> TODO(statement.toString())
            }
        } catch (e: InterruptForDebuggingPurposes) {
            throw e
        } catch (e: RuntimeException) {
            throw RuntimeException("Issue executing statement $statement", e)
        }
    }



    private fun enterCondition(index: Value, end: Value, downward: Boolean): Boolean =
        if (downward) {
            isEqualOrGreater(index, end)
        } else {
            isEqualOrSmaller(index, end)
        }

    private fun step(byValue: Expression, downward: Boolean): Long {
        val sign = if (downward) {
            -1
        } else {
            1
        }
        return eval(byValue).asInt().value * sign
    }

    enum class Comparison {
        SMALLER,
        EQUAL,
        GREATER
    }


    private fun isEqualOrSmaller(value1: Value, value2: Value): Boolean {
        val cmp = compare(value1, value2)
        return cmp == Comparison.SMALLER || cmp == Comparison.EQUAL
    }

    private fun isEqualOrGreater(value1: Value, value2: Value): Boolean {
        val cmp = compare(value1, value2)
        return cmp == Comparison.GREATER || cmp == Comparison.EQUAL
    }

    private fun isGreaterThan(value1: Value, value2: Value): Boolean {
        val cmp = compare(value1, value2)
        return cmp == Comparison.GREATER
    }

    private fun isSmallerThan(value1: Value, value2: Value): Boolean {
        val cmp = compare(value1, value2)
        return cmp == Comparison.SMALLER
    }


    private fun compare(value1: Value, value2: Value): Comparison {
        return when {
            value1 is IntValue && value2 is IntValue -> when {
                value1.value == value2.value -> Comparison.EQUAL
                value1.value < value2.value -> Comparison.SMALLER
                else -> Comparison.GREATER
            }
            value1 is IntValue && value2 is StringValue -> throw RuntimeException("Cannot compare int and string")
            value2 is HiValValue -> Comparison.SMALLER
            else -> TODO("Value 1 is $value1, Value 2 is $value2")
        }
    }

    private fun increment(dataDefinition: AbstractDataDefinition, amount: Long = 1) {
        val value = this[dataDefinition]
        if (value is IntValue) {
            this[dataDefinition] = IntValue(value.value + amount)
        } else {
            throw UnsupportedOperationException()
        }
    }

    private fun areEquals(value1: Value, value2: Value): Boolean {
        return when {
            value1 is BlanksValue && value2 is StringValue -> value2.isBlank()
            value2 is BlanksValue && value1 is StringValue -> value1.isBlank()
            value1 is StringValue && value2 is StringValue -> {
                val v1 = value1.value.trimEnd().removeNullChars()
                val v2 = value2.value.trimEnd().removeNullChars()
                v1.equals(v2)
            }
            else -> value1 == value2
        }
    }

    private fun render(values: List<Value>) = values.map { render(it) }.joinToString("")

    private fun render(value: Value): String {
        return when (value) {
            is StringValue -> value.valueWithoutPadding
            is BooleanValue -> value.value.toString()
            is IntValue -> value.value.toString()
            is DecimalValue -> value.value.toString() //TODO: formatting rules
            else -> TODO(value.javaClass.canonicalName)
        }
    }

    private fun eval(expression: Expression): Value {
        return when (expression) {
            is AssignmentExpr -> {
                assign(expression.target, expression.value)
            }
            else -> interpret(expression)
        }
    }

    private fun assign(dataDefinition: AbstractDataDefinition, value: Value): Value {
        val coercedValue = coerce(value, dataDefinition.type)
        set(dataDefinition, coercedValue)
        return coercedValue
    }

    private fun assign(target: AssignableExpression, value: Value): Value {
        when (target) {
            is DataRefExpr -> {
                return assign(target.variable.referred!!, value)
            }
            is ArrayAccessExpr -> {
                val arrayValue = interpret(target.array) as ArrayValue
                require(arrayValue.assignableTo(target.array.type()))
                val indexValue = interpret(target.index)
                val elementType = (target.array.type() as ArrayType).element
                val evaluatedValue = coerce(value, elementType)
                val index = indexValue.asInt().value.toInt()
                log(AssignmentOfElementLogEntry(target.array, index, evaluatedValue))
                arrayValue.setElement(index, evaluatedValue)
                return evaluatedValue
            }
            else -> TODO(target.toString())
        }
    }

    private fun assign(target: AssignableExpression, value: Expression, operator: AssignmentOperator = NORMAL_ASSIGNMENT): Value {
        return when (operator) {
            NORMAL_ASSIGNMENT -> assign(target, eval(value))
            PLUS_ASSIGNMENT -> assign(target, eval(PlusExpr(target, value)))
            MINUS_ASSIGNMENT -> assign(target, eval(MinusExpr(target, value)))
            MULT_ASSIGNMENT -> assign(target, eval(MultExpr(target, value)))
            DIVIDE_ASSIGNMENT -> assign(target, eval(DivExpr(target, value)))
            EXP_ASSIGNMENT -> assign(target, eval(ExpExpr(target, value)))
        }
    }

    private fun move(target: AssignableExpression, value: Expression): Value {
        when (target) {
            is DataRefExpr -> {
                var newValue = interpret(value).takeLast(target.size().toInt())
                if (value.type().size < target.size()) {
                    newValue = get(target.variable.referred!!).takeFirst((target.size()- value.type().size ).toInt()).concatenate(newValue)
                }
                return assign(target, newValue)
            }
            else -> TODO()
        }
    }

    // TODO put it outside InternalInterpreter
    fun coerce(value: Value, type: Type): Value {
        // TODO to be completed
        return when (value) {
            is BlanksValue -> {
                when (type) {
                    is StringType -> {
                        blankValue(type.length.toInt())
                    }
                    is ArrayType -> {
                        createArrayValue(type.element, type.nElements) {
                            blankValue(type.element)
                        }
                    }
                    is NumberType -> {
                        if (type.integer) {
                            IntValue.ZERO
                        } else {
                            DecimalValue.ZERO
                        }
                    }
                    else -> TODO(type.toString())
                }
            }
            is StringValue -> {
                when (type) {
                    is StringType -> {
                        var s = value.value.padEnd(type.length.toInt(), PAD_CHAR)
                        if (value.value.length > type.length) {
                            s = s.substring(0, type.length.toInt())
                        }
                        return StringValue(s)
                    }
                    is ArrayType -> {
                        createArrayValue(type.element, type.nElements) {
                            //TODO
                            blankValue(type.element)
                        }
                    }
                    //TODO
                    is NumberType -> {
                        if (type.integer) {
                            IntValue(value.value.asLong())
                        } else {
                            TODO(DecimalValue(BigDecimal.valueOf(value.value.asLong(), type.decimalDigits)).toString())
                        }
                    }
                    else -> TODO(type.toString())
                }
            }
            is ArrayValue -> {
                when (type) {
                    is StringType -> {
                        return value.asString()
                    }
                    is ArrayType -> {
                        return value
                    }
                    else -> TODO(type.toString())
                }
            }
            else -> value
        }
    }

    fun interpret(expression: Expression): Value {
        val value = interpretConcrete(expression)
        log(ExpressionEvaluationLogEntry(expression, value))
        return value
    }

    private fun interpretConcrete(expression: Expression): Value {
        return when (expression) {
            is StringLiteral -> StringValue(expression.value)
            is IntLiteral -> IntValue(expression.value)
            is RealLiteral -> DecimalValue(expression.value)
            is NumberOfElementsExpr -> {
                val value = interpret(expression.value)
                when (value) {
                    is ArrayValue -> value.arrayLength().asValue()
                    else -> throw IllegalStateException("Cannot ask number of elements of $value")
                }
            }
            is DataRefExpr -> get(expression.variable.referred
                    ?: throw IllegalStateException("[${interpretationContext.name}] Unsolved reference ${expression.variable.name} at ${expression.position}"))
            is EqualityExpr -> {
                val left = interpret(expression.left)
                val right = interpret(expression.right)
                return areEquals(left, right).asValue()
            }
            is DifferentThanExpr -> {
                val left = interpret(expression.left)
                val right = interpret(expression.right)
                return (!areEquals(left, right)).asValue()
            }
            is GreaterThanExpr -> {
                val left = interpret(expression.left)
                val right = interpret(expression.right)
                return isGreaterThan(left, right).asValue()
            }
<<<<<<< HEAD

            is GreaterEqualThanExpr ->  {
                val left = interpret(expression.left)
                val right = interpret(expression.right)
                return (isGreaterThan(left, right) || areEquals(left, right)).asValue()
            }
            is LessThanExpr -> {
=======
            is GreaterEqualThanExpr -> {
                val left = interpret(expression.left)
                val right = interpret(expression.right)
                return isEqualOrGreater(left, right).asValue()
            }
            is LessEqualThanExpr -> {
>>>>>>> 9c93a2e5
                val left = interpret(expression.left)
                val right = interpret(expression.right)
                return (!isGreaterThan(left, right)).asValue()
            }
<<<<<<< HEAD
            is LessEqualThanExpr-> {
                val left = interpret(expression.left)
                val right = interpret(expression.right)
                return (isEqualOrSmaller(left,right)).asValue()
            }

=======
            is LessThanExpr -> {
                val left = interpret(expression.left)
                val right = interpret(expression.right)
                return isSmallerThan(left, right).asValue()
            }
>>>>>>> 9c93a2e5
            is BlanksRefExpr -> {
                return BlanksValue
            }
            is DecExpr -> {
                val decDigits = interpret(expression.decDigits).asInt().value
                val valueAsString = interpret(expression.value).asString().value
                return if (decDigits == 0L) {
                    IntValue(valueAsString.removeNullChars().asLong())
                } else {
                    DecimalValue(BigDecimal(valueAsString))
                }
            }
            is PlusExpr -> {
                val left = interpret(expression.left)
                val right = interpret(expression.right)
                when {
                    left is StringValue && right is StringValue -> {
                        val s = left.valueWithoutPadding + right.valueWithoutPadding
                        StringValue(s)
                    }
                    left is IntValue && right is IntValue -> IntValue(left.value + right.value)
                    else -> throw UnsupportedOperationException("I do not know how to sum $left and $right at ${expression.position}")
                }
            }
            is MinusExpr -> {
                val left = interpret(expression.left)
                val right = interpret(expression.right)
                when {
                    left is IntValue && right is IntValue -> IntValue(left.value - right.value)
                    else -> throw UnsupportedOperationException("I do not know how to sum $left and $right at ${expression.position}")
                }
            }
            is MultExpr -> {
                val left = interpret(expression.left)
                val right = interpret(expression.right)
                when {
                    left is IntValue && right is IntValue -> IntValue(left.value * right.value)
                    else -> throw UnsupportedOperationException("I do not know how to multiply $left and $right at ${expression.position}")
                }
            }
            is CharExpr -> {
                val value = interpret(expression.value)
                return StringValue(render(value).trim())
            }
            is LookupExpr -> {
                val searchValued = interpret(expression.searchedValued)
                val array = interpret(expression.array) as ArrayValue
                val index = array.elements().indexOfFirst {
                    areEquals(it, searchValued)
                }
                return if (index == -1) 0.asValue() else (index + 1).asValue()
            }
            is ArrayAccessExpr -> {
                val arrayValue = interpret(expression.array) as ArrayValue
                val indexValue = interpret(expression.index)
                return arrayValue.getElement(indexValue.asInt().value.toInt())

            }
            is HiValExpr -> return HiValValue
            is TranslateExpr -> {
                val originalChars = eval(expression.from).asString().valueWithoutPadding
                val newChars = eval(expression.to).asString().valueWithoutPadding
                val start = eval(expression.startPos).asInt().value.toInt()
                val s = eval(expression.string).asString().valueWithoutPadding
                val pair = s.divideAtIndex(start -1)
                var right = pair.second
                val substitutionMap = mutableMapOf<Char, Char>()
                originalChars.forEachIndexed { i, c ->
                    if (newChars.length > i) {
                        substitutionMap[c] = newChars[i]
                    }
                }
                substitutionMap.forEach {
                    right = right.replace(it.key, it.value)
                }
                return StringValue(pair.first + right)
            }
            is LogicalAndExpr -> {
                val left = eval(expression.left).asBoolean().value
                return if (left) {
                    eval(expression.right)
                } else {
                    BooleanValue(false)
                }
            }
            is LogicalOrExpr -> {
                val left = eval(expression.left).asBoolean().value
                return if (left) {
                    BooleanValue(true)
                } else {
                    eval(expression.right)
                }
            }
            is OnRefExpr -> {
                return BooleanValue(true)
            }
            is NotExpr -> {
                return BooleanValue(!eval(expression.base).asBoolean().value)
            }
            is ScanExpr -> {
                var startIndex = 0
                if (expression.start != null) {
                    startIndex = eval(expression.start).asInt().value.toInt()
                }
                val value = eval(expression.value).asString().valueWithoutPadding
                val source = eval(expression.source).asString().valueWithoutPadding
                val result = source.indexOf(value, startIndex)
                return IntValue(if (result == -1) 0 else result.toLong() + 1)
            }
            is SubstExpr -> {
                val length = if (expression.length != null) eval(expression.length).asInt().value.toInt() else null
                val start = eval(expression.start).asInt().value.toInt() - 1
                val originalString = eval(expression.string).asString().value
                return if (length == null) {
                    StringValue(originalString.substring(start))
                } else {
                    StringValue(originalString.substring(start, start + length))
                }
            }
            is LenExpr -> {
                val value = eval(expression.value)
                return when (value) {
                    is StringValue -> value.value.length.asValue()
                    else -> TODO(value.toString())
                }
            }
            is OffRefExpr -> {
                return BooleanValue(false)
            }
            is PredefinedIndicatorExpr -> {
                return predefinedIndicators[expression.index] ?: BooleanValue.FALSE
            }
            is FunctionCall -> {
                val functionToCall = expression.function.name
                val function = systemInterface.findFunction(globalSymbolTable, functionToCall)
                        ?: throw RuntimeException("Function $functionToCall cannot be found")
                // TODO check number and types of params
                val paramsValues = expression.args.map { eval(it) }
                return function.execute(systemInterface, paramsValues, globalSymbolTable)
            }
            is TimeStampExpr -> {
                if (expression.value == null) {
                    return TimeStampValue(Date())
                } else {
                    val evaluated = eval(expression.value)
                    if (evaluated is StringValue) {
                        return TimeStampValue(evaluated.value.asIsoDate())
                    }
                    TODO("TimeStamp parsing: " + evaluated)
                }
            }
            is EditcExpr -> {
                val n = eval(expression.value)
                val format = eval(expression.format)
                if (format !is StringValue) throw UnsupportedOperationException("Required string value, but got ${format} at ${expression.position}")
                return n.asDecimal().formatAs(format.value, expression.value.type())
            }
            is DiffExpr -> {
                //TODO expression.durationCode
                val v1 = eval(expression.value1)
                val v2 = eval(expression.value2)
                return DecimalValue(BigDecimal(v1.asTimeStamp().value.time - v2.asTimeStamp().value.time))
            }
            is DivExpr -> {
                val v1 = eval(expression.left)
                val v2 = eval(expression.right)
                //TODO check type
                return DecimalValue(BigDecimal(v1.asInt().value / v2.asInt().value))
            }
            is ExpExpr -> {
                val v1 = eval(expression.left)
                val v2 = eval(expression.right)
                return DecimalValue(BigDecimal(Math.pow(v1.asInt().value.toDouble(), v2.asInt().value.toDouble())))
            }
            is TrimrExpr -> {
                //TODO expression.charactersToTrim
                return StringValue(eval(expression.value).asString().value.removeNullChars().trimEnd())
            }
            is TrimExpr -> {
                return StringValue(eval(expression.value).asString().value.removeNullChars().trim())
            }
            else -> TODO(expression.toString())
        }
    }


    fun blankValue(size: Int) = StringValue(" ".repeat(size))

    fun blankValue(dataDefinition: DataDefinition, forceElement: Boolean = false): Value {
        if (forceElement) TODO()
        return blankValue(dataDefinition.type)
    }
}



private fun AbstractDataDefinition.canBeAssigned(value: Value): Boolean {
    return type.canBeAssigned(value)
}

private fun Int.asValue() = IntValue(this.toLong())
private fun Boolean.asValue() = BooleanValue(this)

private fun DecimalValue.formatAs(format: String, type: Type): StringValue {
    fun signumChar() = (if (this.value < BigDecimal.ZERO) "-" else " ")

    fun commas(t: NumberType) = if (t.entireDigits <= 3) 0 else t.entireDigits / 3
    fun points(t: NumberType) = if (t.decimalDigits > 0) 1 else 0

    fun nrOfPunctuationsIn(t: NumberType): Int {
        return commas(t) + points(t)
    }

    fun decimalsFormatString(t: NumberType) = if (t.decimalDigits == 0) "" else "." + "".padEnd(t.decimalDigits, '0')

    fun f1(): String {
        if (type !is NumberType) throw UnsupportedOperationException("Unsupported type for %EDITC: $type")
        val s = DecimalFormat("#,###" + decimalsFormatString(type), DecimalFormatSymbols(Locale.US)).format(this.value.abs())
        return s.padStart(type.size.toInt() + nrOfPunctuationsIn(type))
    }

    fun f2(): String = if (this.value.isZero()) "".padStart(type.size.toInt() + nrOfPunctuationsIn(type as NumberType)) else f1()

    fun f3(): String {
        if (type !is NumberType) throw UnsupportedOperationException("Unsupported type for %EDITC: $type")
        val s = DecimalFormat("#" + decimalsFormatString(type), DecimalFormatSymbols(Locale.US)).format(this.value.abs())
        return s.padStart(type.size.toInt() + points(type))
    }

    fun f4(): String = if (this.value.isZero()) "".padStart(type.size.toInt() + points(type as NumberType)) else f3()

    fun fJ(): String = f1() + signumChar()

    fun fK(): String = f2() + signumChar()

    fun fL(): String = f3() + signumChar()

    fun fM(): String = f4() + signumChar()

    fun fN(): String = signumChar() + f1()

    fun fO(): String = signumChar() + f2()

    fun fP(): String = signumChar() + f3()

    fun fQ(): String = signumChar() + f4()

    fun fY(): String {
        val s = if (this.value.isZero()) {
            "0/00/00"
        } else {
            val symbols = object : DecimalFormatSymbols() {
                override fun getGroupingSeparator(): Char {
                    return '/'
                }
            }
            val format = if (type.size.toInt() == 8) {
                "##,####" //TODO this doesn't work
            } else {
                "##,##,##"
            }
            DecimalFormat(format, symbols).format(this.value.abs().unscaledValue())
        }
        return s.padStart(type.size.toInt())
    }


    fun fZ(): String {
        val s = if (this.value.isZero()) {
            ""
        } else {
            this.value.abs().unscaledValue().toString()
        }
        return s.padStart(type.size.toInt())
    }

    return when(format) {
        "1" -> StringValue(f1())
        "2" -> StringValue(f2())
        "3" -> StringValue(f3())
        "4" -> StringValue(f4())
        "J" -> StringValue(fJ())
        "K" -> StringValue(fK())
        "L" -> StringValue(fL())
        "M" -> StringValue(fM())
        "N" -> StringValue(fN())
        "O" -> StringValue(fO())
        "P" -> StringValue(fP())
        "Q" -> StringValue(fQ())
        "Y" -> StringValue(fY())
        "Z" -> StringValue(fZ())
        else -> throw UnsupportedOperationException("Unsupported format for %EDITC: $format")
    }
}


// Useful to interrupt infinite cycles in tests
class InterruptForDebuggingPurposes : RuntimeException()

fun blankValue(type: Type): Value {
    return when (type) {
        is ArrayType -> createArrayValue(type.element, type.nElements) {
            blankValue(type.element)
        }
        is DataStructureType -> StringValue.blank(type.size.toInt())
        is StringType -> StringValue.blank(type.size.toInt())
        is NumberType -> IntValue(0)
        is BooleanType -> BooleanValue(false)
        is TimeStampType -> TimeStampValue.LOVAL
    }
}<|MERGE_RESOLUTION|>--- conflicted
+++ resolved
@@ -10,7 +10,6 @@
 import java.util.*
 import kotlin.collections.HashMap
 import kotlin.collections.LinkedHashMap
-<<<<<<< HEAD
 import com.smeup.rpgparser.ast.Comparison.EQ
 import com.smeup.rpgparser.ast.Comparison.NE
 import com.smeup.rpgparser.ast.Comparison.GT
@@ -20,49 +19,6 @@
 import com.smeup.rpgparser.parsetreetoast.MuteAnnotationExecutionLogEntry
 import java.lang.UnsupportedOperationException
 
-abstract class LogEntry
-data class CallExecutionLogEntry(val callStmt: CallStmt) : LogEntry() {
-    override fun toString(): String {
-        return "calling ${callStmt}"
-    }
-}
-
-data class CallEndLogEntry(val callStmt: CallStmt, val exception: Exception? = null) : LogEntry() {
-    override fun toString(): String {
-        if (exception == null) {
-            return "end of ${callStmt}"
-        } else {
-            return "exception ${exception} in calling ${callStmt}"
-        }
-    }
-}
-
-data class SubroutineExecutionLogEntry(val subroutine: Subroutine) : LogEntry() {
-    override fun toString(): String {
-        return "executing ${subroutine.name}"
-    }
-}
-
-data class ExpressionEvaluationLogEntry(val expression: Expression, val value: Value) : LogEntry() {
-    override fun toString(): String {
-        return "evaluating $expression as $value"
-    }
-}
-
-data class AssignmentLogEntry(val data: AbstractDataDefinition, val value: Value) : LogEntry() {
-    override fun toString(): String {
-        return "assigning to $data value $value"
-    }
-}
-
-data class AssignmentOfElementLogEntry(val array: Expression, val index: Int, val value: Value) : LogEntry() {
-    override fun toString(): String {
-        return "assigning to $array[$index] value $value"
-    }
-}
-=======
->>>>>>> 9c93a2e5
-
 class LeaveException : Exception()
 class IterException : Exception()
 
@@ -86,12 +42,14 @@
 
 class InternalInterpreter(val systemInterface: SystemInterface) {
     private val globalSymbolTable = SymbolTable()
+    // TODO use logHandlers instead
+    private val logs = LinkedList<LogEntry>()
     private val predefinedIndicators = HashMap<Int, Value>()
-<<<<<<< HEAD
     val executedAnnotation = HashMap<Int, MuteAnnotationExecuted>()
     public var interpretationContext: InterpretationContext = DummyInterpretationContext
     var traceMode: Boolean = false
     var cycleLimit: Int? = null
+    var logHandlers: List<InterpreterLogHandler> = emptyList()
 
     fun getLogs() = logs
     fun getExecutedSubroutines() = logs.asSequence().filterIsInstance(SubroutineExecutionLogEntry::class.java).map { it.subroutine }.toList()
@@ -117,10 +75,10 @@
         }
         return base
     }
-=======
-    var interpretationContext: InterpretationContext = DummyInterpretationContext
-    var logHandlers: List<InterpreterLogHandler> = emptyList()
->>>>>>> 9c93a2e5
+
+    private fun log(logEntry: LogEntry) {
+        logHandlers.log(logEntry)
+    }
 
     private fun exists(dataName: String) = globalSymbolTable.contains(dataName)
 
@@ -139,10 +97,10 @@
         // TODO add here the annotation evaluation ??
     }
 
-
-    private fun log(logEntry: LogEntry) {
-        logHandlers.log(logEntry)
-    }
+//
+//    private fun log(logEntry: LogEntry) {
+//        logHandlers.log(logEntry)
+//    }
 
     private fun initialize(compilationUnit: CompilationUnit, initialValues: Map<String, Value>,
                            reinitialization: Boolean = true) {
@@ -678,40 +636,21 @@
                 val right = interpret(expression.right)
                 return isGreaterThan(left, right).asValue()
             }
-<<<<<<< HEAD
-
             is GreaterEqualThanExpr ->  {
                 val left = interpret(expression.left)
                 val right = interpret(expression.right)
                 return (isGreaterThan(left, right) || areEquals(left, right)).asValue()
             }
-            is LessThanExpr -> {
-=======
-            is GreaterEqualThanExpr -> {
-                val left = interpret(expression.left)
-                val right = interpret(expression.right)
-                return isEqualOrGreater(left, right).asValue()
-            }
-            is LessEqualThanExpr -> {
->>>>>>> 9c93a2e5
-                val left = interpret(expression.left)
-                val right = interpret(expression.right)
-                return (!isGreaterThan(left, right)).asValue()
-            }
-<<<<<<< HEAD
             is LessEqualThanExpr-> {
                 val left = interpret(expression.left)
                 val right = interpret(expression.right)
                 return (isEqualOrSmaller(left,right)).asValue()
             }
-
-=======
             is LessThanExpr -> {
                 val left = interpret(expression.left)
                 val right = interpret(expression.right)
                 return isSmallerThan(left, right).asValue()
             }
->>>>>>> 9c93a2e5
             is BlanksRefExpr -> {
                 return BlanksValue
             }
