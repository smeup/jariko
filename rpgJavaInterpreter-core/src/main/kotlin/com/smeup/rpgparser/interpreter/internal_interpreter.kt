--- conflicted
+++ resolved
@@ -630,12 +630,7 @@
                 }
 
                 if (statement is MockStatement) {
-<<<<<<< HEAD
-                    MainExecutionContext.getConfiguration().jarikoCallback.onMockStatement(statement)
-                    statement.execute(this)
-=======
                     configuration.jarikoCallback.onMockStatement(statement)
->>>>>>> 048951cd
                 } else {
                     execute(statement)
                 }
