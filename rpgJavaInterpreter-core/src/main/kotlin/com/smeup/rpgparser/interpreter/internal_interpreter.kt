/*
 * Copyright 2019 Sme.UP S.p.A.
 *
 * Licensed under the Apache License, Version 2.0 (the "License");
 * you may not use this file except in compliance with the License.
 * You may obtain a copy of the License at
 *
 *     https://www.apache.org/licenses/LICENSE-2.0
 *
 * Unless required by applicable law or agreed to in writing, software
 * distributed under the License is distributed on an "AS IS" BASIS,
 * WITHOUT WARRANTIES OR CONDITIONS OF ANY KIND, either express or implied.
 * See the License for the specific language governing permissions and
 * limitations under the License.
 */

package com.smeup.rpgparser.interpreter

import com.smeup.dbnative.file.DBFile
import com.smeup.dbnative.file.Record
import com.smeup.dspfparser.linesclassifier.DSPF
import com.smeup.rpgparser.execution.ErrorEvent
import com.smeup.rpgparser.execution.ErrorEventSource
import com.smeup.rpgparser.execution.MainExecutionContext
import com.smeup.rpgparser.logging.ProgramUsageType
import com.smeup.rpgparser.parsing.ast.*
import com.smeup.rpgparser.parsing.ast.AssignmentOperator.*
import com.smeup.rpgparser.parsing.facade.SourceReference
import com.smeup.rpgparser.parsing.facade.dumpSource
import com.smeup.rpgparser.parsing.facade.relative
import com.smeup.rpgparser.parsing.parsetreetoast.RpgType
import com.smeup.rpgparser.parsing.parsetreetoast.resolveAndValidate
import com.smeup.rpgparser.parsing.parsetreetoast.todo
import com.smeup.rpgparser.utils.ComparisonOperator.*
import com.smeup.rpgparser.utils.chunkAs
import com.smeup.rpgparser.utils.getContainingCompilationUnit
import com.smeup.rpgparser.utils.peekOrNull
import com.smeup.rpgparser.utils.resizeTo
import com.strumenta.kolasu.model.Position
import com.strumenta.kolasu.model.ReferenceByName
import com.strumenta.kolasu.model.ancestor
import java.math.BigDecimal
import java.math.MathContext
import java.math.RoundingMode
import java.util.*
import kotlin.collections.HashMap
import kotlin.math.min
import kotlin.system.measureNanoTime
import kotlin.time.Duration.Companion.nanoseconds

object InterpreterConfiguration {
    /**
     * Enable runtime checks during assignments
     */
    var enableRuntimeChecksOnAssignement = false
}

val ALL_PREDEFINED_INDEXES = IndicatorType.Predefined.range

private const val MEMORY_SLICE_ATTRIBUTE = "com.smeup.rpgparser.interpreter.memorySlice"
private const val PREV_STMT_EXEC_LINE_ATTRIBUTE = "com.smeup.rpgparser.interpreter.prevStmtExecLine"

typealias StatementReference = Pair<Int, SourceReference>

class InterpreterStatus(
    val symbolTable: ISymbolTable,
    val indicators: HashMap<IndicatorKey, BooleanValue>,
    var returnValue: Value? = null,
    var params: Int = 0,
    var callerParams: Int = params
) {
    var inzsrExecuted = false
    var lastFound = false
    var lastDBFile: DBFile? = null
    val dbFileMap = DBFileMap()
    var displayFiles: Map<String, DSPF>? = null
    fun indicator(key: IndicatorKey) = indicators[key] ?: BooleanValue.FALSE
    fun getVar(abstractDataDefinition: AbstractDataDefinition): Value {
        val tmpValue = symbolTable[abstractDataDefinition]
        if (tmpValue is NullValue) {
            throw IllegalArgumentException("Void value for ${abstractDataDefinition.name}")
        }
        return tmpValue
    }
    fun getReferences(pointer: DataRefExpr) = symbolTable.getValues().filter {
        val target = it.key.basedOn as? DataRefExpr
        target?.variable == pointer.variable
    }
}

open class InternalInterpreter(
    private val systemInterface: SystemInterface,
    private val localizationContext: LocalizationContext = LocalizationContext()
) : InterpreterCore {
    override fun getSystemInterface(): SystemInterface {
        return systemInterface
    }

    override fun getLocalizationContext(): LocalizationContext {
        return localizationContext
    }

    private val globalSymbolTable = systemInterface.getFeaturesFactory().createSymbolTable()
    override fun getGlobalSymbolTable(): ISymbolTable {
        return globalSymbolTable
    }

    private val indicators = HashMap<IndicatorKey, BooleanValue>()
    override fun getIndicators(): HashMap<IndicatorKey, BooleanValue> {
        return indicators
    }

    private var interpretationContext: InterpretationContext = DummyInterpretationContext
    override fun getInterpretationContext(): InterpretationContext {
        return interpretationContext
    }

    fun setInterpretationContext(interpretationContext: InterpretationContext) {
        this.interpretationContext = interpretationContext
    }

    private val klists = HashMap<String, List<String>>()
    override fun getKlists(): HashMap<String, List<String>> {
        return klists
    }

    private var logHandlers: List<InterpreterLogHandler> = emptyList()

    private fun logsEnabled() = logHandlers.isNotEmpty()

    private val status = InterpreterStatus(globalSymbolTable, indicators)
    override fun getStatus(): InterpreterStatus {
        return status
    }

    private val expressionEvaluation = ExpressionEvaluation(systemInterface, localizationContext, status)

    override fun renderLog(producer: () -> LazyLogEntry?) = renderLogInternal(producer)

    /**
     * Internal implementation of the renderLog method
     * This allows to inline when used internally, saving a lot of execution time
     */
    private inline fun renderLogInternal(producer: () -> LazyLogEntry?) {
        if (!logsEnabled()) return

        val entry = producer()
        entry ?: return
        doLog(entry)
    }

    private fun doLog(renderer: LazyLogEntry) {
        logHandlers.renderLog(renderer)
    }

    override fun exists(dataName: String) = globalSymbolTable.contains(dataName)

    override fun dataDefinitionByName(name: String) = globalSymbolTable.dataDefinitionByName(name)

    override operator fun get(data: AbstractDataDefinition) = globalSymbolTable[data]
    override operator fun get(dataName: String) = globalSymbolTable[dataName]

    open operator fun set(data: AbstractDataDefinition, value: Value) {
        require(data.canBeAssigned(value)) {
            "${data.name} of type ${data.type} defined at line ${data.position.line()} cannot be assigned the value $value"
        }

        val programName = interpretationContext.currentProgramName

        renderLogInternal {
            val logSource = { LogSourceData(programName, data.startLine()) }
            val previous = if (data.name in globalSymbolTable) {
                globalSymbolTable[data.name]
            } else null
            LazyLogEntry.produceData(logSource, data, value, previous)
        }

        when (data) {
            // Field are stored within the Data Structure definition
            is FieldDefinition -> {
                val ds = data.parent as DataDefinition
                if (data.declaredArrayInLine != null) {
                    val dataStructValue = get(ds.name) as DataStructValue
                    var startOffset = data.startOffset
                    val size = data.endOffset - data.startOffset

                    fun assignValueToArray(value: Value, data: FieldDefinition) {
                        // Added coerce
                        val valueToAssign = coerce(value, data.type.asArray().element)
                        dataStructValue.setSubstring(
                            startOffset, startOffset + size,
                            data.type.asArray().element.toDataStructureValue(valueToAssign)
                        )
                        startOffset += data.stepSize
                    }

                    if (value is ArrayValue) {
                        // If the size of the arrays are different
                        for (i in 1..min(value.asArray().arrayLength(), data.declaredArrayInLine!!)) {
                            assignValueToArray(value.asArray().getElement(i), data)
                        }
                    } else {
                        for (i in 1..data.declaredArrayInLine!!) {
                            assignValueToArray(value, data)
                        }
                    }
                } else {
                    when (val containerValue = get(ds.name)) {
                        is ArrayValue -> {
                            val valuesToAssign = value as ArrayValue
                            require(containerValue.arrayLength() == valuesToAssign.arrayLength())
                            // The container value is an array of datastructurevalues
                            // we assign to each data structure the corresponding field value
                            for (i in 1..containerValue.arrayLength()) {
                                val dataStructValue = containerValue.getElement(i) as DataStructValue
                                dataStructValue.setSingleField(data, valuesToAssign.getElement(i))
                            }
                        }
                        is DataStructValue -> {
                            containerValue.set(data, value)
                        }
                        is OccurableDataStructValue -> {
                            containerValue.value().set(data, value)
                        }
                        else -> TODO()
                    }
                }
            }
            else -> {
                renderLogInternal {
                    val logSource = { LogSourceData(programName, data.startLine()) }
                    LazyLogEntry.produceAssignment(logSource, data, value)
                }
                // deny reassignment if data is a constant
                globalSymbolTable.set(data, coerce(value, data.type))?.let {
                    if (data.const) error("${data.name} is a const and cannot be assigned")
                }
            }
        }
    }

    private fun initialize(
        compilationUnit: CompilationUnit,
        initialValues: Map<String, Value>,
        reinitialization: Boolean = true
    ) {
        val start = System.nanoTime()

        val programName = interpretationContext.currentProgramName
        val logSourceProducer = { LogSourceData(programName = programName, line = compilationUnit.startLine()) }
        renderLogInternal { LazyLogEntry.produceInformational(logSourceProducer, "SYMTBLINI", "START") }
        renderLogInternal { LazyLogEntry.produceStatement(logSourceProducer, "SYMTBLINI", "START") }

        // TODO verify if these values should be reinitialised or not
        compilationUnit.fileDefinitions.filter { it.fileType == FileType.DB }.forEach {
            status.dbFileMap.add(it)
        }

        var index = 0
        // Assigning initial values received from outside and consider INZ clauses
        // symboltable goes empty when program exits in LR mode so, it is always needed reinitialize, in these
        // circumstances is correct reinitialization
        if (reinitialization || globalSymbolTable.isEmpty()) {
            beforeInitialization()
            compilationUnit.allDataDefinitions.forEach {
                var value: Value? = null
                when (it) {
                    is DataDefinition -> {
                        value = when {
                            it.name in initialValues -> {
                                val initialValue = initialValues[it.name]
                                    ?: throw RuntimeException("Initial values for ${it.name} not found")
                                if (InterpreterConfiguration.enableRuntimeChecksOnAssignement) {
                                    require(initialValue.assignableTo(it.type)) {
                                        "Initial value for ${it.name} is not compatible. Passed $initialValue, type: ${it.type}"
                                    }
                                }
                                initialValue
                            }

                            it.initializationValue != null -> eval(it.initializationValue)
                            it.isCompileTimeArray() -> toArrayValue(
                                compilationUnit.compileTimeArray(index++),
                                (it.type as ArrayType)
                            )

                            else -> blankValue(it)
                        }
                        if (it.name !in initialValues) {
                            blankValue(it)
                            it.fields.forEach { field ->
                                if (field.initializationValue != null) {
                                    val fieldValue = coerce(eval(field.initializationValue), field.type)
                                    when (value) {
                                        is DataStructValue -> (value as DataStructValue).set(field, fieldValue)
                                        is OccurableDataStructValue -> (value as OccurableDataStructValue).initializeField(field, fieldValue)
                                        else -> throw RuntimeException("Expected value to be a DataStructure")
                                    }
                                }
                            }
                        }
                    }
                    is InStatementDataDefinition -> {
                        value = if (it.parent is PlistParam) {
                            when (it.name) {
                                in initialValues -> initialValues[it.name]
                                    ?: throw RuntimeException("Initial values for ${it.name} not found")

                                else -> if ((it.parent as PlistParam).dataDefinition().isNotEmpty()) {
                                    it.type.blank()
                                } else {
                                    null
                                }
                            }
                        } else {
                            // TODO check this during the process of revision of DB access
                            if (it.type is KListType) null else it.type.blank()
                        }
                    }
                }
                // Fix issue on CTDATA
                val ctdata = compilationUnit.compileTimeArray(it.name)
                if (ctdata.name == it.name) {
                    value = toArrayValue(
                        compilationUnit.compileTimeArray(it.name),
                        (it.type as ArrayType)
                    )
                    set(it, value)
                }

                if (value != null) {
                    set(it, coerce(value, it.type))
                    if (it is DataDefinition) {
                        try {
                            val tmpValue = globalSymbolTable[it]
                            if (tmpValue !is NullValue) {
                                it.defaultValue = tmpValue.copy()
                            }
                        } catch (exc: IllegalArgumentException) {
                            it.defaultValue = null
                        }
                    }
                    executeMutes(it.muteAnnotations, compilationUnit, "(data definition)")
                }
            }
        } else {
            initialValues.forEach { iv ->
                val def = compilationUnit.allDataDefinitions.find { it.name.equals(iv.key, ignoreCase = true) }!!
                set(def, coerce(iv.value, def.type))
            }
        }

        val initElapsed = (System.nanoTime() - start).nanoseconds

        renderLogInternal { LazyLogEntry.produceInformational(logSourceProducer, "SYMTBLINI", "END") }
        renderLogInternal { LazyLogEntry.produceStatement(logSourceProducer, "SYMTBLINI", "END") }
        renderLogInternal { LazyLogEntry.producePerformanceAndUpdateAnalytics(logSourceProducer, ProgramUsageType.SymbolTable, SymbolTableAction.INIT.name, initElapsed) }

        renderLogInternal { LazyLogEntry.produceInformational(logSourceProducer, "SYMTBLLOAD", "START") }
        renderLogInternal { LazyLogEntry.produceStatement(logSourceProducer, "SYMTBLLOAD", "START") }

        val loadElapsed = measureNanoTime { afterInitialization(initialValues = initialValues) }.nanoseconds

        renderLogInternal { LazyLogEntry.produceInformational(logSourceProducer, "SYMTBLLOAD", "END") }
        renderLogInternal { LazyLogEntry.produceStatement(logSourceProducer, "SYMTBLLOAD", "END") }
        renderLogInternal { LazyLogEntry.producePerformanceAndUpdateAnalytics(logSourceProducer, ProgramUsageType.SymbolTable, SymbolTableAction.LOAD.name, loadElapsed) }
    }

    private fun toArrayValue(compileTimeArray: CompileTimeArray, arrayType: ArrayType): Value {
        // It is not clear why the compileTimeRecordsPerLine on the array type is null
        // probably it is an error during the ast processing.
        // as workaround, if null assumes the number of lines in the compile compileTimeArray
        // as value for compileTimeRecordsPerLine
        val lines = arrayType.compileTimeRecordsPerLine ?: compileTimeArray.lines.size
        val l: MutableList<Value> =
            compileTimeArray.lines.chunkAs(lines, arrayType.element.size)
                .map {
                    // force rpgle to zoned if is number type
                    val elementType = if (arrayType.element is NumberType) {
                        arrayType.element.copy(rpgType = RpgType.ZONED.rpgType)
                    } else {
                        arrayType.element
                    }
                    coerce(StringValue(it), elementType)
                }
                .resizeTo(arrayType.nElements, arrayType.element.blank())
                .toMutableList()

        return ConcreteArrayValue(l, arrayType.element)
    }

    fun simplyInitialize(compilationUnit: CompilationUnit, initialValues: Map<String, Value>) {
        initialize(compilationUnit, initialValues)
    }

    private fun configureLogHandlers() {
        logHandlers = systemInterface.getAllLogHandlers()
    }

    /**
     * Execute a [MainBody]
     * @param main The [MainBody]
     */
    private fun execute(main: MainBody) {
        // Execute the main body
        var throwable = kotlin.runCatching {
            execute(main.stmts)
        }.exceptionOrNull()

        val unwrappedStatement = main.stmts.explode(true)

        // Recursive deal with top level goto flow
        while (throwable is GotoTopLevelException) {
            // We need to know the statement unwrapped in order to jump directly into a nested tag
            val offset = throwable.indexOfTaggedStatement(unwrappedStatement)
            require(0 <= offset && offset < unwrappedStatement.size) { "Offset $offset is not valid." }
            throwable = kotlin.runCatching {
                executeUnwrappedAt(unwrappedStatement, offset)
            }.exceptionOrNull()
        }

        // If the GOTO-flow threw a different exception, dispatch it to the parent flow
        throwable?.let { throw it }
    }

    fun execute(
        compilationUnit: CompilationUnit,
        initialValues: Map<String, Value>,
        reinitialization: Boolean = true,
        callerParams: Map<String, Value> = initialValues
    ) {
        kotlin.runCatching {
            configureLogHandlers()

            this.status.displayFiles = compilationUnit.displayFiles
            status.callerParams = callerParams.size
            status.params = initialValues.size
            initialize(compilationUnit, caseInsensitiveMap(initialValues), reinitialization)
            execINZSR(compilationUnit)
            if (compilationUnit.minTimeOut == null) {
                execute(compilationUnit.main)
            } else {
                val elapsed = measureNanoTime {
                    execute(compilationUnit.main)
                }.nanoseconds

                if (elapsed.inWholeMilliseconds > compilationUnit.minTimeOut!!) {
                    throw InterpreterTimeoutException(
                        interpretationContext.currentProgramName,
                        elapsed.inWholeMilliseconds,
                        compilationUnit.minTimeOut!!
                    )
                }
            }
        }.onFailure {
            if (it is ReturnException) {
                status.returnValue = it.returnValue
            } else {
                if (!MainExecutionContext.getProgramStack().isEmpty()) {
                    MainExecutionContext.getProgramStack().peek().cu.source?.apply {
                        System.err.println(it.message)
                        System.err.println(this.dumpSource())
                    }
                }
                throw it
            }
        }
    }

    private fun GotoException.indexOfTaggedStatement(statements: List<Statement>) = statements.indexOfTag(tag)

    private fun GotoTopLevelException.indexOfTaggedStatement(statements: List<Statement>) = statements.indexOfTag(tag)

    private fun List<Statement>.indexOfTag(tag: String) = indexOfFirst {
        it is TagStmt && it.tag == tag
    }

    private fun caseInsensitiveMap(aMap: Map<String, Value>): Map<String, Value> {
        val result = TreeMap<String, Value>(String.CASE_INSENSITIVE_ORDER)
        result.putAll(aMap)
        return result
    }

    override fun execute(statements: List<Statement>) = executeAt(statements, 0)

    /**
     * Execute a list of statements starting for an arbitrary offset.
     * @param statements The list of statements to execute.
     * @param offset The starting offset.
     */
    private fun executeAt(statements: List<Statement>, offset: Int) {
        /*
         * FIXME:
         * This method has a lot of code duplicated with [executeUnwrappedAt] because it can be called
         * passing only a part of statement to execute (like when executing statement bodies).
         * if you manage to refactor this, please also remove this comment.
         */

        var i = offset
        try {
            while (i < statements.size) {
                executeWithMute(statements[i++])
<<<<<<< HEAD
            } catch (e: GotoException) {
                i = e.indexOfTaggedStatement(statements)
                if (i < 0 || i >= statements.size) throw e
            } catch (e: InterpreterProgramStatusErrorException) {
                /**
                 * Program status error not caught from MONITOR statements should end up here
                 * We should treat these cases as common Jariko runtime errors
                 */
                throw e.fireErrorEvent(e.position)
=======
>>>>>>> 9fc85f25
            }
        } catch (e: GotoException) {
            val containingCU = statements.firstOrNull()?.getContainingCompilationUnit()

            // If tag is in top level we need to quit subroutine and rollback context to top level
            val topLevelStatements = containingCU?.main?.stmts?.explode(true)
            topLevelStatements?.let {
                val topLevelIndex = e.indexOfTaggedStatement(it)
                if (0 <= topLevelIndex && topLevelIndex < it.size)
                    throw GotoTopLevelException(e.tag)
            }

            // Scope might have been changed in the meanwhile with an EXSR after the previous GOTO
            val scope = MainExecutionContext.getSubroutineStack().peekOrNull()
            performJump(
                scope = scope,
                goto = e
            )
        }
    }

    /**
     * Execute an unwrapped list of statement.
     * @param unwrappedStatements The unwrapped list of statements. It is up to the caller to ensure statements are unwrapped.
     * @param offset Offset to start the execution from.
     */
    private fun executeUnwrappedAt(unwrappedStatements: List<Statement>, offset: Int) {
        /**
         * As we execute composite statements recursively, trying to sequentially execute
         * the unwrapped statement list would result in executing every statement multiple times.
         *
         * The following instruction associates to each statement the offset to add in order to find
         * the real next statement to execute in the list.
         */
        val offsetAwareStatements = unwrappedStatements.map {
            WithOffset(
                data = it,
                offset = if (it is CompositeStatement) it.body.size else 0
            )
        }

        var index = offset
        try {
            while (index < offsetAwareStatements.size) {
                val offsetStatement = offsetAwareStatements[index]
                executeWithMute(offsetStatement.data)
                index += offsetStatement.offset + 1
            }
        } catch (e: GotoException) {
            val containingCU = unwrappedStatements.firstOrNull()?.getContainingCompilationUnit()

            // If tag is in top level we need to quit subroutine and rollback context to top level
            val topLevelStatements = containingCU?.main?.stmts?.explode(true)
            topLevelStatements?.let {
                val topLevelIndex = e.indexOfTaggedStatement(it)
                if (0 <= topLevelIndex && topLevelIndex < it.size)
                    throw GotoTopLevelException(e.tag)
            }

            // Scope might have been changed in the meanwhile with an EXSR after the previous GOTO
            val scope = MainExecutionContext.getSubroutineStack().peekOrNull()
            performJump(
                scope = scope,
                goto = e
            )
        }
    }

    /**
     * Perform a jump in the provided scope
     * @param scope The subroutine scope to perform the jump into
     * @param goto The [GotoException] that caused this jump
     */
    private fun performJump(scope: ReferenceByName<Subroutine>?, goto: GotoException) {
        // In case of something wrong with the goto, we dispatch the goto to the parent flow

        val scopeLevelStatements = scope?.referred?.stmts ?: throw goto
        val unwrappedStatements = scopeLevelStatements.explode(true)

        val index = goto.indexOfTaggedStatement(unwrappedStatements)
        val isInRange = 0 <= index && index < unwrappedStatements.size
        if (!isInRange) throw goto

        executeUnwrappedAt(unwrappedStatements, index)
    }

    @Deprecated(message = "No longer used")
    open fun fireOnEnterPgmCallBackFunction() {
    }

    private fun executeWithMute(statement: Statement) {
        val programName = interpretationContext.currentProgramName
        renderLogInternal {
            val logSource = { LogSourceData(programName, statement.position.line()) }
            LazyLogEntry.produceLine(logSource)
        }

        try {
            if (statement.isStatementExecutable(getMapOfORs(statement.solveIndicatorValues()))) {
                statement.position?.let { fireCopyObservingCallback(it.start.line) }
                if (MainExecutionContext.getConfiguration().options.mustInvokeOnStatementCallback()) {
                    statement.position?.relative()?.let {
                        MainExecutionContext.getConfiguration().jarikoCallback.onEnterStatement(it.first, it.second)
                    }
                }

                if (statement is MockStatement) {
                    MainExecutionContext.getConfiguration().jarikoCallback.onMockStatement(statement)
                } else {
                    if (logsEnabled())
                        executeWithLogging(statement)
                    else statement.execute(this)
                }
            }
        } catch (e: ControlFlowException) {
            throw e
        } catch (e: InterpreterProgramStatusErrorException) {
            // If position is not set, consider it to be the statement position
            if (e.position == null) e.position = statement.position
            throw e
        } catch (e: IllegalArgumentException) {
            val message = e.toString()
            if (!message.contains(statement.position.line())) {
                throw IllegalArgumentException(errorDescription(statement, e), e).fireErrorEvent(statement.position)
            }
            throw e
        } catch (e: NotImplementedError) {
            throw RuntimeException(errorDescription(statement, e), e).fireErrorEvent(statement.position)
        } catch (e: RuntimeException) {
            throw RuntimeException(errorDescription(statement, e), e).fireErrorEvent(statement.position)
        } catch (t: Throwable) {
            throw RuntimeException(errorDescription(statement, t), t).fireErrorEvent(statement.position)
        } finally {
            if (statement.muteAnnotations.size > 0) {
                executeMutes(
                    statement.muteAnnotations,
                    statement.ancestor(CompilationUnit::class.java)!!,
                    statement.position.line()
                )
            }
        }
    }

    private fun Throwable.fireErrorEvent(position: Position?): Throwable {
        val errorEvent =
            ErrorEvent(this, ErrorEventSource.Interpreter, position?.start?.line, position?.relative()?.second)
        errorEvent.pushRuntimeErrorEvent()
        MainExecutionContext.getConfiguration().jarikoCallback.onError.invoke(errorEvent)
        return this
    }

    // I use a chain of names, so I am sure that this attribute name depends on program stack too
    private fun prevStmtAttributeMame(): String {
        return "$PREV_STMT_EXEC_LINE_ATTRIBUTE${
            MainExecutionContext.getProgramStack().joinToString(separator = "->") { it.name }
        }"
    }

    private fun fireCopyObservingCallback(currentStatementLine: Int) {
        if (!MainExecutionContext.getProgramStack()
                .empty() && MainExecutionContext.getConfiguration().options.mustCreateCopyBlocks()
        ) {
            val copyBlocks = MainExecutionContext.getProgramStack().peek().cu.copyBlocks!!
            val previousStatementLine = (MainExecutionContext.getAttributes()[prevStmtAttributeMame()] ?: 0) as Int
            copyBlocks.observeTransitions(
                from = previousStatementLine + if (currentStatementLine > previousStatementLine) 1 else -1,
                to = currentStatementLine,
                onEnter = { copyBlock ->
                    MainExecutionContext.getConfiguration().jarikoCallback.onEnterCopy.invoke(
                        copyBlock.copyId
                    )
                },
                onExit = { copyBlock ->
                    MainExecutionContext.getConfiguration().jarikoCallback.onExitCopy.invoke(
                        copyBlock.copyId
                    )
                }
            )
            MainExecutionContext.getAttributes()[prevStmtAttributeMame()] = currentStatementLine
        }
    }

    private fun executeMutes(
        muteAnnotations: MutableList<MuteAnnotation>,
        compilationUnit: CompilationUnit,
        line: String
    ) {
        val programName = interpretationContext.currentProgramName
        muteAnnotations.forEach {
            it.resolveAndValidate(compilationUnit)
            when (it) {
                is MuteComparisonAnnotation -> {
                    val exp: Expression = when (it.comparison) {
                        EQ -> EqualityExpr(it.val1, it.val2, it.position)
                        NE -> DifferentThanExpr(it.val1, it.val2, it.position)
                        GT -> GreaterThanExpr(it.val1, it.val2, it.position)
                        GE -> GreaterEqualThanExpr(it.val1, it.val2, it.position)
                        LT -> LessThanExpr(it.val1, it.val2, it.position)
                        LE -> LessEqualThanExpr(it.val1, it.val2, it.position)
                    }
                    val value1 = it.val1.evalWith(expressionEvaluation)
                    val value2 = it.val2.evalWith(expressionEvaluation)
                    // TODO use value1 and value2 without re-evaluate them as they could have side-effects
                    val value = exp.evalWith(expressionEvaluation)
                    require(value is BooleanValue) {
                        "Expected BooleanValue, but found $value"
                    }

                    renderLogInternal {
                        val logSource = { LogSourceData(programName, it.startLine()) }
                        LazyLogEntry.produceMute(it, logSource, value)
                    }

                    systemInterface.addExecutedAnnotation(
                        it.position!!.start.line,
                        MuteComparisonAnnotationExecuted(
                            this.interpretationContext.currentProgramName,
                            exp,
                            it.val1,
                            it.val2,
                            value,
                            value1,
                            value2,
                            line
                        )
                    )
                }

                is MuteTypeAnnotation -> {
                    // Skip
                }

                is MuteTimeoutAnnotation -> {
                    systemInterface.addExecutedAnnotation(
                        it.position!!.start.line,
                        MuteTimeoutAnnotationExecuted(
                            this.interpretationContext.currentProgramName,
                            it.timeout,
                            line
                        )
                    )
                }

                is MuteFailAnnotation -> {
                    val message = it.message.evalWith(expressionEvaluation)
                    renderLogInternal {
                        val logSource = { LogSourceData(programName, it.startLine()) }
                        LazyLogEntry.produceMute(it, logSource, message)
                    }
                    systemInterface.addExecutedAnnotation(
                        it.position!!.start.line,
                        MuteFailAnnotationExecuted(
                            this.interpretationContext.currentProgramName,
                            message,
                            line
                        )
                    )
                }

                else -> throw UnsupportedOperationException("Unknown type of annotation: $it")
            }
        }
    }

    private fun IndicatorCondition?.shouldExecuteStatement(): Boolean {
        if (this == null) return true
        val indicator = status.indicator(key).value
        return if (negate) !indicator else indicator
    }

    data class SolvedIndicatorCondition(val key: Int, val value: Boolean, val operator: String)

    private fun Statement.solveIndicatorValues(): List<SolvedIndicatorCondition> =
        this.continuedIndicators.map { (indicatorKey, continuedIndicator) ->
            val indicator = status.indicator(indicatorKey).value
            val condition: Boolean = if (continuedIndicator.negate) !indicator else indicator
            val solvedIndicatorCondition = SolvedIndicatorCondition(indicatorKey, condition, continuedIndicator.level)
            solvedIndicatorCondition
        }

    private fun getMapOfORs(indicatorValues: List<SolvedIndicatorCondition>): ArrayList<ArrayList<Boolean>> {
        val mapOfORs = ArrayList<ArrayList<Boolean>>()
        val reversed = indicatorValues.reversed()
        var previousOperator = ""
        var loops = 0
        var idxOfMapOfANDs = 0
        reversed.forEach { solvedIndicator ->
            if (loops == 0) {
                mapOfORs.add(ArrayList<Boolean>())
                mapOfORs[idxOfMapOfANDs].add(solvedIndicator.value)
            } else {
                if (previousOperator == "AND") {
                    mapOfORs[idxOfMapOfANDs].add(solvedIndicator.value)
                } else {
                    mapOfORs.add(ArrayList<Boolean>())
                    idxOfMapOfANDs++
                    mapOfORs[idxOfMapOfANDs].add(solvedIndicator.value)
                }
            }
            previousOperator = solvedIndicator.operator
            loops++
        }
        return mapOfORs
    }

    private fun Statement.shouldBeExecuted(): Boolean = this.indicatorCondition.shouldExecuteStatement()

    private fun Statement.isStatementExecutable(mapOfORs: ArrayList<ArrayList<Boolean>>): Boolean {
        var isExecutable = false
        // True if at least one of "mapOfANDs" relations contains only true values
        // loop through "mapOfORs" relations
        for (mapOfANDs in mapOfORs) {
            // loop through map of "AND" relations
            for (b in mapOfANDs) {
                if (!b) {
                    isExecutable = false
                    break
                }
                isExecutable = true
            }
            if (isExecutable) break
        }
        // Empty mapOfORs means no leftIndicator
        if (mapOfORs.isEmpty()) {
            isExecutable = this.shouldBeExecuted()
        }
        return isExecutable
    }

    override fun optimizedIntExpression(expression: Expression): () -> Long =
        if (expression is IntLiteral || expression is FigurativeConstantRef) {
            val constValue = eval(expression).asInt().value
            { constValue }
        } else {
            { eval(expression).asInt().value }
        }

    override fun setIndicators(statement: WithRightIndicators, hi: BooleanValue, lo: BooleanValue, eq: BooleanValue) {
        statement.hi?.let {
            indicators[it] = hi
        }
        statement.lo?.let {
            indicators[it] = lo
        }
        statement.eq?.let {
            indicators[it] = eq
        }
    }

    private fun errorDescription(statement: Statement, throwable: Throwable) =
        "Program ${interpretationContext.currentProgramName} - ${statement.simpleDescription()} ${throwable.message}"

    override fun fillDataFrom(dbFile: EnrichedDBFile, record: Record) {
        if (!record.isEmpty()) {
            status.lastFound = true
            record.forEach { field ->
                // dbFieldName could be different by dataDefinition name if file definition has a prefix property
                dbFile.getDataDefinitionName(field.key)?.let { name ->
                    dataDefinitionByName(name)
                }?.apply {
                    assign(this, StringValue(field.value))
                }
                    ?: System.err.println("Field: ${field.key} not found in Symbol Table. Probably reload returns more fields than required")
            }
        } else {
            status.lastFound = false
        }
    }

    override fun dbFile(name: String, statement: Statement): EnrichedDBFile {

        // Nem could be file name or format name
        val dbFile = status.dbFileMap[name]

        require(dbFile != null) {
            "Line: ${statement.position.line()} - File definition $name not found"
        }
        status.lastDBFile = dbFile
        return dbFile
    }

    override fun toSearchValues(searchArgExpression: Expression, fileMetadata: FileMetadata): List<String> {
        val kListName = searchArgExpression.render().uppercase(Locale.getDefault())
        return klists[kListName]!!.mapIndexed { index, name ->
            get(name).asString(fileMetadata.accessFieldsType[index])
        }
    }

    override fun enterCondition(index: Value, end: Value, downward: Boolean): Boolean =
        if (downward) {
            isEqualOrGreater(index, end, localizationContext.charset)
        } else {
            isEqualOrSmaller(index, end, localizationContext.charset)
        }

    override fun increment(dataDefinition: AbstractDataDefinition, amount: Long): Value {
        val value = this[dataDefinition]
        if (value is NumberValue) {
            val newValue = value.increment(amount)
            val programName = this.interpretationContext.currentProgramName
            renderLogInternal {
                val logSource = { LogSourceData(programName, dataDefinition.startLine()) }
                LazyLogEntry.produceData(logSource, dataDefinition, newValue, value)
            }
            globalSymbolTable[dataDefinition] = newValue
            return newValue
        } else {
            TODO("Incrementing of ${value.javaClass}")
        }
    }

    override fun rawRender(values: List<Value>) = values.joinToString("") { rawRender(it) }

    private fun rawRender(value: Value): String {
        return when (value) {
            is NumberValue -> if (value.isNegative()) "${value.abs().render()}-" else value.render()
            else -> value.stringRepresentation()
        }
    }

    override fun eval(expression: Expression): Value {
        val value = when (expression) {
            is AssignmentExpr -> {
                assign(expression.target, expression.value)
            }
            else -> expression.evalWith(expressionEvaluation)
        }

        val programName = this.interpretationContext.currentProgramName
        val sourceProvider = { LogSourceData(programName, expression.startLine()) }
        renderLogInternal { LazyLogEntry.produceExpression(sourceProvider, expression, value) }

        return value
    }

    override fun mult(statement: MultStmt): Value {
        // TODO When will pass my PR for more robustness replace Value.render with NumericValue.bigDecimal
        val rightValue = BigDecimal(eval(statement.left).render())
        val leftValue = BigDecimal(eval(statement.right).render())
        val result = rightValue.multiply(leftValue)
        val type = statement.target.type()
        require(type is NumberType)
        return if (statement.halfAdjust) {
            DecimalValue(result.setScale(type.decimalDigits, RoundingMode.HALF_UP))
        } else {
            DecimalValue(result.setScale(type.decimalDigits, RoundingMode.DOWN))
        }
    }

    override fun div(statement: DivStmt): Value {
        // TODO When will pass my PR for more robustness replace Value.render with NumericValue.bigDecimal
        val dividend = BigDecimal(eval(statement.dividend).render())
        val divisor = BigDecimal(eval(statement.divisor).render())
        val quotient = dividend.divide(divisor, MathContext.DECIMAL128)
        val type = statement.target.type()
        require(type is NumberType)
        // calculation of rest
        // NB. rest based on type of quotient
        if (statement.mvrStatement != null) {
            val restType = statement.mvrStatement.target?.type()
            require(restType is NumberType)
            val truncatedQuotient: BigDecimal = quotient.setScale(type.decimalDigits, RoundingMode.DOWN)
            val rest: BigDecimal = dividend.subtract(truncatedQuotient.multiply(divisor))
            assign(
                statement.mvrStatement.target,
                DecimalValue(rest.setScale(restType.decimalDigits, RoundingMode.DOWN))
            )
        }
        return if (statement.halfAdjust) {
            DecimalValue(quotient.setScale(type.decimalDigits, RoundingMode.HALF_UP))
        } else {
            DecimalValue(quotient.setScale(type.decimalDigits, RoundingMode.DOWN))
        }
    }

    override fun assign(dataDefinition: AbstractDataDefinition, value: Value): Value {
        // if I am working with a record format
        if (dataDefinition.type is RecordFormatType) {
            // currently the only assignable value for a record format type is blank
            if (value is BlanksValue) {
                // I iterate over all the fields of the record format and assign them the blank value
                (dataDefinition as DataDefinition).fields.forEach { field ->
                    assign(globalSymbolTable.dataDefinitionByName(field.name)!!, value)
                }
                return value
            } else {
                error("Cannot assign $value to $dataDefinition")
            }
        } else {
            val coercedValue = coerce(value, dataDefinition.type)
            set(dataDefinition, coercedValue)
            return coercedValue
        }
    }

    override fun assignEachElement(target: AssignableExpression, value: Value): Value {
        val arrayType = target.type().asArray()
        return assign(target, value.toArray(arrayType.nElements, arrayType.element))
    }

    override fun assign(target: AssignableExpression, value: Value): Value {
        when (target) {
            is DataRefExpr -> {
                return assign(target.variable.referred!!, value)
            }
            is ArrayAccessExpr -> {
                val arrayValue = eval(target.array) as ArrayValue
                val targetType = target.array.type()
                // Before assigning the single element we do a sanity check:
                // is the value we have for the array compatible with the type
                // we expect for such array?
                if (InterpreterConfiguration.enableRuntimeChecksOnAssignement) {
                    require(arrayValue.assignableTo(targetType)) {
                        "The value $arrayValue is not assignable to $targetType"
                    }
                }
                val indexValue = eval(target.index)
                val elementType = (targetType as ArrayType).element
                val evaluatedValue = coerce(value, elementType)
                val index = indexValue.asInt().value.toInt()

                renderLogInternal {
                    val logSource =
                        { LogSourceData(interpretationContext.currentProgramName, target.array.startLine()) }
                    LazyLogEntry.produceAssignmentOfElement(logSource, target.array, index, value)
                }

                arrayValue.setElement(index, evaluatedValue)
                return evaluatedValue
            }
            is SubstExpr -> {
                val oldValue = eval(target.string).asString().value
                val length = target.length?.let { eval(it).asInt().value.toInt() }
                val start = eval(target.start).asInt().value.toInt() - 1

                val newValue = if (length == null) {
                    StringValue(oldValue.replaceRange(start, oldValue.length, value.asString().value))
                } else {
                    val paddedValue = value.asString().value.padEnd(length)
                    StringValue(oldValue.replaceRange(start, start + length, paddedValue))
                }

                return assign(target.string as AssignableExpression, newValue)
            }
            is SubarrExpr -> {
                require(value is ArrayValue)
                // replace portion of array with another array
                val start: Int = eval(target.start).asInt().value.toInt()
                val numberOfElement: Int? =
                    if (target.numberOfElements != null) eval(target.numberOfElements).asInt().value.toInt() else null
                val array: ArrayValue = eval(target.array).asArray().copy()
                val to: Int = if (numberOfElement == null) {
                    array.arrayLength()
                } else {
                    (start) + numberOfElement
                } - 1
                // replace elements
                var j = 1
                for (i in start..to) {
                    array.setElement(i, coerce(value.getElement(j), target.type().asArray().element))
                    j++
                }
                return assign(target.array as AssignableExpression, array)
            }
            is LenExpr -> {
                require((target.value as? DataRefExpr)?.variable?.referred is DataDefinition)
                val dataDefinition: DataDefinition = (target.value as DataRefExpr).variable.referred!! as DataDefinition

                when {
                    dataDefinition.type is StringType -> dataDefinition.resizeStringSize(value.asInt().value.toInt())
                    else -> target.todo("Implements redefinition of ${dataDefinition.type.javaClass.name}")
                }
                return value
            }
            is QualifiedAccessExpr -> {
                when (val container = eval(target.container)) {
                    is DataStructValue -> {
                        container[target.field.referred!!]
                        container.set(target.field.referred!!, coerce(value, target.field.referred!!.type))
                    }

                    is OccurableDataStructValue -> {
                        container.value()[target.field.referred!!]
                        container.value().set(target.field.referred!!, coerce(value, target.field.referred!!.type))
                    }
                }
                return value
            }
            is IndicatorExpr -> {
                val index = target.indexExpression?.let { eval(it).asInt().value.toInt() } ?: target.index
                val coercedValue = coerce(value, BooleanType)
                indicators[index] = coercedValue.asBoolean()
                return coercedValue
            }
            is GlobalIndicatorExpr -> {
                return if (value.assignableTo(BooleanType)) {
                    val coercedValue = coerce(value, BooleanType)
                    for (index in ALL_PREDEFINED_INDEXES) {
                        indicators[index] = coercedValue.asBoolean()
                    }
                    coercedValue
                } else {
                    val coercedValue = coerce(value, ArrayType(BooleanType, 100)).asArray()
                    for (index in ALL_PREDEFINED_INDEXES) {
                        indicators[index] = coercedValue.getElement(index).asBoolean()
                    }
                    coercedValue
                }
            }
            else -> TODO(target.toString())
        }
    }

    override fun assign(
        target: AssignableExpression,
        value: Expression,
        operator: AssignmentOperator
    ): Value {
        return when (operator) {
            NORMAL_ASSIGNMENT -> {
                if (target is DataRefExpr && value is PlusExpr && value.left.render() == target.render() && value.right is IntLiteral) {
                    val amount = (value.right as IntLiteral).value
                    increment(target.variable.referred!!, amount)
                } else {
                    assign(target, eval(value))
                }
            }
            PLUS_ASSIGNMENT ->
                if (target is DataRefExpr && value is IntLiteral) {
                    increment(target.variable.referred!!, value.value)
                } else {
                    assign(target, eval(PlusExpr(target, value, target.position)))
                }
            MINUS_ASSIGNMENT -> assign(target, eval(MinusExpr(target, value, target.position)))
            MULT_ASSIGNMENT -> assign(target, eval(MultExpr(target, value, target.position)))
            DIVIDE_ASSIGNMENT -> assign(target, eval(DivExpr(target, value, target.position)))
            EXP_ASSIGNMENT -> assign(target, eval(ExpExpr(target, value, target.position)))
        }
    }

    override fun assignEachElement(
        target: AssignableExpression,
        value: Expression,
        operator: AssignmentOperator
    ): Value {
        return when (operator) {
            NORMAL_ASSIGNMENT -> assignEachElement(target, eval(value))
            PLUS_ASSIGNMENT -> assignEachElement(target, eval(PlusExpr(target, value, target.position)))
            MINUS_ASSIGNMENT -> assignEachElement(target, eval(MinusExpr(target, value, target.position)))
            MULT_ASSIGNMENT -> assignEachElement(target, eval(MultExpr(target, value, target.position)))
            DIVIDE_ASSIGNMENT -> assignEachElement(target, eval(DivExpr(target, value, target.position)))
            EXP_ASSIGNMENT -> assignEachElement(target, eval(ExpExpr(target, value, target.position)))
        }
    }

    override fun add(statement: AddStmt): Value {
        val addend1 = eval(statement.addend1)
        require(addend1 is NumberValue) {
            "$addend1 should be a number"
        }
        val addend2 = eval(statement.right)
        require(addend2 is NumberValue) {
            "$addend2 should be a number"
        }
        return when {
            addend1 is IntValue && addend2 is IntValue -> IntValue(addend1.asInt().value.plus(addend2.asInt().value))
            addend1 is IntValue && addend2 is DecimalValue -> DecimalValue(addend1.asDecimal().value.plus(addend2.value))
            addend1 is DecimalValue && addend2 is IntValue -> DecimalValue(addend1.value.plus(addend2.asDecimal().value))
            addend1 is DecimalValue && addend2 is DecimalValue -> DecimalValue(addend1.value.plus(addend2.value))
            else -> throw UnsupportedOperationException("I do not know how to sum $addend1 and $addend2 at ${statement.position}")
        }
    }

    override fun sub(statement: SubStmt): Value {
        val minuend = eval(statement.minuend)
        require(minuend is NumberValue) {
            "$minuend should be a number"
        }
        val subtrahend = eval(statement.right)
        require(subtrahend is NumberValue) {
            "$subtrahend should be a number"
        }
        return when {
            minuend is IntValue && subtrahend is IntValue -> IntValue(minuend.asInt().value.minus(subtrahend.asInt().value))
            minuend is IntValue && subtrahend is DecimalValue -> DecimalValue(minuend.asDecimal().value.minus(subtrahend.value))
            minuend is DecimalValue && subtrahend is IntValue -> DecimalValue(minuend.value.minus(subtrahend.asDecimal().value))
            minuend is DecimalValue && subtrahend is DecimalValue -> DecimalValue(minuend.value.minus(subtrahend.value))
            else -> throw UnsupportedOperationException("I do not know how to sum $minuend and $subtrahend at ${statement.position}")
        }
    }

    private fun blankValue(dataDefinition: DataDefinition, forceElement: Boolean = false): Value {
        if (forceElement) TODO()
        return when (dataDefinition.type) {
            is DataStructureType -> createBlankFor(dataDefinition)
            else -> dataDefinition.type.blank()
        }
    }

    private fun getActivationGroupAssignedName(): String? {
        // for some reason, the run with mute annotation do not use RpgProgram.execute then, for now,
        // i need test whether programstack is empty or not
        return when {
            MainExecutionContext.getProgramStack().isEmpty() -> null
            else -> {
                val associatedActivationGroup = MainExecutionContext.getProgramStack().peek()?.activationGroup
                val activationGroup = associatedActivationGroup?.assignedName
                return MainExecutionContext.getConfiguration().jarikoCallback.getActivationGroup.invoke(
                    interpretationContext.currentProgramName, associatedActivationGroup
                )?.assignedName ?: activationGroup
            }
        }
    }

    open fun getMemorySliceId(): MemorySliceId? {
        return getActivationGroupAssignedName()?.let {
            MemorySliceId(activationGroup = it, interpretationContext.currentProgramName)
        }
    }

    /**
     * @return an instance of MemorySliceMgr, return null to disable serialization/deserialization
     * of symboltable
     * */
    open fun getMemorySliceMgr(): MemorySliceMgr? = MainExecutionContext.getMemorySliceMgr()

    /**
     * This function is called before the initialization of the interpreter.
     * */
    open fun beforeInitialization() {}

    /**
     * This function is called after the initialization of the interpreter.
     * */
    open fun afterInitialization(initialValues: Map<String, Value>) {
        globalSymbolTable.restoreFromMemorySlice(getMemorySliceId(), getMemorySliceMgr(), initialValues)
    }

    private fun isExitingInRTMode(): Boolean {

        // LR indicator 'ON' means stateless, doesn't matter if RT is 'ON' too, LR wins!
        // RT indicator 'ON' means statefull (ONLY if LR indicator is 'OFF', as described above)

        val isLROn = indicators[IndicatorType.LR.name.toIndicatorKey()]?.value
        val isRTOn = indicators[IndicatorType.RT.name.toIndicatorKey()]?.value ?: false

        val exitRT = isRTOn && (isLROn == null || !isLROn)

        return MainExecutionContext.getConfiguration().jarikoCallback.exitInRT.invoke(
            interpretationContext.currentProgramName
        ) ?: exitRT
    }

    // I had to introduce this function, which will be called from external, because symbol table cleaning before exits
    // could make failing RpgProgram.execute.
    // The failure depends on whether that the initialvalues are searched in symboltable
    open fun doSomethingAfterExecution() {
        val exitingRT = isExitingInRTMode()
        MainExecutionContext.getAttributes()[getMemorySliceId()?.getAttributeKey()]?.let {
            (it as MemorySlice).persist = exitingRT
        }
        if (!exitingRT) {
            globalSymbolTable.clear()
            // if I exit in LR have to mark inzsrExecuted to false
            status.inzsrExecuted = false
        }
        indicators.clearStatelessIndicators()
    }

    private fun execINZSR(compilationUnit: CompilationUnit) {
        if (!status.inzsrExecuted) {
            val name = "*INZSR"
            status.inzsrExecuted = true
            compilationUnit.subroutines.firstOrNull { subroutine ->
                subroutine.name.equals(other = name, ignoreCase = true)
            }?.let { subroutine ->
                ExecuteSubroutine(
                    subroutine = ReferenceByName(name, subroutine),
                    position = subroutine.position
                ).execute(this)
            }
        }
    }

    private inline fun executeWithLogging(statement: Statement) {
        val programName = this.interpretationContext.currentProgramName
        val sourceProducer = { LogSourceData(programName, statement.position.line()) }
        val loggingContext = MainExecutionContext.getAnalyticsLoggingContext()

        renderLogInternal { statement.getResolutionLogRenderer(sourceProducer) }

        if (statement is CompositeStatement) {
            renderLogInternal { statement.getStatementLogRenderer(sourceProducer, "START") }
        } else {
            renderLogInternal { statement.getStatementLogRenderer(sourceProducer, "EXEC") }
        }

        if (statement is LoopStatement) {
            renderLogInternal { LazyLogEntry.produceLoopStart(sourceProducer, statement.loggableEntityName, statement.loopSubject) }
        }

        val executionTime = measureNanoTime {
            statement.execute(this)
        }.nanoseconds

        loggingContext?.recordStatementExecution(programName, statement.loggableEntityName, executionTime)

        if (statement is LoopStatement) {
            renderLogInternal {
                LazyLogEntry.produceLoopEnd(
                    sourceProducer,
                    statement.loggableEntityName,
                    statement.loopSubject,
                    statement.iterations
                )
            }
        }

        if (statement is CompositeStatement) {
            renderLogInternal { statement.getStatementLogRenderer(sourceProducer, "END") }
        }

        renderLogInternal { LazyLogEntry.producePerformanceAndUpdateAnalytics(sourceProducer, ProgramUsageType.Statement, statement.loggableEntityName, executionTime) }
    }

    override fun onInterpretationEnd() {
        val loggingContext = MainExecutionContext.getAnalyticsLoggingContext() ?: return
        loggingContext.generateCompleteReport().forEach { entry -> renderLogInternal { entry } }
    }
}

fun MutableMap<IndicatorKey, BooleanValue>.clearStatelessIndicators() {
    IndicatorType.STATELESS_INDICATORS.forEach {
        this.remove(it)
    }
}

/**
 * @return An instance of StatementReference related to position.
 * */
internal fun Position.relative(): StatementReference {
    val programName =
        if (MainExecutionContext.getProgramStack().empty()) null else MainExecutionContext.getProgramStack().peek().name
    val copyBlocks = programName?.let { MainExecutionContext.getProgramStack().peek().cu.copyBlocks }
    return this.relative(programName, copyBlocks)
}

/**
 * Memory slice context attribute name must to be also string representation of MemorySliceId
 * */
internal fun MemorySliceId.getAttributeKey() = "${MEMORY_SLICE_ATTRIBUTE}_$this"

/**
 * Restores the symbol table from a memory slice.
 *
 * This function is used to restore the state of the symbol table from a previously saved memory slice.
 * This is useful in scenarios where the state of the symbol table needs to be preserved across different
 * executions of the same program, for example in case of stateful programs.
 *
 * @param memorySliceId The ID of the memory slice to restore from. This ID is used to look up the memory slice in the memory slice manager.
 * @param memorySliceMgr The memory slice manager that is used to manage memory slices. It provides functions to create, retrieve and delete memory slices.
 * @param initialValues A map of initial values to be set in the symbol table. These values will not be overwritten by the values from the memory slice.
 */
internal fun ISymbolTable.restoreFromMemorySlice(
    memorySliceId: MemorySliceId?,
    memorySliceMgr: MemorySliceMgr?,
    initialValues: Map<String, Value> = emptyMap()
) {
    memorySliceId?.let { myMemorySliceId ->
        memorySliceMgr?.let {
            MainExecutionContext.getAttributes()[myMemorySliceId.getAttributeKey()] = it.associate(
                memorySliceId = memorySliceId,
                symbolTable = this,
                initSymbolTableEntry = { dataDefinition, storedValue ->
                    // initial values have not to be overwritten
                    if (!initialValues.containsKey(dataDefinition.name)) {
                        this[dataDefinition] = storedValue
                    }
                }
            )
        }
    }
}<|MERGE_RESOLUTION|>--- conflicted
+++ resolved
@@ -500,18 +500,6 @@
         try {
             while (i < statements.size) {
                 executeWithMute(statements[i++])
-<<<<<<< HEAD
-            } catch (e: GotoException) {
-                i = e.indexOfTaggedStatement(statements)
-                if (i < 0 || i >= statements.size) throw e
-            } catch (e: InterpreterProgramStatusErrorException) {
-                /**
-                 * Program status error not caught from MONITOR statements should end up here
-                 * We should treat these cases as common Jariko runtime errors
-                 */
-                throw e.fireErrorEvent(e.position)
-=======
->>>>>>> 9fc85f25
             }
         } catch (e: GotoException) {
             val containingCU = statements.firstOrNull()?.getContainingCompilationUnit()
@@ -530,6 +518,12 @@
                 scope = scope,
                 goto = e
             )
+        } catch (e: InterpreterProgramStatusErrorException) {
+            /**
+             * Program status error not caught from MONITOR statements should end up here
+             * We should treat these cases as common Jariko runtime errors
+             */
+            throw e.fireErrorEvent(e.position)
         }
     }
 
