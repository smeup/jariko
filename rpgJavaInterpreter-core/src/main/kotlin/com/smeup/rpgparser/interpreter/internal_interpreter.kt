--- conflicted
+++ resolved
@@ -25,13 +25,13 @@
 class IterException : Exception()
 
 interface InterpretationContext {
-    val name: String
+    val currentProgramName: String
     fun setDataWrapUpPolicy(dataWrapUpChoice: DataWrapUpChoice)
     fun shouldReinitialize(): Boolean
 }
 
 object DummyInterpretationContext : InterpretationContext {
-    override val name: String
+    override val currentProgramName: String
         get() = "<UNSPECIFIED>"
 
     override fun shouldReinitialize() = false
@@ -93,7 +93,7 @@
         if(globalSymbolTable.contains(data.name)) {
             previous = globalSymbolTable[data.name]
         }
-        log(AssignmentLogEntry(this.interpretationContext.name,data, value , previous))
+        log(AssignmentLogEntry(this.interpretationContext.currentProgramName,data, value , previous))
         globalSymbolTable[data] = coerce(value, data.type)
         // TODO add here the annotation evaluation ??
         // TODO CodeReview should we remove this comment?
@@ -170,7 +170,7 @@
     }
 
     private fun executeWithMute(statement: Statement) {
-        log(LineLogEntry(statement))
+        log(LineLogEntry(this.interpretationContext.currentProgramName, statement))
         execute(statement)
         executeMutes(statement.muteAnnotations)
     }
@@ -191,7 +191,7 @@
                     val value2 = interpretConcrete(it.val2)
                     // TODO use value1 and value2 without re-evaluate them as they could have side-effects
                     val value = interpretConcrete(exp)
-                    log(MuteAnnotationExecutionLogEntry(this.interpretationContext.name, it, value))
+                    log(MuteAnnotationExecutionLogEntry(this.interpretationContext.currentProgramName, it, value))
                     executedAnnotation[it.position!!.start.line] = MuteAnnotationExecuted(exp, it.val1, it.val2, value, value1, value2)
                 }
                 is MuteTypeAnnotation -> {
@@ -206,36 +206,36 @@
         try {
             when (statement) {
                 is ExecuteSubroutine -> {
-                    log(SubroutineExecutionLogStart(this.interpretationContext.name,statement.subroutine.referred!!))
+                    log(SubroutineExecutionLogStart(this.interpretationContext.currentProgramName,statement.subroutine.referred!!))
 
                     val elapsed = measureTimeMillis {
                         execute(statement.subroutine.referred!!.stmts)
                     }
-                    log(SubroutineExecutionLogEnd(this.interpretationContext.name,statement.subroutine.referred!!,elapsed))
+                    log(SubroutineExecutionLogEnd(this.interpretationContext.currentProgramName,statement.subroutine.referred!!,elapsed))
 
                 }
                 is EvalStmt -> {
                     val result = assign(statement.target, statement.expression, statement.operator)
-                    log(EvaluationLogEntry(this.interpretationContext.name,statement,result))
+                    log(EvaluationLogEntry(this.interpretationContext.currentProgramName,statement,result))
 
 
                 }
                 is MoveStmt -> {
                     val value = move(statement.target, statement.expression)
-                    log(MoveStatemenExecutionLog(this.interpretationContext.name,statement,value))
+                    log(MoveStatemenExecutionLog(this.interpretationContext.currentProgramName,statement,value))
                 }
                 is SelectStmt -> {
                     for (case in statement.cases) {
                         val result = interpret(case.condition)
 
-                        log(SelectCaseExecutionLogEntry(this.interpretationContext.name,case,result))
+                        log(SelectCaseExecutionLogEntry(this.interpretationContext.currentProgramName,case,result))
                         if (result.asBoolean().value) {
                             execute(case.body)
                             return
                         }
                     }
                     if (statement.other != null) {
-                        log(SelectOtherExecutionLogEntry(this.interpretationContext.name,statement.other!!))
+                        log(SelectOtherExecutionLogEntry(this.interpretationContext.currentProgramName,statement.other!!))
                         execute(statement.other!!.body)
                     }
                 }
@@ -246,14 +246,14 @@
                 }
                 is PlistStmt -> {
                     // Access symbol table
-                    log(ParamListStatemenExecutionLog(this.interpretationContext.name,statement,globalSymbolTable))
+                    log(ParamListStatemenExecutionLog(this.interpretationContext.currentProgramName,statement,globalSymbolTable))
                     null
                 }/* Nothing to do here */
                 is ClearStmt -> {
                     return when (statement.value) {
                         is DataRefExpr -> {
                             val value = assign(statement.value, BlanksRefExpr())
-                            log(ClearStatemenExecutionLog(this.interpretationContext.name,statement,value))
+                            log(ClearStatemenExecutionLog(this.interpretationContext.currentProgramName,statement,value))
                             Unit
                         }
                         else -> throw UnsupportedOperationException("I do not know how to clear ${statement.value}")
@@ -280,26 +280,26 @@
                 }
                 is IfStmt -> {
                     val condition = eval(statement.condition)
-                    log(IfExecutionLogEntry(this.interpretationContext.name,statement,condition))
+                    log(IfExecutionLogEntry(this.interpretationContext.currentProgramName,statement,condition))
                     if (condition.asBoolean().value) {
                         execute(statement.body)
                     } else {
                         for (elseIfClause in statement.elseIfClauses) {
                             val c = eval(elseIfClause.condition)
-                            log(ElseIfExecutionLogEntry(this.interpretationContext.name,elseIfClause,c))
+                            log(ElseIfExecutionLogEntry(this.interpretationContext.currentProgramName,elseIfClause,c))
                             if (c.asBoolean().value) {
                                 execute(elseIfClause.body)
                                 return
                             }
                         }
                         if (statement.elseClause != null) {
-                            log(ElseExecutionLogEntry(this.interpretationContext.name,statement.elseClause,condition))
+                            log(ElseExecutionLogEntry(this.interpretationContext.currentProgramName,statement.elseClause,condition))
                             execute(statement.elseClause.body)
                         }
                     }
                 }
                 is CallStmt -> {
-                    log(CallExecutionLogEntry(this.interpretationContext.name,statement))
+                    log(CallExecutionLogEntry(this.interpretationContext.currentProgramName,statement))
                     val programToCall = eval(statement.expression).asString().value
                     val program = systemInterface.findProgram(programToCall) ?: throw RuntimeException("Program $programToCall cannot be found")
 
@@ -347,7 +347,7 @@
                     eval(statement.init)
 
                     try {
-                        log(ForStatementExecutionLogStart(this.interpretationContext.name,statement))
+                        log(ForStatementExecutionLogStart(this.interpretationContext.currentProgramName,statement))
                             while (enterCondition(this[statement.iterDataDefinition()], eval(statement.endValue), statement.downward)) {
                                 // TODO addede by maurizio
                                 try {
@@ -360,12 +360,12 @@
                                 loopCounter++
                             }
                         val elapsed = currentTimeMillis() - startTime
-                        log(ForStatementExecutionLogEnd(this.interpretationContext.name,statement,elapsed,loopCounter))
+                        log(ForStatementExecutionLogEnd(this.interpretationContext.currentProgramName,statement,elapsed,loopCounter))
 
                     } catch (e: LeaveException) {
                         // leaving
                         val elapsed = currentTimeMillis() - startTime
-                        log(ForStatementExecutionLogEnd(this.interpretationContext.name,statement,elapsed,loopCounter))
+                        log(ForStatementExecutionLogEnd(this.interpretationContext.currentProgramName,statement,elapsed,loopCounter))
                     }
                 }
                 is DoStmt -> {
@@ -374,7 +374,7 @@
                     if (statement.index == null) {
                         var myIterValue = eval(statement.startLimit).asInt()
                         try {
-                            log(DoStatemenExecutionLogStart(this.interpretationContext.name,statement))
+                            log(DoStatemenExecutionLogStart(this.interpretationContext.currentProgramName,statement))
                             while ((cycleLimit == null || (cycleLimit as Int) >= myIterValue.value) &&
                                     isEqualOrSmaller(myIterValue, eval(statement.endLimit))) {
                                 try {
@@ -386,11 +386,11 @@
                                 myIterValue = myIterValue.increment()
                             }
                             val elapsed = currentTimeMillis() - startTime
-                            log(DoStatemenExecutionLogEnd(this.interpretationContext.name,statement,elapsed,loopCounter))
+                            log(DoStatemenExecutionLogEnd(this.interpretationContext.currentProgramName,statement,elapsed,loopCounter))
                         } catch (e: LeaveException) {
                             // nothing to do here
                             val elapsed = currentTimeMillis() - startTime
-                            log(DoStatemenExecutionLogEnd(this.interpretationContext.name,statement,elapsed,loopCounter))
+                            log(DoStatemenExecutionLogEnd(this.interpretationContext.currentProgramName,statement,elapsed,loopCounter))
                         }
                     } else {
                         assign(statement.index, statement.startLimit)
@@ -413,16 +413,16 @@
                     var loopCounter : Long = 0
                     var startTime = currentTimeMillis()
                     try {
-                        log(DowStatemenExecutionLogStart(this.interpretationContext.name,statement))
+                        log(DowStatemenExecutionLogStart(this.interpretationContext.currentProgramName,statement))
                         while (eval(statement.endExpression).asBoolean().value) {
                             execute(statement.body)
                             loopCounter++
                         }
                         val elapsed = currentTimeMillis() - startTime
-                        log(DowStatemenExecutionLogEnd(this.interpretationContext.name,statement,elapsed,loopCounter))
+                        log(DowStatemenExecutionLogEnd(this.interpretationContext.currentProgramName,statement,elapsed,loopCounter))
                     } catch (e: LeaveException) {
                         val elapsed = currentTimeMillis() - startTime
-                        log(DowStatemenExecutionLogEnd(this.interpretationContext.name,statement,elapsed,loopCounter))
+                        log(DowStatemenExecutionLogEnd(this.interpretationContext.currentProgramName,statement,elapsed,loopCounter))
                     }
                 }
                 is SubDurStmt -> {
@@ -441,17 +441,14 @@
                         else -> throw UnsupportedOperationException("Data reference required: " + statement)
                     }
                 }
-<<<<<<< HEAD
                 is LeaveStmt -> {
-                    log(LeaveStatemenExecutionLog(this.interpretationContext.name,statement))
+                    log(LeaveStatemenExecutionLog(this.interpretationContext.currentProgramName,statement))
                     throw LeaveException()
                 }
                 is IterStmt -> {
-                    log(IterStatemenExecutionLog(this.interpretationContext.name,statement))
+                    log(IterStatemenExecutionLog(this.interpretationContext.currentProgramName, statement))
                     throw IterException()
-=======
-                is LeaveStmt -> throw LeaveException()
-                is IterStmt -> throw IterException()
+                }
                 is CheckStmt -> {
                     var baseString = interpret(statement.baseString).asString().value.removeNullChars()
                     if (statement.baseString is DataRefExpr) {
@@ -488,7 +485,6 @@
                         lastFound = false
                     }
                     fileInfos[statement.name]!!.found = lastFound
->>>>>>> ae8b816b
                 }
                 else -> TODO(statement.toString())
             }
@@ -616,7 +612,7 @@
                 val elementType = (target.array.type() as ArrayType).element
                 val evaluatedValue = coerce(value, elementType)
                 val index = indexValue.asInt().value.toInt()
-                log(AssignmentOfElementLogEntry(this.interpretationContext.name,target.array, index, evaluatedValue))
+                log(AssignmentOfElementLogEntry(this.interpretationContext.currentProgramName,target.array, index, evaluatedValue))
                 arrayValue.setElement(index, evaluatedValue)
                 return evaluatedValue
             }
@@ -741,7 +737,7 @@
         val value = interpretConcrete(expression)
         if(expression !is StringLiteral && expression !is IntLiteral &&
                 expression !is DataRefExpr && expression !is BlanksRefExpr)
-            log(ExpressionEvaluationLogEntry(this.interpretationContext.name,expression,value))
+            log(ExpressionEvaluationLogEntry(this.interpretationContext.currentProgramName,expression,value))
         return value
     }
 
@@ -758,7 +754,7 @@
                 }
             }
             is DataRefExpr -> get(expression.variable.referred
-                    ?: throw IllegalStateException("[${interpretationContext.name}] Unsolved reference ${expression.variable.name} at ${expression.position}"))
+                    ?: throw IllegalStateException("[${interpretationContext.currentProgramName}] Unsolved reference ${expression.variable.name} at ${expression.position}"))
             is EqualityExpr -> {
                 val left = interpret(expression.left)
                 val right = interpret(expression.right)
