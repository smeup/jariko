--- conflicted
+++ resolved
@@ -2,11 +2,7 @@
 
 import com.smeup.rpgparser.MuteParser.*
 import com.smeup.rpgparser.ast.*
-<<<<<<< HEAD
-import com.smeup.rpgparser.parsetreetoast.MuteAnnotationExecutionLogEntry
-=======
 import com.smeup.rpgparser.ast.AssignmentOperator.*
->>>>>>> a37eeb44
 import java.math.BigDecimal
 import java.text.DecimalFormat
 import java.text.DecimalFormatSymbols
@@ -24,16 +20,16 @@
 abstract class LogEntry
 data class CallExecutionLogEntry(val callStmt: CallStmt) : LogEntry() {
     override fun toString(): String {
-        return "calling $callStmt"
+        return "calling ${callStmt}"
     }
 }
 
 data class CallEndLogEntry(val callStmt: CallStmt, val exception: Exception? = null) : LogEntry() {
     override fun toString(): String {
-        return if (exception == null) {
-            "end of $callStmt"
+        if (exception == null) {
+            return "end of ${callStmt}"
         } else {
-            "exception $exception in calling $callStmt"
+            return "exception ${exception} in calling ${callStmt}"
         }
     }
 }
@@ -87,8 +83,9 @@
     private val globalSymbolTable = SymbolTable()
     private val logs = LinkedList<LogEntry>()
     private val predefinedIndicators = HashMap<Int, Value>()
-    var interpretationContext: InterpretationContext = DummyInterpretationContext
+    public var interpretationContext: InterpretationContext = DummyInterpretationContext
     var traceMode: Boolean = false
+    var cycleLimit: Int? = null
 
     fun getLogs() = logs
     fun getExecutedSubroutines() = logs.asSequence().filterIsInstance(SubroutineExecutionLogEntry::class.java).map { it.subroutine }.toList()
@@ -328,7 +325,8 @@
                     if (statement.index == null) {
                         var myIterValue = eval(statement.startLimit).asInt()
                         try {
-                            while (isEqualOrSmaller(myIterValue, eval(statement.endLimit))) {
+                            while ((cycleLimit == null || (cycleLimit as Int) >= myIterValue.value) &&
+                                    isEqualOrSmaller(myIterValue, eval(statement.endLimit))) {
                                 try {
                                     execute(statement.body)
                                 } catch (e: IterException) {
@@ -342,7 +340,8 @@
                     } else {
                         assign(statement.index, statement.startLimit)
                         try {
-                            while (isEqualOrSmaller(eval(statement.index), eval(statement.endLimit))) {
+                            while ((cycleLimit == null || (cycleLimit as Int) >= eval(statement.index).asInt().value) &&
+                                    isEqualOrSmaller(eval(statement.index), eval(statement.endLimit))) {
                                 try {
                                     execute(statement.body)
                                 } catch (e: IterException) {
@@ -632,7 +631,6 @@
                 val right = interpret(expression.right)
                 return isGreaterThan(left, right).asValue()
             }
-<<<<<<< HEAD
 
             is GreaterEqualThanExpr ->  {
                 val left = interpret(expression.left)
@@ -650,13 +648,6 @@
                 return (isEqualOrSmaller(left,right)).asValue()
             }
 
-=======
-            is LessEqualThanExpr -> {
-                val left = interpret(expression.left)
-                val right = interpret(expression.right)
-                return isEqualOrSmaller(left, right).asValue()
-            }
->>>>>>> a37eeb44
             is BlanksRefExpr -> {
                 return BlanksValue
             }
