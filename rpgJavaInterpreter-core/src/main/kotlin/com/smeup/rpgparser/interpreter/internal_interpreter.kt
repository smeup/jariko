--- conflicted
+++ resolved
@@ -586,8 +586,6 @@
         }
     }
 
-<<<<<<< HEAD
-=======
     // TODO put it outside InternalInterpreter
     fun coerce(value: Value, type: Type): Value {
         // TODO to be completed
@@ -663,7 +661,6 @@
         }
     }
 
->>>>>>> 41750b0f
     fun interpret(expression: Expression): Value {
         val value = interpretConcrete(expression)
         log(ExpressionEvaluationLogEntry(expression, value))
