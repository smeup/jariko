--- conflicted
+++ resolved
@@ -725,113 +725,6 @@
         }
     }
 
-    // TODO put it outside InternalInterpreter
-    fun coerce(value: Value, type: Type): Value {
-        // TODO to be completed
-        return when (value) {
-            is BlanksValue -> {
-                when (type) {
-                    is StringType -> {
-                        blankValue(type.length.toInt())
-                    }
-                    is ArrayType -> {
-                        createArrayValue(type.element, type.nElements) {
-                            type.element.blank()
-                        }
-                    }
-                    is NumberType -> {
-                        if (type.integer) {
-                            IntValue.ZERO
-                        } else {
-                            DecimalValue.ZERO
-                        }
-                    }
-                    else -> TODO("Converting BlanksValue to $type")
-                }
-            }
-            is StringValue -> {
-                when (type) {
-                    is StringType -> {
-                        var s = value.value.padEnd(type.length.toInt(), PAD_CHAR)
-                        if (value.value.length > type.length) {
-                            s = s.substring(0, type.length.toInt())
-                        }
-                        return StringValue(s)
-                    }
-                    is ArrayType -> {
-                        createArrayValue(type.element, type.nElements) {
-                            // TODO
-                            type.element.blank()
-                        }
-                    }
-                    // TODO
-                    is NumberType -> {
-                        if (type.integer) {
-                            IntValue(value.value.asLong())
-                        } else {
-                            TODO(DecimalValue(BigDecimal.valueOf(value.value.asLong(), type.decimalDigits)).toString())
-                        }
-                    }
-                    is BooleanType -> {
-                        if ("1" == value.value.trim()) {
-                            BooleanValue.TRUE
-                        } else {
-                            BooleanValue.FALSE
-                        }
-                    }
-                    is DataStructureType -> {
-                        //TODO("Converting String to $type")
-                        return value
-                    }
-                    else -> TODO("Converting String to $type")
-                }
-            }
-            is ArrayValue -> {
-                when (type) {
-                    is StringType -> {
-                        return value.asString()
-                    }
-                    is ArrayType -> {
-                        return value
-                    }
-                    else -> TODO("Converting ArrayValue to $type")
-                }
-            }
-
-            is DecimalValue -> {
-                when(type) {
-                    is NumberType -> {
-                        // TODO verifiy the Rounding mode
-                        if(type.decimalDigits < value.value.scale()) {
-                            return DecimalValue(value.value.setScale(type.decimalDigits,RoundingMode.HALF_EVEN))
-                        }
-                        return value
-                    }
-                    else -> TODO("Converting DecimalValue to $type")
-                }
-            }
-
-            // TODO support for integer
-            is HiValValue -> {
-                when(type) {
-                    is NumberType -> {
-                        return computeHiValue(type)
-                    }
-                    else -> TODO("Converting HiValValue to $type")
-                }
-            }
-            is LowValValue -> {
-                when (type) {
-                    is NumberType -> {
-                        return computeLowValue(type)
-                    }
-                    else -> TODO("Converting LowValValue to $type")
-                }
-            }
-            else -> value
-        }
-    }
-
     fun interpret(expression: Expression): Value {
         val value = interpretConcrete(expression)
         if (expression !is StringLiteral && expression !is IntLiteral &&
@@ -1350,22 +1243,7 @@
 }
 
 // Useful to interrupt infinite cycles in tests
-<<<<<<< HEAD
 class InterruptForDebuggingPurposes : RuntimeException()
-
-fun blankValue(type: Type): Value {
-    return when (type) {
-        is ArrayType -> createArrayValue(type.element, type.nElements) {
-            blankValue(type.element)
-        }
-        is DataStructureType -> StringValue.blank(type.size.toInt())
-        is StringType -> StringValue.blank(type.size.toInt())
-        is NumberType -> IntValue(0)
-        is BooleanType -> BooleanValue(false)
-        is TimeStampType -> TimeStampValue.LOVAL
-        is CharacterType -> CharacterValue(Array(type.nChars.toInt()) { ' ' })
-    }
-}
 
 // TODO put it outside InternalInterpreter
 fun coerce(value: Value, type: Type): Value {
@@ -1378,7 +1256,7 @@
                 }
                 is ArrayType -> {
                     createArrayValue(type.element, type.nElements) {
-                        blankValue(type.element)
+                        type.element.blank()
                     }
                 }
                 is NumberType -> {
@@ -1389,9 +1267,9 @@
                     }
                 }
                 is DataStructureType -> {
-                    blankValue(type)
-                }
-                else -> TODO(type.toString())
+                    type.blank()
+                }
+                else -> TODO("Converting BlanksValue to $type")
             }
         }
         is StringValue -> {
@@ -1406,7 +1284,7 @@
                 is ArrayType -> {
                     createArrayValue(type.element, type.nElements) {
                         // TODO
-                        blankValue(type.element)
+                        type.element.blank()
                     }
                 }
                 // TODO
@@ -1421,10 +1299,17 @@
                         TODO(DecimalValue(BigDecimal.valueOf(value.value.asLong(), type.decimalDigits)).toString())
                     }
                 }
+                is BooleanType -> {
+                    if ("1" == value.value.trim()) {
+                        BooleanValue.TRUE
+                    } else {
+                        BooleanValue.FALSE
+                    }
+                }
                 is DataStructureType -> {
-                    blankValue(type)
-                }
-                else -> TODO(type.toString())
+                    type.blank()
+                }
+                else -> TODO("Converting String to $type")
             }
         }
         is ArrayValue -> {
@@ -1435,14 +1320,42 @@
                 is ArrayType -> {
                     return value
                 }
-                else -> TODO(type.toString())
+                else -> TODO("Converting ArrayValue to $type")
+            }
+        }
+
+        is DecimalValue -> {
+            when(type) {
+                is NumberType -> {
+                    // TODO verifiy the Rounding mode
+                    if(type.decimalDigits < value.value.scale()) {
+                        return DecimalValue(value.value.setScale(type.decimalDigits,RoundingMode.HALF_EVEN))
+                    }
+                    return value
+                }
+                else -> TODO("Converting DecimalValue to $type")
+            }
+        }
+
+        // TODO support for integer
+        is HiValValue -> {
+            when(type) {
+                is NumberType -> {
+                    return computeHiValue(type)
+                }
+                else -> TODO("Converting HiValValue to $type")
+            }
+        }
+        is LowValValue -> {
+            when (type) {
+                is NumberType -> {
+                    return computeLowValue(type)
+                }
+                else -> TODO("Converting LowValValue to $type")
             }
         }
         else -> value
     }
 }
 
-fun blankValue(size: Int) = StringValue(" ".repeat(size))
-=======
-class InterruptForDebuggingPurposes : RuntimeException()
->>>>>>> eda7c6c9
+fun blankValue(size: Int) = StringValue(" ".repeat(size))