--- conflicted
+++ resolved
@@ -380,16 +380,14 @@
                     }
                     assign(statement.target, value.negate())
                 }
-<<<<<<< HEAD
                 is MultStmt -> {
                     assign(statement.target, mult(statement))
                 }
                 is DivStmt -> {
                     assign(statement.target, div(statement))
-=======
+                }
                 is SubStmt -> {
                     assign(statement.result, sub(statement))
->>>>>>> 7ce41de0
                 }
                 is TimeStmt -> {
                     when (statement.value) {
