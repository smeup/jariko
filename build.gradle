--- conflicted
+++ resolved
@@ -40,13 +40,8 @@
 }
 
 plugins {
-<<<<<<< HEAD
     id("io.github.gradle-nexus.publish-plugin") version "2.0.0"
-    id "org.ajoberstar.grgit" version "5.0.0-rc.3"
-=======
-    id("io.github.gradle-nexus.publish-plugin") version "1.1.0"
     id "org.ajoberstar.grgit" version "5.3.0"
->>>>>>> 9f6c09c7
 }
 
 project.group = jarikoGroupId
