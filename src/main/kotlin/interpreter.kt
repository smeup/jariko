--- conflicted
+++ resolved
@@ -255,38 +255,25 @@
                     is DataDefinitionType -> {
                         blankValue(type.dataDefinition as DataDefinition)
                     }
-<<<<<<< HEAD
 //                    is RawType -> {
 //                        blankValue(type.size!!)
 //                    }
-=======
-                    is RawType -> {
-                        blankValue(type.size!!)
-                    }
                     is StringType -> {
-                        blankValue(type.size!!)
-                    }
->>>>>>> 53b34fc0
+                        blankValue(type.length.toInt())
+                    }
                     else -> TODO(type.toString())
                 }
             }
             is StringValue -> {
                 when (type) {
-<<<<<<< HEAD
 //                    is RawType -> {
 //                        val missingLength = type.size!! - value.value.length
 //                        StringValue(value.value + " ".repeat(missingLength))
 //                    }
-=======
-                    is RawType -> {
-                        val missingLength = type.size!! - value.value.length
-                        StringValue(value.value + "\u0000".repeat(missingLength))
-                    }
                     is StringType -> {
-                        val missingLength = type.size!! - value.value.length
-                        StringValue(value.value + "\u0000".repeat(missingLength))
-                    }
->>>>>>> 53b34fc0
+                        val missingLength = type.length - value.value.length
+                        StringValue(value.value + "\u0000".repeat(missingLength.toInt()))
+                    }
                     else -> TODO(type.toString())
                 }
             }
